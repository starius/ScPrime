--- conflicted
+++ resolved
@@ -11,27 +11,18 @@
 	"gitlab.com/NebulousLabs/fastrand"
 )
 
-<<<<<<< HEAD
-// DefaultMetadataDir returns the default data directory of siad. The values for
-// supported operating systems are:
-//
-// Linux:   $HOME/.scprime
-// MacOS:   $HOME/Library/Application Support/ScPrime
-// Windows: %LOCALAPPDATA%\ScPrime
-func DefaultMetadataDir() string {
-=======
 var (
 	// siaAPIPassword is the environment variable that sets a custom API
 	// password if the default is not used
-	siaAPIPassword = "SIA_API_PASSWORD"
+	siaAPIPassword = "SCPRIME_API_PASSWORD"
 
 	// siaDataDir is the environment variable that tells siad where to put the
 	// sia data
-	siaDataDir = "SIA_DATA_DIR"
+	siaDataDir = "SCPRIME_DATA_DIR"
 
 	// siaWalletPassword is the environment variable that can be set to enable
 	// auto unlocking the wallet
-	siaWalletPassword = "SIA_WALLET_PASSWORD"
+	siaWalletPassword = "SCPRIME_WALLET_PASSWORD"
 )
 
 // APIPassword returns the Sia API Password either from the environment variable
@@ -69,8 +60,21 @@
 	siaDir := os.Getenv(siaDataDir)
 	if siaDir == "" {
 		siaDir = defaultSiaDir()
+		// Metadata directory not specified
+		// check for presence and look for the old default if not found
+		needMigrate := !dirExists(build.DefaultMetadataDir()) && dirExists(defaultSiaPrimeDir())
+		if needMigrate {
+			if err := migrateDataDir(); err != nil {
+				fmt.Printf("Error moving default metadata directory: %v\n", err)
+				os.Exit(exitCodeGeneral)
+			}
+		}
+
+	} else {
+		fmt.Printf("Using %v environment variable\n", cmd.SiaDataDir)
 	}
 	return siaDir
+
 }
 
 // SkynetDir returns the Skynet data directory.
@@ -81,6 +85,11 @@
 // WalletPassword returns the SiaWalletPassword environment variable.
 func WalletPassword() string {
 	return os.Getenv(siaWalletPassword)
+	if password := os.Getenv("SIAPRIME_WALLET_PASSWORD"); password != "" {
+		fmt.Println("ScPrime Wallet Password found, attempting to auto-unlock wallet")
+		fmt.Println("Warning: Using SIAPRIME_WALLET_PASSWORD is deprecated.")
+		fmt.Println("Using it will not be supported in future versions, please update \n your configuration to use the environment variable 'SCPRIME_WALLET_PASSWORD'")
+	}
 }
 
 // apiPasswordFilePath returns the path to the API's password file. The password
@@ -104,14 +113,13 @@
 	return pw, nil
 }
 
-// defaultSiaDir returns the default data directory of siad. The values for
+// defaultMetadataDir returns the default data directory of siad. The values for
 // supported operating systems are:
 //
-// Linux:   $HOME/.sia
-// MacOS:   $HOME/Library/Application Support/Sia
-// Windows: %LOCALAPPDATA%\Sia
-func defaultSiaDir() string {
->>>>>>> 5e0eaa51
+// Linux:   $HOME/.scprime
+// MacOS:   $HOME/Library/Application Support/ScPrime
+// Windows: %LOCALAPPDATA%\ScPrime
+func defaultMetadataDir() string {
 	switch runtime.GOOS {
 	case "windows":
 		return filepath.Join(os.Getenv("LOCALAPPDATA"), "ScPrime")
@@ -122,23 +130,13 @@
 	}
 }
 
-<<<<<<< HEAD
 // DefaultSkynetDir returns default data directory for miscellaneous Pubaccess data,
 // e.g. pubaccesskeys. The values for supported operating systems are:
 //
 // Linux:   $HOME/.pubaccess
 // MacOS:   $HOME/Library/Application Support/Pubaccess
 // Windows: %LOCALAPPDATA%\Pubaccess
-func DefaultSkynetDir() string {
-=======
-// defaultSkynetDir returns default data directory for miscellaneous Skynet data,
-// e.g. skykeys. The values for supported operating systems are:
-//
-// Linux:   $HOME/.skynet
-// MacOS:   $HOME/Library/Application Support/Skynet
-// Windows: %LOCALAPPDATA%\Skynet
 func defaultSkynetDir() string {
->>>>>>> 5e0eaa51
 	switch runtime.GOOS {
 	case "windows":
 		return filepath.Join(os.Getenv("LOCALAPPDATA"), "Pubaccess")
@@ -147,13 +145,4 @@
 	default:
 		return filepath.Join(os.Getenv("HOME"), ".pubaccess")
 	}
-<<<<<<< HEAD
-}
-
-// APIPasswordFile returns the path to the API's password file given a ScPrime
-// directory.
-func APIPasswordFile(siaDir string) string {
-	return filepath.Join(siaDir, "apipassword")
-=======
->>>>>>> 5e0eaa51
 }