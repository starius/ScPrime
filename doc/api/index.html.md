---
title: ScPrime API Documentation

language_tabs: # must be one of https://git.io/vQNgJ
  - go

toc_footers:
  - <a href='https://scpri.me'>The Official ScPrime Website
  - <a href='https://gitlab.com/scpcorp/ScPrime'>ScPrime on GitLab</a>

search: true
---

# Introduction

## Welcome to the ScPrime Storage Platform API!
> Example GET curl call 

```go
curl -A "ScPrime-Agent" -u "":<apipassword> "localhost:4280/wallet/transactions?startheight=1&endheight=250"
```

> Example POST curl call with data

```go
curl -A "ScPrime-Agent" -u "":<apipassword> --data "amount=123&destination=abcd" "localhost:4280/wallet/siacoins"
```

> Example POST curl call without data or authentication

```go
curl -A "ScPrime-Agent" -X POST "localhost:4280/gateway/connect/123.456.789.0:4281"
```

API calls return either JSON or no content. Success is indicated by 2xx HTTP
status codes, while errors are indicated by 4xx and 5xx HTTP status codes. If an
endpoint does not specify its expected status code refer to [standard
responses](#Standard-Responses).

There may be functional API calls which are not documented. These are not
guaranteed to be supported beyond the current release, and should not be used in
production.

**Notes:**

- Requests must set their User-Agent string to contain the substring
  "ScPrime-Agent".
- By default, spd listens on "localhost:4280". This can be changed using the
  `--api-addr` flag when running spd.
- **Do not bind or expose the API to a non-loopback address unless you are aware
  of the possible dangers.**

## Documentation Standards

The following details the documentation standards for the API endpoints.

 - Endpoints should follow the structure of:
    - Parameters
    - Response
 - Each endpoint should have a corresponding curl example
   - For formatting there needs to be a newline between `> curl example` and the
     example
 - All non-standard responses should have a JSON Response example with units
   - For formatting there needs to be a newline between `> JSON Response
     Example` and the example
 - There should be detailed descriptions of all JSON response fields
 - There should be detailed descriptions of all query string parameters
 - Query String Parameters should be separated into **REQUIRED** and
   **OPTIONAL** sections
   - Detailed descriptions should be structured as "**field** | units"
   - For formatting there needs to be two spaces after the units so that the
     description is on a new line
 - All code blocks should specify `go` as the language for consistent formatting

Contributors should follow these standards when submitting updates to the API
documentation.  If you find API endpoints that do not adhere to these
documentation standards please let the ScPrime team know by submitting an issue

# Standard Responses

## Success
The standard response indicating the request was successfully processed is HTTP
status code `204 No Content`. If the request was successfully processed and the
server responded with JSON the HTTP status code is `200 OK`. Specific endpoints
may specify other 2xx status codes on success.

## Error

```go
{
    "message": String

    // There may be additional fields depending on the specific error.
}
```

The standard error response indicating the request failed for any reason, is a
4xx or 5xx HTTP status code with an error JSON object describing the error.

# Authentication
> Example POST curl call with Authentication

```go
curl -A "ScPrime-Agent" --user "":<apipassword> --data "amount=123&destination=abcd" "localhost:4280/wallet/siacoins"

```

API authentication is enabled by default, using a password stored in a flat
file. The location of this file is:

 - Linux:   `$HOME/.scprime/apipassword`
 - MacOS:   `$HOME/Library/Application Support/ScPrime/apipassword`
 - Windows: `%LOCALAPPDATA%\ScPrime\apipassword`

Note that the file contains a trailing newline, which must be trimmed before
use.

Authentication is HTTP Basic Authentication as described in [RFC
2617](https://tools.ietf.org/html/rfc2617), however, the username is the empty
string. The flag does not enforce authentication on all API endpoints. Only
endpoints that expose sensitive information or modify state require
authentication.

For example, if the API password is "foobar" the request header should include

`Authorization: Basic OmZvb2Jhcg==`

And for a curl call the following would be included

`--user "":<apipassword>`

Authentication can be disabled by passing the `--authenticate-api=false` flag to
spd. You can change the password by modifying the password file, setting the
`SIA_API_PASSWORD` environment variable, or passing the `--temp-password` flag
to spd.

# Units

Unless otherwise noted, all parameters should be identified in their smallest
possible unit. For example, size should always be specified in bytes and
ScPrimecoins should always be specified in hastings. JSON values returned by the API
will also use the smallest possible unit, unless otherwise noted.

If a number is returned as a string in JSON, it should be treated as an
arbitrary-precision number (bignum), and it should be parsed with your
language's corresponding bignum library. Currency values are the most common
example where this is necessary.

# Environment Variables
There are three environment variables supported by spd.
 - `SCPRIME_API_PASSWORD` is the environment variable that sets a custom API
   password if the default is not used
 - `SCPRIME_DATA_DIR` is the environment variable that tells spd where to put the
   general ScPrime node data, e.g. api password, configuration, logs, etc.
 - `DAEMON_DATA_DIR` is the environment variable that tells spd where to put the
   spd-specific data
 - `SCPRIME_WALLET_PASSWORD` is the environment variable that can be set to enable
   auto unlocking the wallet

# Consensus

The consensus set manages everything related to consensus and keeps the
blockchain in sync with the rest of the network. The consensus set's API
endpoint returns information about the state of the blockchain.

## /consensus [GET]
> curl example  

```go
curl -A "ScPrime-Agent" "localhost:4280/consensus"
```

Returns information about the consensus set, such as the current block height.
Also returns the set of constants in use in the consensus code.

### JSON Response
> JSON Response Example

```go
{
  "synced":       true, // boolean
  "height":       62248, // blockheight
  "currentblock": "00000000000008a84884ba827bdc868a17ba9c14011de33ff763bd95779a9cf1", // hash
  "target":       [0,0,0,0,0,0,11,48,125,79,116,89,136,74,42,27,5,14,10,31,23,53,226,238,202,219,5,204,38,32,59,165], // hash
  "difficulty":   "1234" // arbitrary-precision integer

  "blockfrequency":         600,        // seconds per block
  "blocksizelimit":         2000000,    // bytes
  "extremefuturethreshold": 10800,      // seconds
  "futurethreshold":        10800,      // seconds
  "genesistimestamp":       1257894000, // Unix time
  "maturitydelay":          144,        // blocks
  "mediantimestampwindow":  11,         // blocks
  "siafundcount":           "10000",    // siafund
  "siafundportion":         "39/1000",  // fraction

  "initialcoinbase": 300000, // ScPrimecoins (see note in Daemon.md)
  "minimumcoinbase": 30000,  // ScPrimecoins (see note in Daemon.md)

  "roottarget": [0,0,0,0,32,0,0,0,0,0,0,0,0,0,0,0,0,0,0,0,0,0,0,0,0,0,0,0,0,0,0,0], // hash
  "rootdepth":  [255,255,255,255,255,255,255,255,255,255,255,255,255,255,255,255,255,255,255,255,255,255,255,255,255,255,255,255,255,255,255,255],  // hash

  "siacoinprecision": "1000000000000000000000000" // hastings per siacoin
}
```
**synced** | boolean  
True if the consensus set is synced with the network, e.g. it has downloaded the
entire blockchain.  

**height** | blockheight  
Number of blocks preceding the current block.  

**currentblock** | hash  
Hash of the current block.  

**target** | hash  
An immediate child block of this block must have a hash less than this target
for it to be valid.  

**difficulty** | arbitrary-precision integer  
The difficulty of the current block target.  

**blockfrequency** | blocks / second  
Target for how frequently new blocks should be mined.  

**blocksizelimit** | bytes  
Maximum size, in bytes, of a block. Blocks larger than this will be rejected by
peers.  

**extremefuturethreshold** | seconds  
Farthest a block's timestamp can be in the future before the block is rejected
outright.  

**futurethreshold** | seconds  
How far in the future a block can be without being rejected. A block further
into the future will not be accepted immediately, but the daemon will attempt to
accept the block as soon as it is valid.  

**genesistimestamp** | unix timestamp  
Timestamp of the genesis block.  

**maturitydelay** | number of blocks  
Number of children a block must have before it is considered "mature."  

**mediantimestampwindow** | number of blocks  
Duration of the window used to adjust the difficulty.  

**siafundcount** | siafunds  
Total number of siafunds.  

**siafundportion** | fraction  
Fraction of each file contract payout given to siafund holders.  

**initialcoinbase** | siacoin  
Number of coins given to the miner of the first block. Note that elsewhere in
the API currency is typically returned in hastings and as a bignum. This is not
the case here.  

**minimumcoinbase** | siacoin  
Minimum number of coins paid out to the miner of a block (the coinbase decreases
with each block). Note that elsewhere in the API currency is typically returned
in hastings and as a bignum. This is not the case here.  

**roottarget** | hash  
Initial target.  

**rootdepth** | hash  
Initial depth.  

**siacoinprecision** | hastings per siacoin  
Number of Hastings in one Siacoin.  

## /consensus/blocks [GET]
> curl example  

```go
curl -A "ScPrime-Agent" "localhost:4280/consensus/blocks?height=20032"
```
```go
curl -A "ScPrime-Agent" "localhost:4280/consensus/blocks?id=00000000000033b9eb57fa63a51adeea857e70f6415ebbfe5df2a01f0d0477f4"
```

Returns the block for a given id or height.

### Query String Parameters
### REQUIRED
One of the following parameters must be specified.

**id** | blockID  
BlockID of the requested block.  

**height** | blockheight  
BlockHeight of the requested block.  

### JSON Response
> JSON Response Example

```go
{
    "height": 20032, // block height
    "id": "00000000000033b9eb57fa63a51adeea857e70f6415ebbfe5df2a01f0d0477f4", // hash
    "minerpayouts": [ // []SiacoinOutput
        {
            "unlockhash": "c199cd180e19ef7597bcf4beecdd4f211e121d085e24432959c42bdf9030e32b9583e1c2727c",
            "value": "279978000000000000000000000000"
        }
    ],
    "nonce": [4,12,219,7,0,0,0,0], // [8]byte
    "parentid": "0000000000009615e8db750eb1226aa5e629bfa7badbfe0b79607ec8b918a44c", // hash
    "difficulty": "440908097469850", // arbitrary-precision integer
    "timestamp": 1444516982, // timestamp
    "transactions": [ // []ConsensusBlocksGetTxn
        {
            "arbitrarydata": [],          // [][]byte
            "filecontractrevisions": [],  // []FileContractRevision
            "filecontracts": [],          // []ConsensusBlocksGetFileContract
            "minerfees": [],              // []Currency
            "siacoininputs": [            // []SiacoinInput
                {
                    "parentid": "24cbeb9df7eb2d81d0025168fc94bd179909d834f49576e65b51feceaf957a64",
                    "unlockconditions": {
                        "publickeys": [
                            {
                                "algorithm": "ed25519",
                                "key": "QET8w7WRbGfcnnpKd1nuQfE3DuNUUq9plyoxwQYDK4U="
                            }
                        ],
                        "signaturesrequired": 1,
                        "timelock": 0
                    }
                }
            ],
            "siacoinoutputs": [ // []SiacoinOutput
                {
                    "unlockhash": "d54f500f6c1774d518538dbe87114fe6f7e6c76b5bc8373a890b12ce4b8909a336106a4cd6db",
                    "value": "1010000000000000000000000000"
                },
                {
                    "unlockhash": "48a56b19bd0be4f24190640acbd0bed9669ea9c18823da2645ec1ad9652f10b06c5d4210f971",
                    "value": "5780000000000000000000000000"
                }
            ],
            "siafundinputs": [],          // []SiafundInput
            "siafundoutputs": [],         // []SiafundOutput
            "storageproofs": [],          // []StorageProof
            "transactionsignatures": [    // []TransactionSignature
                {
                    "coveredfields": {
                        "arbitrarydata": [],
                        "filecontractrevisions": [],
                        "filecontracts": [],
                        "minerfees": [],
                        "siacoininputs": [],
                        "siacoinoutputs": [],
                        "siafundinputs": [],
                        "siafundoutputs": [],
                        "storageproofs": [],
                        "transactionsignatures": [],
                        "wholetransaction": true
                    },
                    "parentid": "24cbeb9df7eb2d81d0025168fc94bd179909d834f49576e65b51feceaf957a64",
                    "publickeyindex": 0,
                    "signature": "pByLGMlvezIZWVZmHQs/ynGETETNbxcOY/kr6uivYgqZqCcKTJ0JkWhcFaKJU+3DEA7JAloLRNZe3PTklD3tCQ==",
                    "timelock": 0
                }
            ]
        },
        {
          // ...
        }
    ]
}
```
**height** | block height  
Height of the block

**id** | hash  
ID of the block

**minerpayouts** |  SiacoinOutput  
Siacoin output that holds the amount of siacoins spent on the miner payout

**nonce** | bytes  
Block nonce

**parentid** | hash  
ID of the previous block

**difficulty** | arbitrary-precision integer  
Historic difficulty at height of the block

**timestamp** | timestamp  
Block timestamp

**transactions** | ConsensusBlocksGetTxn  
Transactions contained within the block

## /consensus/subscribe/:id [GET]
> curl example

```go
curl -A "Sia-Agent" "localhost:9980/consensus/subscribe/0000000000000000000000000000000000000000000000000000000000000000"
```

Streams a series of consensus changes, starting from the provided change ID.

### Path Parameters
### REQUIRED
**id** | string
The consensus change ID to subscribe from.

### Response

A concatenation of Sia-encoded (binary) modules.ConsensusChange objects.

## /consensus/validate/transactionset [POST]
> curl example  

```go
curl -A "ScPrime-Agent" --data "[JSON-encoded-txnset]" "localhost:4280/validate/transactionset"
```

validates a set of transactions using the current utxo set.

### Request Body Bytes

Since transactions may be large, the transaction set is supplied in the POST
body, encoded in JSON format.

### Response

standard success or error response. See [standard
responses](#standard-responses).

# Daemon

The daemon is responsible for starting and stopping the modules which make up
the rest of ScPrime.

## /daemon/alerts [GET]
> curl example  

```go
curl -A "ScPrime-Agent" "localhost:4280/daemon/alerts"
```

Returns all alerts of all severities of the ScPrime instance sorted by severity from highest to lowest in `alerts` and the alerts sorted by category in `criticalalerts`, `erroralerts` and `warningalerts`.

### JSON Response
> JSON Response Example
 
```go
{
    "alerts": [
    {
      "cause": "wallet is locked",
      "msg": "user's contracts need to be renewed but a locked wallet prevents renewal",
      "module": "contractor",
      "severity": "warning",
    }
  ],
  "criticalalerts": [],
  "erroralerts": [],
  "warningalerts": [
    {
      "cause": "wallet is locked",
      "msg": "user's contracts need to be renewed but a locked wallet prevents renewal",
      "module": "contractor",
      "severity": "warning",
    }
  ]
}
```
**cause** | string  
Cause is the cause for the information contained in msg if known.

**msg** | string  
Msg contains information about an issue.

**module** | string  
Module is the module which caused the alert.

**severity** | string  
Severity is either "warning", "error" or "critical" where "error" might be a
lack of internet access and "critical" would be a lack of funds and contracts
that are about to expire due to that.

## /daemon/constants [GET]
> curl example  

```go
curl -A "ScPrime-Agent" -u "":<apipassword> "localhost:4280/daemon/constants"
```

Returns the some of the constants that the ScPrime daemon uses. 

### JSON Response
> JSON Response Example
 
```go
{
  "blockfrequency":600,           // blockheight
  "blocksizelimit":2000000,       // uint64
  "extremefuturethreshold":18000, // timestamp
  "futurethreshold":10800,        // timestamp
  "genesistimestamp":1433600000,  // timestamp
  "maturitydelay":144,            // blockheight
  "mediantimestampwindow":11,     // uint64
  "siafundcount":"10000",         // uint64
  "siafundportion":"39/1000",     // big.Rat
  "targetwindow":1000,            // blockheight
  
  "initialcoinbase":300000, // uint64
  "minimumcoinbase":30000,  // uint64
  
  "roottarget": // target
  [0,0,0,0,32,0,0,0,0,0,0,0,0,0,0,0,0,0,0,0,0,0,0,0,0,0,0,0,0,0,0,0],
  "rootdepth":  // target
  [255,255,255,255,255,255,255,255,255,255,255,255,255,255,255,255,255,255,255,255,255,255,255,255,255,255,255,255,255,255,255,255],
  
  "allowance":  // allowance
    {
      "funds":"55000000000000000000000000000",  // currency
      "hosts":50,                       // uint64
      "period":12096,                   // blockheight
      "renewwindow":4032,               // blockheight
      "expectedstorage":1000000000000,  // uint64
      "expectedupload":2,               // uint64
      "expecteddownload":1,             // uint64
      "expectedredundancy":3            // uint64
    },
  
  "maxtargetadjustmentup":"5/2",    // big.Rat
  "maxtargetadjustmentdown":"2/5",  // big.Rat
  
  "siacoinprecision":"1000000000000000000000000"  // currency
  "scprimecoinprecision":"1000000000000000000000000000"  // currency
}
```
**blockfrequency** | blockheight  
BlockFrequency is the desired number of seconds that should elapse, on average,
between successive Blocks.

**blocksizelimit** | uint64  
BlockSizeLimit is the maximum size of a binary-encoded Block that is permitted
by the consensus rules.

**extremefuturethreshold** | timestamp  
ExtremeFutureThreshold is a temporal limit beyond which Blocks are discarded by
the consensus rules. When incoming Blocks are processed, their Timestamp is
allowed to exceed the processor's current time by a small amount. But if the
Timestamp is further into the future than ExtremeFutureThreshold, the Block is
immediately discarded.

**futurethreshold** | timestamp  
FutureThreshold is a temporal limit beyond which Blocks are discarded by the
consensus rules. When incoming Blocks are processed, their Timestamp is allowed
to exceed the processor's current time by no more than FutureThreshold. If the
excess duration is larger than FutureThreshold, but smaller than
ExtremeFutureThreshold, the Block may be held in memory until the Block's
Timestamp exceeds the current time by less than FutureThreshold.

**genesistimestamp** | timestamp  
GenesisBlock is the first block of the block chain

**maturitydelay** | blockheight  
MaturityDelay specifies the number of blocks that a maturity-required output is
required to be on hold before it can be spent on the blockchain. Outputs are
maturity-required if they are highly likely to be altered or invalidated in the
event of a small reorg. One example is the block reward, as a small reorg may
invalidate the block reward. Another example is a siafund payout, as a tiny
reorg may change the value of the payout, and thus invalidate any transactions
spending the payout. File contract payouts also are subject to a maturity delay.

**mediantimestampwindow** | uint64  
MedianTimestampWindow tells us how many blocks to look back when calculating the
median timestamp over the previous n blocks. The timestamp of a block is not
allowed to be less than or equal to the median timestamp of the previous n
blocks, where for ScPrime this number is typically 11.

**siafundcount** | currency  
SiafundCount is the total number of Siafunds in existence.

**siafundportion** | big.Rat  
SiafundPortion is the percentage of siacoins that is taxed from FileContracts.

**targetwindow** | blockheight  
TargetWindow is the number of blocks to look backwards when determining how much
time has passed vs. how many blocks have been created. It's only used in the
old, broken difficulty adjustment algorithm.

**initialcoinbase** | uint64  
InitialCoinbase is the coinbase reward of the Genesis block.

**minimumcoinbase** | uint64  
MinimumCoinbase is the minimum coinbase reward for a block. The coinbase
decreases in each block after the Genesis block, but it will not decrease past
MinimumCoinbase.

**roottarget** | target  
RootTarget is the target for the genesis block - basically how much work needs
to be done in order to mine the first block. The difficulty adjustment algorithm
takes over from there.

**rootdepth** | target  
RootDepth is the cumulative target of all blocks. The root depth is essentially
the maximum possible target, there have been no blocks yet, so there is no
cumulated difficulty yet.

**defaultallowance** | allowance  
DefaultAllowance is the set of default allowance settings that will be used when
allowances are not set or not fully set

**maxtargetadjustmentup** | big.Rat  
MaxTargetAdjustmentUp restrict how much the block difficulty is allowed to
change in a single step, which is important to limit the effect of difficulty
raising and lowering attacks.

**maxtargetadjustmentdown** | big.Rat  
MaxTargetAdjustmentDown restrict how much the block difficulty is allowed to
change in a single step, which is important to limit the effect of difficulty
raising and lowering attacks.

**siacoinprecision** | currency 
SiacoinPrecision is the number of base units in a siacoin. This field is kept
for compatibility reasons. 10^24 of these a siacoin.

**scprimecoinprecision** | currency  
ScPrimecoinPrecision is the number of base units in a scprimecoin. The ScPrime 
network has a very large number of base units. For trading and accounting we 
define 10^27 of these a scprimecoin.

## /daemon/settings [GET]
> curl example  

```go
curl -A "ScPrime-Agent" -u "":<apipassword> "localhost:4280/daemon/settings"
```
Returns the settings for the daemon

### JSON Response
> JSON Response Example
 
```go
{
  "maxdownloadspeed": 0,  // bytes per second
  "maxuploadspeed": 0     // bytes per second
}
```

**maxdownloadspeed** | bytes per second  
Is the maximum download speed that the daemon can reach. 0 means there is no
limit set.

**maxuploadspeed** | bytes per second  
Is the maximum upload speed that the daemon can reach. 0 means there is no limit
set.

## /daemon/settings [POST]
> curl example  

```go
curl -A "ScPrime-Agent" -u "":<apipassword> --data "maxdownloadspeed=1000000&maxuploadspeed=20000" "localhost:4280/daemon/settings"
```

Modify settings that control the daemon's behavior.

### Query String Parameters
### OPTIONAL
**maxdownloadspeed** | bytes per second  
Max download speed permitted in bytes per second  

**maxuploadspeed** | bytes per second  
Max upload speed permitted in bytes per second  

### Response
standard success or error response. See [standard
responses](#standard-responses).

## /daemon/stop [GET]
> curl example  

```go
curl -A "ScPrime-Agent" -u "":<apipassword> "localhost:4280/daemon/stop"
```

Cleanly shuts down the daemon. This may take a few seconds.

### Response
standard success or error response. See [standard
responses](#standard-responses).

## /daemon/update [GET]
> curl example  

```go
curl -A "ScPrime-Agent" -u "":<apipassword> "localhost:4280/daemon/update"
```
Returns the the status of any updates available for the daemon

### JSON Response
> JSON Response Example
 
```go
{
  "available": false, // boolean
  "version": "1.4.0"  // string
}
```

**available** | boolean  
Available indicates whether or not there is an update available for the daemon.

**version** | string  
Version is the version of the latest release.

## /daemon/update [POST]
> curl example  

```go
curl -A "ScPrime-Agent" -u "":<apipassword> "localhost:4280/daemon/update"
```
Updates the daemon to the latest available version release.

### Response
standard success or error response. See [standard
responses](#standard-responses).

## /daemon/version [GET]
> curl example  

```go
curl -A "ScPrime-Agent" -u "":<apipassword> "localhost:4280/daemon/version"
```

Returns the version of the ScPrime daemon currently running. 

### JSON Response
> JSON Response Example
 
```go
{
"version": "1.3.7" // string
}
```
**version** | string  
This is the version number that is visible to its peers on the network.

# FeeManager

The feemanager allows applications built on top of ScPrime to charge the ScPrime user a
fee. The feemanager's API endpoints expose methods for viewing information about
the feemanager and for adding and canceling fees. 

## /feemanager [GET]
> curl example

```go
curl -A "ScPrime-Agent" "localhost:4280/feemanager"
```

returns information about the feemanager.

### JSON Response
> JSON Response Example

```go
{
  "payoutheight":249854 // blockheight
}
```

**payoutheight** | blockheight  
Height at which the FeeManager will payout the pending fees.

## /feemanager/add [POST]
> curl example  

```go
// Required Fields Only
curl -A "ScPrime-Agent" -u "":<apipassword> --data "amount=1000&address=1234567890abcdef0123456789abcdef0123456789abcdef0123456789abcdef0123456789ab&appuid=supercoolapp" "localhost:4280/feemanager/add"

// All Fields
curl -A "ScPrime-Agent" -u "":<apipassword> --data "amount=1000&address=1234567890abcdef0123456789abcdef0123456789abcdef0123456789abcdef0123456789ab&appuid=supercoolapp&recurring=true" "localhost:4280/feemanager/add"
```
sets a fee and associates it with the provided application UID.

### Query String Parameters
### REQUIRED
**amount** | hastings  
The amount is how much the fee will charge the user.

**address** | address  
The address is the application developer's wallet address that the fee should be
paid out to.

**appuid** | string  
The unique application identifier for the application that set the fee.

### OPTIONAL
**recurring** | bool  
Indicates whether or not this fee will be a recurring fee. 

### JSON Response
> JSON Response Example

```go
{
  "feeuid":"9ce7ff6c2b65a760b7362f5a041d3e84e65e22dd"  // string
}
```

**feeuid** | string  
This is the unique identifier for the fee that was just added

## /feemanager/cancel [POST]
> curl example  

```go
curl -A "ScPrime-Agent" -u "":<apipassword> --data "feeuid=9ce7ff6c2b65a760b7362f5a041d3e84e65e22dd" "localhost:4280/feemanager/cancel"
```

cancels a fee.

### Query String Parameters
### REQUIRED
**feeuid** | string  
The unique identifier for the fee.

### Response

standard success or error response. See [standard
responses](#standard-responses).

## /feemanager/paidfees [GET]
> curl example

```go
curl -A "ScPrime-Agent" "localhost:4280/feemanager/paidfees"
```

returns the paid fees that the feemanager managed.

### JSON Response
> JSON Response Example

```go
{
  "paidfees": [
    {
      "address":            "f063edc8412e3d17f0e130f38bc6f25d134fae46b760b829e09a762c400fbd641a0c1539a056", // hash
      "amount":             "1000",  // hastings
      "appuid":             "okapp", // string
      "feeuid":             "9ce7ff6c2b65a760b7362f5a041d3e84e65e22dd" // string
      "paymentcompleted":   true,    // bool
      "payoutheight":       12345,   // types.BlockHeight
      "recurring":          false,   // bool
      "timestamp":          "2018-09-23T08:00:00.000000000+04:00",     // Unix timestamp
      "transactioncreated": true,    // bool
    }
  ]
}

```

**paidfees** | []AppFee  
List of historical fees that have been paid out by the FeeManager. 

**address** | address  
The application developer's wallet address that the fee should be paid out to.

**amount** | hastings  
The number of hastings the fee will charge the user.

**appuid** | string  
Indicates the uid of the application requesting the fee.  

**feeuid** | string  
This is the unique identifier for the fee

**paymentcompleted** | bool  
Indicates whether or not the payment has been confirmed on-chain  

**payoutheight** | bool  
Indicates the height at which the fee is supposed to be paid out. The fee may be
paid out (or have been paid out for completed fees) at a later height than this,
but not earlier.  

**recurring** | bool  
Indicates whether or not this fee will be a recurring fee. 

**timestamp** | Unix timestamp  
This is the moment that the fee was requested.  

**transactioncreated** | bool  
Indicates whether the transaction to pay the fee has been created. If this is
set to true and paymentcompleted is set to false, it means that the transaction
has not yet been confirmed on-chain  

## /feemanager/pendingfees [GET]
> curl example

```go
curl -A "ScPrime-Agent" "localhost:4280/feemanager/pendingfees"
```

returns the pending fees that the feemanager is managing.

### JSON Response
> JSON Response Example

```go
{
  "pendingfees": [
    {
      "address":            "f063edc8412e3d17f0e130f38bc6f25d134fae46b760b829e09a762c400fbd641a0c1539a056", // hash
      "amount":             "1000",  // hastings
      "appuid":             "okapp", // string
      "feeuid":             "9ce7ff6c2b65a760b7362f5a041d3e84e65e22dd" // string
      "paymentcompleted":   true,    // bool
      "payoutheight":       12345,   // types.BlockHeight
      "recurring":          false,   // bool
      "timestamp":          "2018-09-23T08:00:00.000000000+04:00",     // Unix timestamp
      "transactioncreated": true,    // bool
    }
  ]
}

```

**pendingfees** | []AppFee  
List of pending fees that the FeeManager is managing that will pay out this
period. 

**address** | address  
The application developer's wallet address that the fee should be paid out to.

**amount** | hastings  
The number of hastings the fee will charge the user.

**appuid** | string  
The unique application identifier for the application that set the fee.

**feeuid** | string  
This is the unique identifier for the fee

**paymentcompleted** | bool  
Indicates whether or not the payment has been confirmed on-chain  

**payoutheight** | bool  
Indicates the height at which the fee is supposed to be paid out. The fee may be
paid out (or have been paid out for completed fees) at a later height than this,
but not earlier.  

**recurring** | bool  
Indicates whether or not this fee will be a recurring fee. 

**timestamp** | Unix timestamp  
This is the moment that the fee was requested.  

**transactioncreated** | bool  
Indicates whether the transaction to pay the fee has been created. If this is
set to true and paymentcompleted is set to false, it means that the transaction
has not yet been confirmed on-chain  

# Gateway

The gateway maintains a peer to peer connection to the network and provides a
method for calling RPCs on connected peers. The gateway's API endpoints expose
methods for viewing the connected peers, manually connecting to peers, and
manually disconnecting from peers. The gateway may connect or disconnect from
peers on its own.

## /gateway [GET]
> curl example  

```go
curl -A "ScPrime-Agent" "localhost:4280/gateway"
```

returns information about the gateway, including the list of connected peers.

### JSON Response
> JSON Response Example
 
```JSON
{
    "netaddress":"333.333.333.333:4281",  // string
    "peers":[
        {
            "inbound":    false,                   // boolean
            "local":      false,                   // boolean
            "netaddress": "222.222.222.222:4281",  // string
            "version":    "1.0.0",                 // string
        },
    ],
    "online":           true,  // boolean
    "maxdownloadspeed": 1234,  // bytes per second
    "maxuploadspeed":   1234,  // bytes per second
}
```
**netaddress** | string  
netaddress is the network address of the gateway as seen by the rest of the
network. The address consists of the external IP address and the port ScPrime is
listening on. It represents a `modules.NetAddress`.  

**peers** | array  
peers is an array of peers the gateway is connected to. It represents an array
of `modules.Peer`s.  
        
**inbound** | boolean  
inbound is true when the peer initiated the connection. This field is exposed as
outbound peers are generally trusted more than inbound peers, as inbound peers
are easily manipulated by an adversary.  

**local** | boolean  
local is true if the peer's IP address belongs to a local address range such as
192.168.x.x or 127.x.x.x  

**netaddress** | string  
netaddress is the address of the peer. It represents a `modules.NetAddress`.  

**version** | string  
version is the version number of the peer.  

**online** | boolean  
online is true if the gateway is connected to at least one peer that isn't
local.

**maxdownloadspeed** | bytes per second   
Max download speed permitted in bytes per second

**maxuploadspeed** | bytes per second   
Max upload speed permitted in bytes per second

## /gateway [POST]
> curl example  

```go
curl -A "ScPrime-Agent" -u "":<apipassword> --data "maxdownloadspeed=1000000&maxuploadspeed=20000" "localhost:4280/gateway"
```

Modify settings that control the gateway's behavior.

### Query String Parameters
### OPTIONAL
**maxdownloadspeed** | bytes per second  
Max download speed permitted in bytes per second  

**maxuploadspeed** | bytes per second  
Max upload speed permitted in bytes per second  

### Response

standard success or error response. See [standard
responses](#standard-responses).

## /gateway/bandwidth [GET]
> curl example

```sh
curl -A "ScPrime-Agent" "localhost:4280/gateway/bandwidth"
```

returns the total upload and download bandwidth usage for the gateway

### JSON Response
> JSON Response Example

```JSON
{
  "download":  12345                                  // bytes
  "upload":    12345                                  // bytes
  "starttime": "2018-09-23T08:00:00.000000000+04:00", // Unix timestamp
}
```

**download** | bytes  
the total number of bytes that have been downloaded by the gateway since the
starttime.

**upload** | bytes  
the total number of bytes that have been uploaded by the gateway since the
starttime.

**starttime** | Unix timestamp  
the time at which the gateway started monitoring the bandwidth, since the
bandwidth is not currently persisted this will be startup timestamp.

## /gateway/connect/:*netaddress* [POST]
> curl example  

```go
curl -A "ScPrime-Agent" -X POST "localhost:4280/gateway/connect/123.456.789.0:4281"
```

connects the gateway to a peer. The peer is added to the node list if it is not
already present. The node list is the list of all nodes the gateway knows about,
but is not necessarily connected to.  

### Path Parameters
### REQUIRED
netaddress is the address of the peer to connect to. It should be a reachable ip
address and port number, of the form `IP:port`. IPV6 addresses must be enclosed
in square brackets.  

**netaddress** | string  
Example IPV4 address: 123.456.789.0:123  
Example IPV6 address: [123::456]:789  

### Response
standard success or error response. See [standard
responses](#Standard-Responses).

## /gateway/disconnect/:*netaddress* [POST]
> curl example  

```go
curl -A "ScPrime-Agent" -u "":<apipassword> -X POST "localhost:4280/gateway/disconnect/123.456.789.0:4281"
```

disconnects the gateway from a peer. The peer remains in the node list.
Disconnecting from a peer does not prevent the gateway from automatically
connecting to the peer in the future.

### Path Parameters
### REQUIRED
netaddress is the address of the peer to connect to. It should be a reachable ip
address and port number, of the form `IP:port`. IPV6 addresses must be enclosed
in square brackets.  

**netaddress** | string  
Example IPV4 address: 123.456.789.0:123  
Example IPV6 address: [123::456]:789  

### Response
standard success or error response. See [standard
responses](#standard-responses).

## /gateway/blacklist [GET]
> curl example  

```go
curl -A "ScPrime-Agent" "localhost:4280/gateway/blacklist"
```

fetches the list of blacklisted addresses.

### JSON Response
> JSON Response Example

```JSON
{
  "blacklist":
    [
    "123.123.123.123",  // string
    "123.123.123.123",  // string
    "123.123.123.123",  // string
    ],
}
```
**blacklist** | string  
blacklist is a list of blacklisted address

## /gateway/blacklist [POST]
> curl example  

```go
curl -A "ScPrime-Agent" -u "":<apipassword> --data '{"action":"append","addresses":["123.123.123.123","123.123.123.123","123.123.123.123"]}' "localhost:4280/gateway/blacklist"
```
```go
curl -A "ScPrime-Agent" -u "":<apipassword> --data '{"action":"set","addresses":[]}' "localhost:4280/gateway/blacklist"
```

performs actions on the Gateway's blacklist. There are three `actions` that can
be performed. `append` and `remove` are used for appending or removing addresses
from the Gateway's blacklist. `set` is used to define all the addresses in the
blacklist. If a list of addresses is provided with `set`, that list of addresses
will become the Gateway's blacklist, replacing any blacklist that was currently
in place. To clear the Gateway's blacklist, submit an empty list with `set`.

### Path Parameters
### REQUIRED
**action** | string  
this is the action to be performed on the blacklist. Allowed inputs are
`append`, `remove`, and `set`.

**addresses** | string  
this is a comma separated list of addresses that are to be appended to or
removed from the blacklist. If the action is `append` or `remove` this field is
required.

### Response
standard success or error response. See [standard
responses](#standard-responses).

# Host

The host provides storage from local disks to the network. The host negotiates
file contracts with remote renters to earn money for storing other users' files.
The host's endpoints expose methods for viewing and modifying host settings,
announcing to the network, and managing how files are stored on disk.

## /host [GET]
> curl example  

```go
curl -A "ScPrime-Agent" "localhost:4280/host"
```

fetches status information about the host.

### JSON Response
> JSON Response Example
 
```JSON
{
  "externalsettings": {
    "acceptingcontracts":   true,                 // boolean
    "maxdownloadbatchsize": 17825792,             // bytes
    "maxduration":          25920,                // blocks
    "maxrevisebatchsize":   17825792,             // bytes
    "netaddress":           "123.456.789.0:4282", // string
    "remainingstorage":     35000000000,          // bytes
    "sectorsize":           4194304,              // bytes
    "totalstorage":         35000000000,          // bytes
    "unlockhash":           "0123456789abcdef0123456789abcdef0123456789abcdef0123456789abcdef0123456789ab", // hash
    "windowsize":           144,  // blocks

    "collateral":    "57870370370",                     // hastings / byte / block
    "maxcollateral": "100000000000000000000000000000",  // hastings

    "contractprice":          "30000000000000000000000000", // hastings
    "downloadbandwidthprice": "250000000000000",            // hastings / byte
    "storageprice":           "231481481481",               // hastings / byte / block
    "uploadbandwidthprice":   "100000000000000",            // hastings / byte

    "revisionnumber": 0,      // int
    "version":        "1.0.0" // string
  },

  "financialmetrics": {
    "contractcount":                 2,     // int
    "contractcompensation":          "123", // hastings
    "potentialcontractcompensation": "123", // hastings

    "lockedstoragecollateral": "123", // hastings
    "lostrevenue":             "123", // hastings
    "loststoragecollateral":   "123", // hastings
    "potentialstoragerevenue": "123", // hastings
    "riskedstoragecollateral": "123", // hastings
    "storagerevenue":          "123", // hastings
    "transactionfeeexpenses":  "123", // hastings

    "downloadbandwidthrevenue":          "123", // hastings
    "potentialdownloadbandwidthrevenue": "123", // hastings
    "potentialuploadbandwidthrevenue":   "123", // hastings
    "uploadbandwidthrevenue":            "123"  // hastings
  },

  "internalsettings": {
    "acceptingcontracts":   true,                 // boolean
    "maxdownloadbatchsize": 17825792,             // bytes
    "maxduration":          25920,                // blocks
    "maxrevisebatchsize":   17825792,             // bytes
    "netaddress":           "123.456.789.0:4282", // string
    "windowsize":           144,                  // blocks
    
    "collateral":       "57870370370",                     // hastings / byte / block
    "collateralbudget": "2000000000000000000000000000000", // hastings
    "maxcollateral":    "100000000000000000000000000000",  // hastings
    
    "minbaserpcprice":           "123",                        //hastings
    "mincontractprice":          "30000000000000000000000000", // hastings
    "mindownloadbandwidthprice": "250000000000000",            // hastings / byte
    "minsectoraccessprice":      "123",                        //hastings
    "minstorageprice":           "231481481481",               // hastings / byte / block
    "minuploadbandwidthprice":   "100000000000000"             // hastings / byte

    "ephemeralaccountexpiry":     "604800",                          // seconds
    "maxephemeralaccountbalance": "2000000000000000000000000000000", // hastings
    "maxephemeralaccountrisk":    "2000000000000000000000000000000", // hastings
  },

  "networkmetrics": {
    "downloadcalls":     0,   // int
    "errorcalls":        1,   // int
    "formcontractcalls": 2,   // int
    "renewcalls":        3,   // int
    "revisecalls":       4,   // int
    "settingscalls":     5,   // int
    "unrecognizedcalls": 6    // int
  },

  "connectabilitystatus": "checking", // string
  "workingstatus":        "checking"  // string
  "publickey": {
    "algorithm": "ed25519", // string
    "key":       "RW50cm9weSBpc24ndCB3aGF0IGl0IHVzZWQgdG8gYmU=" // string
  },
}
```
**externalsettings**    
The settings that get displayed to untrusted nodes querying the host's status.  
  
**acceptingcontracts** | boolean  
Whether or not the host is accepting new contracts.  

**maxdownloadbatchsize** | bytes  
The maximum size of a single download request from a renter. Each download
request has multiple round trips of communication that exchange money. Larger
batch sizes mean fewer round trips, but more financial risk for the host - the
renter can get a free batch when downloading by refusing to provide a signature.


**maxduration** | blocks  
The maximum duration that a host will allow for a file contract. The host
commits to keeping files for the full duration under the threat of facing a
large penalty for losing or dropping data before the duration is complete. The
storage proof window of an incoming file contract must end before the current
height + maxduration.  

**maxrevisebatchsize** | bytes  
The maximum size of a single batch of file contract revisions. The renter can
perform DoS attacks on the host by uploading a batch of data then refusing to
provide a signature to pay for the data. The host can reduce this exposure by
limiting the batch size. Larger batch sizes allow for higher throughput as there
is significant communication overhead associated with performing a batch upload.


**netaddress** | string  
The IP address or hostname (including port) that the host should be contacted
at.  

**remainingstorage** | bytes  
The amount of unused storage capacity on the host in bytes. It should be noted
that the host can lie.  

**sectorsize** | bytes  
The smallest amount of data in bytes that can be uploaded or downloaded when
performing calls to the host.  

**totalstorage** | bytes  
The total amount of storage capacity on the host. It should be noted that the
host can lie.  

**unlockhash** | hash  
The unlock hash is the address at which the host can be paid when forming file
contracts.  

**windowsize** | blocks  
The storage proof window is the number of blocks that the host has to get a
storage proof onto the blockchain. The window size is the minimum size of window
that the host will accept in a file contract.  

**collateral** | hastings / byte / block  
The maximum amount of money that the host will put up as collateral for storage
that is contracted by the renter.  

**maxcollateral** | hastings  
The maximum amount of collateral that the host will put into a single file
contract.  

**contractprice** | hastings  
The price that a renter has to pay to create a contract with the host. The
payment is intended to cover transaction fees for the file contract revision and
the storage proof that the host will be submitting to the blockchain.  

**downloadbandwidthprice** | hastings / byte  
The price that a renter has to pay when downloading data from the host.  

**storageprice** | hastings / byte / block  
The price that a renter has to pay to store files with the host.  

**uploadbandwidthprice** | hastings / byte  
The price that a renter has to pay when uploading data to the host.  

**revisionnumber** | int  
The revision number indicates to the renter what iteration of settings the host
is currently at. Settings are generally signed. If the renter has multiple
conflicting copies of settings from the host, the renter can expect the one with
the higher revision number to be more recent.  

**version** | string  
The version of external settings being used. This field helps coordinate updates
while preserving compatibility with older nodes.  

**financialmetrics**    
The financial status of the host.  
  
**contractcount** | int  
Number of open file contracts.  

**contractcompensation** | hastings  
The amount of money that renters have given to the host to pay for file
contracts. The host is required to submit a file contract revision and a storage
proof for every file contract that gets created, and the renter pays for the
miner fees on  these objects.  

**potentialcontractcompensation** | hastings  
The amount of money that renters have given to the host to pay for file
contracts which have not been confirmed yet. The potential compensation becomes
compensation after the storage proof is submitted.  

**lockedstoragecollateral** | hastings  
The amount of storage collateral which the host has tied up in file contracts.
The host has to commit collateral to a file contract even if there is no
storage, but the locked collateral will be returned even if the host does not
submit a storage proof - the collateral is not at risk, it is merely set aside
so that it can be put at risk later.  

**lostrevenue** | hastings  
The amount of revenue, including storage revenue and bandwidth revenue, that has
been lost due to failed file contracts and failed storage proofs.  

**loststoragecollateral** | hastings  
The amount of collateral that was put up to protect data which has been lost due
to failed file contracts and missed storage proofs.  

**potentialstoragerevenue** | hastings  
The amount of revenue that the host stands to earn if all storage proofs are
submitted correctly and in time.

**riskedstoragecollateral** | hastings  
The amount of money that the host has risked on file contracts. If the host
starts missing storage proofs, the host can forfeit up to this many coins. In
the event of a missed storage proof, locked storage collateral gets returned,
but risked storage collateral does not get returned.  

**storagerevenue** | hastings  
The amount of money that the host has earned from storing data. This money has
been locked down by successful storage proofs.  

**transactionfeeexpenses** | hastings  
The amount of money that the host has spent on transaction fees when submitting
host announcements, file contract revisions, and storage proofs.  

**downloadbandwidthrevenue** | hastings  
The amount of money that the host has made from renters downloading their files.
This money has been locked in by successsful storage proofs.  

**potentialdownloadbandwidthrevenue** | hastings  
The amount of money that the host stands to make from renters that downloaded
their files. The host will only realize this revenue if the host successfully
submits storage proofs for the related file contracts.  

**potentialuploadbandwidthrevenue** | hastings  
The amount of money that the host stands to make from renters that uploaded
files. The host will only realize this revenue if the host successfully submits
storage proofs for the related file contracts.  

**uploadbandwidthrevenue** | hastings  
The amount of money that the host has made from renters uploading their files.
This money has been locked in by successful storage proofs.  

**internalsettings**    
The settings of the host. Most interactions between the user and the host occur
by changing the internal settings.  

**acceptingcontracts** | boolean  
When set to true, the host will accept new file contracts if the terms are
reasonable. When set to false, the host will not accept new file contracts at
all.  

**maxdownloadbatchsize** | bytes  
The maximum size of a single download request from a renter. Each download
request has multiple round trips of communication that exchange money. Larger
batch sizes mean fewer round trips, but more financial risk for the host - the
renter can get a free batch when downloading by refusing to provide a signature.


**maxduration** | blocks  
The maximum duration of a file contract that the host will accept. The storage
proof window must end before the current height + maxduration.  

**maxrevisebatchsize** | bytes  
The maximum size of a single batch of file contract revisions. The renter can
perform DoS attacks on the host by uploading a batch of data then refusing to
provide a signature to pay for the data. The host can reduce this exposure by
limiting the batch size. Larger batch sizes allow for higher throughput as there
is significant communication overhead associated with performing a batch upload.


**netaddress** | string  
The IP address or hostname (including port) that the host should be contacted
at. If left blank, the host will automatically figure out its ip address and use
that. If given, the host will use the address given.  

**windowsize** | blocks  
The storage proof window is the number of blocks that the host has to get a
storage proof onto the blockchain. The window size is the minimum size of window
that the host will accept in a file contract.  

**collateral** | hastings / byte / block  
The maximum amount of money that the host will put up as collateral per byte per
block of storage that is contracted by the renter.  

**collateralbudget** | hastings  
The total amount of money that the host will allocate to collateral across all
file contracts.  

**maxcollateral** | hastings  
The maximum amount of collateral that the host will put into a single file
contract.

**minbaserpcprice** | hastings  
The minimum price that the host will demand from a renter for interacting with
the host. This is charged for every interaction a renter has with a host to pay
for resources consumed during the interaction. It is added to the
`mindownloadbandwidthprice` and `minuploadbandwidthprice` when uploading or
downloading files from the host.

**mincontractprice** | hastings  
The minimum price that the host will demand from a renter when forming a
contract. Typically this price is to cover transaction fees on the file contract
revision and storage proof, but can also be used if the host has a low amount of
collateral. The price is a minimum because the host may automatically adjust the
price upwards in times of high demand.  

**mindownloadbandwidthprice** | hastings / byte  
The minimum price that the host will demand from a renter when the renter is
downloading data. If the host is saturated, the host may increase the price from
the minimum.

**minsectoraccessprice** | hastings  
The minimum price that the host will demand from a renter for accessing a sector
of data on disk. Since the host has to read at least a full 4MB sector from disk
regardless of how much the renter intends to download this is charged to pay for
the physical disk resources the host uses. It is multiplied by the number of
sectors read then added to the `mindownloadbandwidthprice` when downloading a
file.

**minstorageprice** | hastings / byte / block  
The minimum price that the host will demand when storing data for extended
periods of time. If the host is low on space, the price of storage may be set
higher than the minimum.  

**minuploadbandwidthprice** | hastings / byte  
The minimum price that the host will demand from a renter when the renter is
uploading data. If the host is saturated, the host may increase the price from
the minimum.  

**ephemeralaccountexpiry** | seconds  
The  maximum amount of time an ephemeral account can be inactive before it is
considered to be expired and gets deleted. After an account has expired, the
account owner has no way of retrieving the funds. Setting this value to 0 means
ephemeral accounts never expire, regardless of how long they have been inactive.

**maxephemeralaccountbalance** | hastings  
The maximum amount of money that the host will allow a user to deposit into a
single ephemeral account.

**maxephemeralaccountrisk** | hastings  
To increase performance, the host will allow a user to withdraw from an
ephemeral account without requiring the user to wait until the host has
persisted the updated ephemeral account balance to complete a transaction. This
means that the user can perform actions such as downloads with significantly
less latency. This also means that if the host loses power at that exact moment,
the host will forget that the user has spent money and the user will be able to
spend that money again.

maxephemeralaccountrisk is the maximum amount of money that the host is willing
to risk to a system failure. The account manager will keep track of the total
amount of money that has been withdrawn, but has not yet been persisted to disk.
If a user's withdrawal would put the host over the maxephemeralaccountrisk, the
host will wait to complete the user's transaction until it has persisted the
widthdrawal, to prevent the host from having too much money at risk.

Note that money is only at risk if the host experiences an unclean shutdown
while in the middle of a transaction with a user, and generally the amount at
risk will be minuscule unless the host experiences an unclean shutdown while in
the middle of many transactions with many users at once. This value should be
larger than maxephemeralaccountbalance but does not need to be significantly
larger.

**networkmetrics**    
Information about the network, specifically various ways in which renters have
contacted the host.  

**downloadcalls** | int  
The number of times that a renter has attempted to download something from the
host.  

**errorcalls** | int  
The number of calls that have resulted in errors. A small number of errors are
expected, but a large number of errors indicate either buggy software or
malicious network activity. Usually buggy software.  

**formcontractcalls** | int  
The number of times that a renter has tried to form a contract with the host.  

**renewcalls** | int  
The number of times that a renter has tried to renew a contract with the host.  

**revisecalls** | int  
The number of times that the renter has tried to revise a contract with the
host.  

**settingscalls** | int  
The number of times that a renter has queried the host for the host's settings.
The settings include the price of bandwidth, which is a price that can adjust
every few minutes. This value is usually very high compared to the others.  

**unrecognizedcalls** | int  
The number of times that a renter has attempted to use an unrecognized call.
Larger numbers typically indicate buggy software.  

**connectabilitystatus** | string  
connectabilitystatus is one of "checking", "connectable", or "not connectable",
and indicates if the host can connect to itself on its configured NetAddress.  

**workingstatus** | string  
workingstatus is one of "checking", "working", or "not working" and indicates if
the host is being actively used by renters.

**publickey** | SiaPublicKey  
Public key used to identify the host.

## /host/bandwidth [GET]
> curl example

```go
curl -A "ScPrime-Agent" "localhost:4280/host/bandwidth"
```

returns the total upload and download bandwidth usage for the host

### JSON Response
```JSON
{
  "download":  12345                                  // bytes
  "upload":    12345                                  // bytes
  "starttime": "2018-09-23T08:00:00.000000000+04:00", // Unix timestamp
}
```

**download** | bytes  
the total number of bytes that have been sent from the host to renters since the
starttime.

**upload** | bytes  
the total number of bytes that have been received by the host from renters since the
starttime.

**starttime** | Unix timestamp  
the time at which the host started monitoring the bandwidth, since the
bandwidth is not currently persisted this will be startup timestamp.

## /host [POST]
> curl example  

```go
curl -A "ScPrime-Agent" -u "":<apipassword> -X POST "localhost:4280/host?acceptingcontracts=true&maxduration=12096&windowsize=1008"
```

Configures hosting parameters. All parameters are optional; unspecified
parameters will be left unchanged.

### Query String Parameters
### OPTIONAL
**acceptingcontracts** | boolean  
When set to true, the host will accept new file contracts if the terms are
reasonable. When set to false, the host will not accept new file contracts at
all.  

**maxdownloadbatchsize** | bytes  
The maximum size of a single download request from a renter. Each download
request has multiple round trips of communication that exchange money. Larger
batch sizes mean fewer round trips, but more financial risk for the host - the
renter can get a free batch when downloading by refusing to provide a signature.


**maxduration** | blocks  
The maximum duration of a file contract that the host will accept. The storage
proof window must end before the current height + maxduration.  

**maxrevisebatchsize** | bytes  
The maximum size of a single batch of file contract revisions. The renter can
perform DoS attacks on the host by uploading a batch of data then refusing to
provide a signature to pay for the data. The host can reduce this exposure by
limiting the batch size. Larger batch sizes allow for higher throughput as there
is significant communication overhead associated with performing a batch upload.


**netaddress** | string  
The IP address or hostname (including port) that the host should be contacted
at. If left blank, the host will automatically figure out its ip address and use
that. If given, the host will use the address given.  

**windowsize** | blocks  
// The storage proof window is the number of blocks that the host has to get a
storage proof onto the blockchain. The window size is the minimum size of window
that the host will accept in a file contract.

**collateral** | hastings / byte / block  
The maximum amount of money that the host will put up as collateral per byte per
block of storage that is contracted by the renter.  

**collateralbudget** | hastings  
The total amount of money that the host will allocate to collateral across all
file contracts.  

**maxcollateral** | hastings  
The maximum amount of collateral that the host will put into a single file
contract.  

**minbaserpcprice** | hastings  
The minimum price that the host will demand from a renter for interacting with
the host. This is charged for every interaction a renter has with a host to pay
for resources consumed during the interaction. It is added to the
`mindownloadbandwidthprice` and `minuploadbandwidthprice` when uploading or
downloading files from the host.

**mincontractprice** | hastings  
The minimum price that the host will demand from a renter when forming a
contract. Typically this price is to cover transaction fees on the file contract
revision and storage proof, but can also be used if the host has a low amount of
collateral. The price is a minimum because the host may automatically adjust the
price upwards in times of high demand.  

**minsectoraccessprice** | hastings  
The minimum price that the host will demand from a renter for accessing a sector
of data on disk. Since the host has to read at least a full 4MB sector from disk
regardless of how much the renter intends to download this is charged to pay for
the physical disk resources the host uses. It is multiplied by the number of
sectors read then added to the `mindownloadbandwidthprice` when downloading a
file.

**mindownloadbandwidthprice** | hastings / byte  
The minimum price that the host will demand from a renter when the renter is
downloading data. If the host is saturated, the host may increase the price from
the minimum.  

**minstorageprice** | hastings / byte / block  
The minimum price that the host will demand when storing data for extended
periods of time. If the host is low on space, the price of storage may be set
higher than the minimum.  

**minuploadbandwidthprice** | hastings / byte  
The minimum price that the host will demand from a renter when the renter is
uploading data. If the host is saturated, the host may increase the price from
the minimum.  

**maxephemeralaccountbalance** | hastings  
The maximum amount of money that the host will allow a user to deposit into a
single ephemeral account.

**maxephemeralaccountrisk** | hastings  
To increase performance, the host will allow a user to withdraw from an
ephemeral account without requiring the user to wait until the host has
persisted the updated ephemeral account balance to complete a transaction. This
means that the user can perform actions such as downloads with significantly
less latency. This also means that if the host loses power at that exact moment,
the host will forget that the user has spent money and the user will be able to
spend that money again.

maxephemeralaccountrisk is the maximum amount of money that the host is willing
to risk to a system failure. The account manager will keep track of the total
amount of money that has been withdrawn, but has not yet been persisted to disk.
If a user's withdrawal would put the host over the maxephemeralaccountrisk, the
host will wait to complete the user's transaction until it has persisted the
widthdrawal, to prevent the host from having too much money at risk.

Note that money is only at risk if the host experiences an
unclean shutdown while in the middle of a transaction with a user, and generally
the amount at risk will be minuscule unless the host experiences an unclean
shutdown while in the middle of many transactions with many users at once. This
value should be larger than 'maxephemeralaccountbalance but does not need to be
significantly larger.

### Response

standard success or error response. See [standard
responses](#standard-responses).

## /host/announce [POST]
> curl example  

```go
curl -A "ScPrime-Agent" -u "":<apipassword> -X POST "localhost:4280/host/announce"
```
> curl example with a custom netaddress

```go
curl -A "ScPrime-Agent" -u "":<apipassword> -X POST "localhost:4280/host/announce?netaddress=siahost.example.net"
```

Announce the host to the network as a source of storage. Generally only needs to
be called once.

Note that even after the host has been announced, it will not accept new
contracts unless configured to do so. To configure the host to accept contracts,
see [/host](## /host [POST]).

### Query String Parameters
### OPTIONAL
**netaddress string** | string  
The address to be announced. If no address is provided, the automatically
discovered address will be used instead.  

### Response

standard success or error response. See [standard
responses](#Standard-Responses).

## /host/contracts [GET]
> curl example  

```go
curl -A "ScPrime-Agent" "localhost:4280/host/contracts"
```


Get contract information from the host database. This call will return all
storage obligations on the host. Its up to the caller to filter the contracts
based on their needs.

### JSON Response
> JSON Response Example
 
```go
{
  "contracts": [
    {
      "contractcost":             "1234",             // hastings
      "datasize":                 500000,             // bytes
      "lockedcollateral":         "1234",             // hastings
      "obligationid": "fff48010dcbbd6ba7ffd41bc4b25a3634ee58bbf688d2f06b7d5a0c837304e13", // hash
      "potentialaccountfunding":  "1234",             // hastings
      "potentialdownloadrevenue": "1234",             // hastings
      "potentialstoragerevenue":  "1234",             // hastings
      "potentialuploadrevenue":   "1234",             // hastings
      "riskedcollateral":         "1234",             // hastings
      "revisionnumber":           0,                  // int
      "sectorrootscount":         2,                  // int
      "transactionfeesadded":     "1234",             // hastings
      "expirationheight":         123456,             // blocks
      "negotiationheight":        123456,             // blocks
      "proofdeadline":            123456,             // blocks
      "obligationstatus":         "obligationFailed", // string
      "originconfirmed":          true,               // boolean
      "proofconfirmed":           true,               // boolean
      "proofconstructed":         true,               // boolean
      "revisionconfirmed":        false,              // boolean
      "revisionconstructed":      false,              // boolean
      "validproofoutputs":        [],                 // []SiacoinOutput
      "missedproofoutputs":       [],                 // []SiacoinOutput
    }
  ]
}
```
**contractcost** | hastings  
Amount in hastings to cover the transaction fees for this storage obligation.

**datasize** | bytes  
Size of the data that is protected by the contract.

**lockedcollateral** | hastings  
Amount that is locked as collateral for this storage obligation.

**obligationid** | hash  
Id of the storageobligation, which is defined by the file contract id of the
file contract that governs the storage obligation.

**potentialaccountfunding** | hastings  
Amount in hastings that went to funding ephemeral accounts with.

**potentialdownloadrevenue** | hastings  
Potential revenue for downloaded data that the host will receive upon successful
completion of the obligation.

**potentialstoragerevenue** | hastings  
Potential revenue for storage of data that the host will receive upon successful
completion of the obligation.

**potentialuploadrevenue** | hastings  
Potential revenue for uploaded data that the host will receive upon successful
completion of the obligation.

**riskedcollateral** | hastings  
Amount that the host might lose if the submission of the storage proof is not
successful.

**revisionnumber** | int  
The last revision of the contract

**sectorrootscount** | int  
Number of sector roots.

**transactionfeesadded** | hastings  
Amount for transaction fees that the host added to the storage obligation.

**expirationheight** | blockheight  
Expiration height is the height at which the storage obligation expires.

**negotiationheight** | blockheight  
Negotiation height is the height at which the storage obligation was negotiated.

**proofdeadline** | blockheight  
The proof deadline is the height by which the storage proof must be submitted.

**obligationstatus** | string  
Status of the storage obligation. There are 4 different statuses:
 - `obligationFailed`:  the storage obligation failed, potential revenues and
   risked collateral are lost
 - `obligationRejected`:  the storage obligation was never started, no revenues
   gained or lost
 - `obligationSucceeded`: the storage obligation was completed, revenues were
   gained
 - `obligationUnresolved`:  the storage obligation has an uninitialized value.
   When the **proofdeadline** is in the past this might be a stale obligation.

**originconfirmed** | hash  
Origin confirmed indicates whether the file contract was seen on the blockchain
for this storage obligation.

**proofconfirmed** | boolean  
Proof confirmed indicates whether there was a storage proof seen on the
blockchain for this storage obligation.

**proofconstructed** | boolean  
The host has constructed a storage proof

**revisionconfirmed** | boolean  
Revision confirmed indicates whether there was a file contract revision seen on
the blockchain for this storage obligation.

**revisionconstructed** | boolean  
Revision constructed indicates whether there was a file contract revision
constructed for this storage obligation.

**validproofoutputs** | []SiacoinOutput   
The payouts that the host and renter will receive if a valid proof is confirmed on the blockchain

**missedproofoutputs** | []SiacoinOutput  
The payouts that the host and renter will receive if a proof is not confirmed on the blockchain

## /host/storage [GET]
> curl example  

```go
curl -A "ScPrime-Agent" "localhost:4280/host/storage"
```

Gets a list of folders tracked by the host's storage manager.

### JSON Response
> JSON Response Example
 
```go
{
  "folders": [
    {
      "path":              "/home/foo/bar", // string
      "capacity":          50000000000,     // bytes
      "capacityremaining": 100000,          // bytes

      "failedreads":      0,  // int
      "failedwrites":     1,  // int
      "successfulreads":  2,  // int
      "successfulwrites": 3,  // int
    }
  ]
}
```
**path** | string  
Absolute path to the storage folder on the local filesystem.  

**capacity** | bytes  
Maximum capacity of the storage folder in bytes. The host will not store more
than this many bytes in the folder. This capacity is not checked against the
drive's remaining capacity. Therefore, you must manually ensure the disk has
sufficient capacity for the folder at all times. Otherwise you risk losing
renter's data and failing storage proofs.  

**capacityremaining** | bytes  
Unused capacity of the storage folder in bytes.  

**failedreads, failedwrites** | int  
Number of failed disk read & write operations. A large number of failed reads or
writes indicates a problem with the filesystem or drive's hardware.  

**successfulreads, successfulwrites** | int  
Number of successful read & write operations.  

## /host/storage/folders/add [POST]
> curl example  

```go
curl -A "ScPrime-Agent" -u "":<apipassword> --data "path=foo/bar&size=1000000000000" "localhost:4280/host/storage/folders/add"
```

adds a storage folder to the manager. The manager may not check that there is
enough space available on-disk to support as much storage as requested

### Storage Folder Limits
A host can only have 65536 storage folders in total which have to be between 256
MiB and 16 PiB in size

### Query String Parameters
### REQUIRED
**path** | string  
Local path on disk to the storage folder to add.  

**size** | bytes  
Initial capacity of the storage folder. This value isn't validated so it is
possible to set the capacity of the storage folder greater than the capacity of
the disk. Do not do this.  

### Response

standard success or error response. See [standard
responses](#standard-responses).

## /host/storage/folders/remove [POST]
> curl example  

```go
curl -A "ScPrime-Agent" -u "":<apipassword> --data "path=foo/bar&force=false" "localhost:4280/host/storage/folders/remove"
```

Remove a storage folder from the manager. All storage on the folder will be
moved to other stoarge folders, meaning that no data will be lost. If the
manager is unable to save data, an error will be returned and the operation will
be stopped.

### Query String Parameters
### REQUIRED
**path** | string  
Local path on disk to the storage folder to removed.  

### OPTIONAL
**force** | boolean  
If `force` is true, the storage folder will be removed even if the data in the
storage folder cannot be moved to other storage folders, typically because they
don't have sufficient capacity. If `force` is true and the data cannot be moved,
data will be lost.  

### Response

standard success or error response. See [standard
responses](#standard-responses).

## /host/storage/folders/resize [POST]
> curl example  

```sh
curl -A "ScPrime-Agent" -u "":<apipassword> --data "path=foo/bar&newsize=1000000000000" "localhost:4280/host/storage/folders/resize"
```

Grows or shrinks a storage file in the manager. The manager may not check that
there is enough space on-disk to support growing the storasge folder, but should
gracefully handle running out of space unexpectedly. When shrinking a storage
folder, any data in the folder that needs to be moved will be placed into other
storage folders, meaning that no data will be lost. If the manager is unable to
migrate the data, an error will be returned and the operation will be stopped.

### Storage Folder Limits
See [/host/storage/folders/add](#host-storage-folders-add-post)

### Query String Parameters
### REQUIRED
**path** | string  
Local path on disk to the storage folder to resize.  

**newsize** | bytes  
Desired new size of the storage folder. This will be the new capacity of the
storage folder.  

### Response

standard success or error response. See [standard
responses](#standard-responses).

## /host/storage/sectors/delete/:*merkleroot* [POST]
> curl example  

```sh
curl -A "ScPrime-Agent" -u "":<apipassword> -X POST "localhost:4280/host/storage/sectors/delete/[merkleroot]"
```

Deletes a sector, meaning that the manager will be unable to upload that sector
and be unable to provide a storage proof on that sector. This endpoint is for
removing the data entirely, and will remove instances of the sector appearing at
all heights. The primary purpose is to comply with legal requests to remove
data.

### Path Parameters
### REQUIRED
**merkleroot** | merkleroot  
Merkleroot of the sector to delete.  

### Response

standard success or error response. See [standard
responses](#standard-responses).

## /host/estimatescore [GET]
> curl example  

```sh
curl -A "ScPrime-Agent" "localhost:4280/host/estimatescore"
```

Returns the estimated HostDB score of the host using its current settings,
combined with the provided settings.

### Query String Parameters
### OPTIONAL
See [host internal settings](#internalsettings)
 - acceptingcontracts   
 - maxdownloadbatchsize 
 - maxduration          
 - maxrevisebatchsize   
 - netaddress           
 - windowsize           
 - collateral        
 - collateralbudget 
 - maxcollateral    
 - mincontractprice          
 - mindownloadbandwidthprice  
 - minstorageprice            
 - minuploadbandwidthprice
 - ephemeralaccountexpiry    
 - maxephemeralaccountbalance
 - maxephemeralaccountrisk

### JSON Response
> JSON Response Example

```JSON
{
  "estimatedscore": "123456786786786786786786786742133",  // big int
  "conversionrate": 95  // float64
}
```
**estimatedscore** | big int  
estimatedscore is the estimated HostDB score of the host given the settings
passed to estimatescore.  
  
**conversionrate** | float64  
conversionrate is the likelihood given the settings passed to estimatescore that
the host will be selected by renters forming contracts.  

# Host DB

The hostdb maintains a database of all hosts known to the network. The database
identifies hosts by their public key and keeps track of metrics such as price.

## /hostdb [GET]
> curl example  

```go
curl -A "ScPrime-Agent" "localhost:4280/hostdb"
```

Shows some general information about the state of the hostdb.

### JSON Response
> JSON Response Example
 
```go
{
    "initialscancomplete": false  // boolean
}
```
**initialscancomplete** | boolean  
indicates if all known hosts have been scanned at least once.

## /hostdb/active [GET]
> curl example  

```go
curl -A "ScPrime-Agent" "localhost:4280/hostdb/active"
```

lists all of the active hosts known to the renter, sorted by preference.

### Query String Parameters
### OPTIONAL
**numhosts** | int  
Number of hosts to return. The actual number of hosts returned may be less if
there are insufficient active hosts. Optional, the default is all active hosts.


### JSON Response
> JSON Response Example
 
```go
{
  "hosts": [
        {
      "acceptingcontracts":     true,                 // boolean
      "maxdownloadbatchsize":   17825792,             // bytes
      "maxduration":            25920,                // blocks
      "maxrevisebatchsize":     17825792,             // bytes
      "netaddress":             "123.456.789.0:4282"  // string 
      "remainingstorage":       35000000000,          // bytes
      "sectorsize":             4194304,              // bytes
      "totalstorage":           35000000000,          // bytes
      "unlockhash": "0123456789abcdef0123456789abcdef0123456789abcdef0123456789abcdef0123456789ab", // hash
      "windowsize":             144,                            // blocks
      "collateral":             "20000000000"                   // hastings / byte / block
      "maxcollateral":          "1000000000000000000000000000"  // hastings
      "contractprice":          "1000000000000000000000000"     // hastings
      "downloadbandwidthprice": "35000000000000"                // hastings / byte
      "storageprice":           "14000000000"                   // hastings / byte / block
      "uploadbandwidthprice":   "3000000000000"                 // hastings / byte
      "revisionnumber":         12733798,                       // int
      "version":                "1.3.4"                         // string
      "firstseen":              160000,                         // blocks
      "historicdowntime":       0,                              // nanoseconds
      "historicuptime":         41634520900246576,              // nanoseconds
      "scanhistory": [
        {
          "success": true,  // boolean
          "timestamp": "2018-09-23T08:00:00.000000000+04:00"  // unix timestamp
        },
        {
          "success": true,  // boolean
          "timestamp": "2018-09-23T06:00:00.000000000+04:00"  // unix timestamp
        },
        {
          "success": true,  // boolean// boolean
          "timestamp": "2018-09-23T04:00:00.000000000+04:00"  // unix timestamp
        }
      ],
      "historicfailedinteractions":     0,      // int
      "historicsuccessfulinteractions": 5,      // int
      "recentfailedinteractions":       0,      // int
      "recentsuccessfulinteractions":   0,      // int
      "lasthistoricupdate":             174900, // blocks
      "ipnets": [
        "1.2.3.0",  // string
        "2.1.3.0"   // string
      ],
      "lastipnetchange": "2015-01-01T08:00:00.000000000+04:00", // unix timestamp
      "publickey": {
        "algorithm": "ed25519", // string
        "key":       "RW50cm9weSBpc24ndCB3aGF0IGl0IHVzZWQgdG8gYmU=" // string
      },
      "publickeystring": "ed25519:1234567890abcdef1234567890abcdef1234567890abcdef1234567890abcdef",  // string
      "filtered": false, // boolean
    }
  ]
}
```

**hosts**  
**acceptingcontracts** | boolean  
true if the host is accepting new contracts.  

**maxdownloadbatchsize** | bytes  
Maximum number of bytes that the host will allow to be requested by a single
download request.  

**maxduration** | blocks  
Maximum duration in blocks that a host will allow for a file contract. The host
commits to keeping files for the full duration under the threat of facing a
large penalty for losing or dropping data before the duration is complete. The
storage proof window of an incoming file contract must end before the current
height + maxduration.  

There is a block approximately every 10 minutes. e.g. 1 day = 144 blocks  

**maxrevisebatchsize** | bytes  
Maximum size in bytes of a single batch of file contract revisions. Larger batch
sizes allow for higher throughput as there is significant communication overhead
associated with performing a batch upload.  

**netaddress** | string  
Remote address of the host. It can be an IPv4, IPv6, or hostname, along with the
port. IPv6 addresses are enclosed in square brackets.  

**remainingstorage** | bytes  
Unused storage capacity the host claims it has.  

**sectorsize** | bytes  
Smallest amount of data in bytes that can be uploaded or downloaded to or from
the host.  

**totalstorage** | bytes  
Total amount of storage capacity the host claims it has.  

**unlockhash** | hash  
Address at which the host can be paid when forming file contracts.  

**windowsize** | blocks  
A storage proof window is the number of blocks that the host has to get a
storage proof onto the blockchain. The window size is the minimum size of window
that the host will accept in a file contract.  

**collateral** | hastings / byte / block  
The maximum amount of money that the host will put up as collateral for storage
that is contracted by the renter.  

**maxcollateral** | hastings  
The maximum amount of collateral that the host will put into a single file
contract.  

**contractprice** | hastings  
The price that a renter has to pay to create a contract with the host. The
payment is intended to cover transaction fees for the file contract revision and
the storage proof that the host will be submitting to the blockchain.  

**downloadbandwidthprice** | hastings / byte  
The price that a renter has to pay when downloading data from the host.  

**storageprice** | hastings / byte / block  
The price that a renter has to pay to store files with the host.  

**uploadbandwidthprice** | hastings / byte  
The price that a renter has to pay when uploading data to the host.  

**revisionnumber** | int  
The revision number indicates to the renter what iteration of settings the host
is currently at. Settings are generally signed. If the renter has multiple
conflicting copies of settings from the host, the renter can expect the one with
the higher revision number to be more recent.  

**version** | string  
The version of the host.  

**firstseen** | blocks  
Firstseen is the last block height at which this host was announced.  

**historicdowntime** | nanoseconds  
Total amount of time the host has been offline.  

**historicuptime** | nanoseconds  
Total amount of time the host has been online.  

**scanhistory** Measurements that have been taken on the host. The most recent
measurements are kept in full detail.  

**historicfailedinteractions** | int  
Number of historic failed interactions with the host.  

**historicsuccessfulinteractions** | int Number of historic successful
interactions with the host.  

**recentfailedinteractions** | int  
Number of recent failed interactions with the host.  

**recentsuccessfulinteractions** | int  
Number of recent successful interactions with the host.  

**lasthistoricupdate** | blocks  
The last time that the interactions within scanhistory have been compressed into
the historic ones.  

**ipnets**  
List of IP subnet masks used by the host. For IPv4 the /24 and for IPv6 the /54
subnet mask is used. A host can have either one IPv4 or one IPv6 subnet or one
of each. E.g. these lists are valid: [ "IPv4" ], [ "IPv6" ] or [ "IPv4", "IPv6"
]. The following lists are invalid: [ "IPv4", "IPv4" ], [ "IPv4", "IPv6", "IPv6"
]. Hosts with an invalid list are ignored.  

**lastipnetchange** | date  
The last time the list of IP subnet masks was updated. When equal subnet masks
are found for different hosts, the host that occupies the subnet mask for a
longer time is preferred.  

**publickey** | SiaPublicKey  
Public key used to identify and verify hosts.  

**algorithm** | string  
Algorithm used for signing and verification. Typically "ed25519".  

**key** | hash  
Key used to verify signed host messages.  

**publickeystring** | string  
The string representation of the full public key, used when calling
/hostdb/hosts.  

**filtered** | boolean  
Indicates if the host is currently being filtered from the HostDB

## /hostdb/all [GET]
> curl example  

```go
curl -A "ScPrime-Agent" "localhost:4280/hostdb/all"
```

Lists all of the hosts known to the renter. Hosts are not guaranteed to be in
any particular order, and the order may change in subsequent calls.

### JSON Response 
Response is the same as [`/hostdb/active`](#hosts)

## /hostdb/hosts/:*pubkey* [GET]
> curl example  

```go
curl -A "ScPrime-Agent" "localhost:4280/hostdb/hosts/ed25519:8a95848bc71e9689e2f753c82c35dc47a1d62867f77c0113ebb6fa5b51723215"
```

fetches detailed information about a particular host, including metrics
regarding the score of the host within the database. It should be noted that
each renter uses different metrics for selecting hosts, and that a good score on
in one hostdb does not mean that the host will be successful on the network
overall.

### Path Parameters
> curl example  

```go
curl -A "ScPrime-Agent" "localhost:4280/hostdb/hosts/<pubkey>"
```
### REQUIRED
**pubkey**  
The public key of the host. Each public key identifies a single host.  

Example Pubkey:
ed25519:1234567890abcdef1234567890abcdef1234567890abcdef1234567890abcdef  

### JSON Response 
> JSON Response Example
 
```go
{
  "entry": {
    // same as hosts
  },
  "scorebreakdown": {
    "score":                      1,        // big int
    "ageadjustment":              0.1234,   // float64
    "basepriceadjustment":        1,        // float64
    "burnadjustment":             0.1234,   // float64
    "collateraladjustment":       23.456,   // float64
    "conversionrate":             9.12345,  // float64
    "durationadjustment":         1,        // float64
    "interactionadjustment":      0.1234,   // float64
    "priceadjustment":            0.1234,   // float64
    "storageremainingadjustment": 0.1234,   // float64
    "uptimeadjustment":           0.1234,   // float64
    "versionadjustment":          0.1234,   // float64
  }
}
```
Response is the same as [`/hostdb/active`](#hosts) with the additional of the
**scorebreakdown**

**scorebreakdown**  
A set of scores as determined by the renter. Generally, the host's final score
is all of the values multiplied together. Modified renters may have additional
criteria that they use to judge a host, or may ignore certin criteia. In
general, these fields should only be used as a loose guide for the score of a
host, as every renter sees the world differently and uses different metrics to
evaluate hosts.  

**score** | big int  
The overall score for the host. Scores are entriely relative, and are consistent
only within the current hostdb. Between different machines, different
configurations, and different versions the absolute scores for a given host can
be off by many orders of magnitude. When displaying to a human, some form of
normalization with respect to the other hosts (for example, divide all scores by
the median score of the hosts) is recommended.  

**ageadjustment** | float64  
The multiplier that gets applied to the host based on how long it has been a
host. Older hosts typically have a lower penalty.  

**basepriceadjustment** | float64  
The multiplier that gets applied to the host based on if the `BaseRPCPRice` and
the `SectorAccessPrice` are reasonable.  

**burnadjustment** | float64  
The multiplier that gets applied to the host based on how much proof-of-burn the
host has performed. More burn causes a linear increase in score.  

**collateraladjustment** | float64  
The multiplier that gets applied to a host based on how much collateral the host
is offering. More collateral is typically better, though above a point it can be
detrimental.  

**conversionrate** | float64  
conversionrate is the likelihood that the host will be selected by renters
forming contracts.  

**durationadjustment** | float64  
The multiplier that gets applied to a host based on the max duration it accepts
for file contracts. Typically '1' for hosts with an acceptable max duration, and
'0' for hosts that have a max duration which is not long enough.

**interactionadjustment** | float64  
The multipler that gets applied to a host based on previous interactions with
the host. A high ratio of successful interactions will improve this hosts score,
and a high ratio of failed interactions will hurt this hosts score. This
adjustment helps account for hosts that are on unstable connections, don't keep
their wallets unlocked, ran out of funds, etc.  

**pricesmultiplier** | float64  
The multiplier that gets applied to a host based on the host's price. Lower
prices are almost always better. Below a certain, very low price, there is no
advantage.  

**storageremainingadjustment** | float64  
The multiplier that gets applied to a host based on how much storage is
remaining for the host. More storage remaining is better, to a point.  

**uptimeadjustment** | float64  
The multiplier that gets applied to a host based on the uptime percentage of the
host. The penalty increases extremely quickly as uptime drops below 90%.  

**versionadjustment** | float64  
The multiplier that gets applied to a host based on the version of ScPrime that they
are running. Versions get penalties if there are known bugs, scaling
limitations, performance limitations, etc. Generally, the most recent version is
always the one with the highest score.  

## /hostdb/filtermode [GET]
> curl example  

```go
curl -A "ScPrime-Agent" --user "":<apipassword> "localhost:4280/hostdb/filtermode"
```  
Returns the current filter mode of the hostDB and any filtered hosts.

### JSON Response 
> JSON Response Example
 
```go
{
  "filtermode": "blacklist",  // string
  "hosts":
    [
      "ed25519:122218260fb74b20a8be3000ad56a931f7461ea990a6dc5676c31bdf65fc668f"  // string
    ]
}

```
**filtermode** | string  
Can be either whitelist, blacklist, or disable.  

**hosts** | array of strings  
Comma separated pubkeys.  

## /hostdb/filtermode [POST]
> curl example  

```go
curl -A "ScPrime-Agent" --user "":<apipassword> --data '{"filtermode" : "whitelist","hosts" : ["ed25519:1234567890abcdef1234567890abcdef1234567890abcdef1234567890abcdef","ed25519:1234567890abcdef1234567890abcdef1234567890abcdef1234567890abcdef","ed25519:1234567890abcdef1234567890abcdef1234567890abcdef1234567890abcdef"]}' "localhost:4280/hostdb/filtermode"
```  
```go
curl -A "ScPrime-Agent" --user "":<apipassword> --data '{"filtermode" : "disable"}' "localhost:4280/hostdb/filtermode"
```
Lets you enable and disable a filter mode for the hostdb. Currently the two
modes supported are `blacklist` mode and `whitelist` mode. In `blacklist` mode,
any hosts you identify as being on the `blacklist` will not be used to form
contracts. In `whitelist` mode, only the hosts identified as being on the
`whitelist` will be used to form contracts. In both modes, hosts that you are
blacklisted will be filtered from your hostdb. To enable either mode, set
`filtermode` to the desired mode and submit a list of host pubkeys as the
corresponding `blacklist` or `whitelist`. To disable either list, the `host`
field can be left blank (e.g. empty slice) and the `filtermode` should be set to
`disable`.  

**NOTE:** Enabling and disabling a filter mode can result in changes with your
current contracts with can result in an increase in contract fee spending. For
example, if `blacklist` mode is enabled, any hosts that you currently have
contracts with that are also on the provide list of `hosts` will have their
contracts replaced with non-blacklisted hosts. When `whitelist` mode is enabled,
contracts will be replaced until there are only contracts with whitelisted
hosts. Even disabling a filter mode can result in a change in contracts if there
are better scoring hosts in your hostdb that were previously being filtered out.


### Query String Parameters
### REQUIRED
**filtermode** | string  
Can be either whitelist, blacklist, or disable.  

**hosts** | array of string  
Comma separated pubkeys.  

### Response

standard success or error response. See [standard
responses](#standard-responses).

# Miner

The miner provides endpoints for getting headers for work and submitting solved
headers to the network. The miner also provides endpoints for controlling a
basic CPU mining implementation.

## /miner [GET]
> curl example  

```go
curl -A "ScPrime-Agent" "localhost:4280/miner"
```
returns the status of the miner.

### JSON Response 
> JSON Response Example
 
```go
{
  "blocksmined":      9001,   // int
  "cpuhashrate":      1337,   // hashes / second
  "cpumining":        false,  // boolean
  "staleblocksmined": 0,      // int
}
```
**blocksmined** | int  
Number of mined blocks. This value is remembered after restarting.  

**cpuhashrate** | hashes / second  
How fast the cpu is hashing, in hashes per second.  

**cpumining** | boolean  
true if the cpu miner is active.  

**staleblocksmined** | int  
Number of mined blocks that are stale, indicating that they are not included in
the current longest chain, likely because some other block at the same height
had its chain extended first.  


## /miner/start [GET]
> curl example  

```sh
curl -A "ScPrime-Agent" -u "":<apipassword> "localhost:4280/miner/start"
```

Starts a single threaded CPU miner. Does nothing if the CPU miner is already
running.

### Response

standard success or error response. See [standard
responses](#standard-responses).

## /miner/stop [GET]
> curl example  

```sh
curl -A "ScPrime-Agent" -u "":<apipassword> "localhost:4280/miner/stop"
```

stops the cpu miner. Does nothing if the cpu miner is not running.

### Response

standard success or error response. See [standard
responses](#standard-responses).

## /miner/block [POST]
> curl example  

```sh
curl -A "ScPrime-Agent" -data "<byte-encoded-block>" -u "":<apipassword> "localhost:4280/miner/block"
```

Submits a solved block and broadcasts it.

### Byte Request

For efficiency the block is submitted in a raw byte encoding using the ScPrime
encoding.

### Response

standard success or error response. See [standard
responses](#standard-responses).


## /miner/header [GET]
> curl example  

```go
curl -A "ScPrime-Agent" -u "":<apipassword> "localhost:4280/miner/header"
```

provides a block header that is ready to be grinded on for work.

### Byte Response
For efficiency the header for work is returned as a raw byte encoding of the
header, rather than encoded to JSON.

Blocks are mined by repeatedly changing the nonce of the header, hashing the
header's bytes, and comparing the resulting hash to the target. The block with
that nonce is valid if the hash is less than the target. If none of the 2^64
possible nonces result in a header with a hash less than the target, call
/miner/header [GET] again to get a new block header with a different merkle
root. The above process can then be repeated for the new block header.  

The other fields can generally be ignored. The parent block ID field is the hash
of the parent block's header. Modifying this field will result in an orphan
block. The timestamp is the time at which the block was mined and is set by the
ScPrime Daemon. Modifying this field can result in invalid block. The merkle root is
the merkle root of a merkle tree consisting of the timestamp, the miner outputs
(one leaf per payout), and the transactions (one leaf per transaction).
Modifying this field will result in an invalid block.

Field | Byte range within response | Byte range within header
-------------- | -------------- | --------------
target | [0-32)
header | [32-112)
parent block ID | [32-64) | [0-32)
nonce | [64-72) | [32-40)
timestamp | [72-80) | [40-48)
merkle root | [80-112) | [48-80)

## /miner/header [POST]
> curl example  

```go
curl -A "ScPrime-Agent" -data "<byte-encoded-header>" -u "":<apipassword> "localhost:4280/miner"
```

submits a header that has passed the POW.

### Byte Request
For efficiency headers are submitted as raw byte encodings of the header in the
body of the request, rather than as a query string parameter or path parameter.
The request body should contain only the 80 bytes of the encoded header. The
encoding is the same encoding used in `/miner/header [GET]` endpoint.

Blocks are mined by repeatedly changing the nonce of the header, hashing the
header's bytes, and comparing the resulting hash to the target. The block with
that nonce is valid if the hash is less than the target. If none of the 2^64
possible nonces result in a header with a hash less than the target, call
/miner/header [GET] again to get a new block header with a different merkle
root. The above process can then be repeated for the new block header.  

The other fields can generally be ignored. The parent block ID field is the hash
of the parent block's header. Modifying this field will result in an orphan
block. The timestamp is the time at which the block was mined and is set by the
ScPrime Daemon. Modifying this field can result in invalid block. The merkle root is
the merkle root of a merkle tree consisting of the timestamp, the miner outputs
(one leaf per payout), and the transactions (one leaf per transaction).
Modifying this field will result in an invalid block.

Field | Byte range within request | Byte range within header
-------------- | -------------- | --------------
target | [0-32)
header | [32-112)
parent block ID | [32-64) | [0-32)
nonce | [64-72) | [32-40)
timestamp | [72-80) | [40-48)
merkle root | [80-112) | [48-80)

# Renter

The renter manages the user's files on the network. The renter's API endpoints
expose methods for managing files on the network and managing the renter's
allocated funds.

## /renter [GET]
> curl example  

```go
curl -A "ScPrime-Agent" "localhost:4280/renter"
```

Returns the current settings along with metrics on the renter's spending.

### JSON Response
> JSON Response Example
 
```go
{
  "settings": {
    "allowance": {
      "funds":              "1234",         // hastings
      "hosts":              24,             // int
      "period":             6048,           // blocks
      "renewwindow":        3024            // blocks
      "expectedstorage":    1000000000000,  // uint64
      "expectedupload":     2,              // uint64
      "expecteddownload":   1,              // uint64
      "expectedredundancy": 3               // uint64
    },
    "maxuploadspeed":     1234, // BPS
    "maxdownloadspeed":   1234, // BPS
    "streamcachesize":    4     // int
  },
  "financialmetrics": {
    "contractfees":     "1234", // hastings
    "contractspending": "1234", // hastings (deprecated, now totalallocated)
    "downloadspending": "5678", // hastings
    "storagespending":  "1234", // hastings
    "totalallocated":   "1234", // hastings
    "uploadspending":   "5678", // hastings
    "unspent":          "1234"  // hastings
  },
  "currentperiod":  6000  // blockheight
  "nextperiod":    12248  // blockheight
  "uploadsstatus": {
    "pause":        false,       // boolean
    "pauseendtime": 1234567890,  // Unix timestamp
  }
}
```
**settings**    
Settings that control the behavior of the renter.  

**allowance**   
Allowance dictates how much the renter is allowed to spend in a given period.
Note that funds are spent on both storage and bandwidth.  

**funds** | hastings  
Funds determines the number of siacoins that the renter will spend when forming
contracts with hosts. The renter will not allocate more than this amount of
siacoins into the set of contracts each billing period. If the renter spends all
of the funds but then needs to form new contracts, the renter will wait until
either until the user increase the allowance funds, or until a new billing
period is reached. If there are not enough funds to repair all files, then files
may be at risk of getting lost.

**hosts** | int  
Hosts sets the number of hosts that will be used to form the allowance. ScPrime
gains most of its resiliancy from having a large number of hosts. More hosts
will mean both more robustness and higher speeds when using the network, however
will also result in more memory consumption and higher blockchain fees. It is
recommended that the default number of hosts be treated as a minimum, and that
double the default number of default hosts be treated as a maximum.

**period** | blocks  
The period is equivalent to the billing cycle length. The renter will not spend
more than the full balance of its funds every billing period. When the billing
period is over, the contracts will be renewed and the spending will be reset.

**renewwindow** | blocks  
The renew window is how long the user has to renew their contracts. At the end
of the period, all of the contracts expire. The contracts need to be renewed
before they expire, otherwise the user will lose all of their files. The renew
window is the window of time at the end of the period during which the renter
will renew the users contracts. For example, if the renew window is 1 week long,
then during the final week of each period the user will renew their contracts.
If the user is offline for that whole week, the user's data will be lost.

Each billing period begins at the beginning of the renew window for the previous
period. For example, if the period is 12 weeks long and the renew window is 4
weeks long, then the first billing period technically begins at -4 weeks, or 4
weeks before the allowance is created. And the second billing period begins at
week 8, or 8 weeks after the allowance is created. The third billing period will
begin at week 20.

**expectedstorage** | bytes  
Expected storage is the amount of storage that the user expects to keep on the
ScPrime network. This value is important to calibrate the spending habits of spd.
Because ScPrime is decentralized, there is no easy way for spd to know what the
real world cost of storage is, nor what the real world price of a siacoin is. To
overcome this deficiency, spd depends on the user for guidance.

If the user has a low allowance and a high amount of expected storage, spd will
more heavily prioritize cheaper hosts, and will also be more comfortable with
hosts that post lower amounts of collateral. If the user has a high allowance
and a low amount of expected storage, spd will prioritize hosts that post more
collateral, as well as giving preference to hosts better overall traits such as
uptime and age.

Even when the user has a large allowance and a low amount of expected storage,
spd will try to optimize for saving money; spd tries to meet the users storage
and bandwidth needs while spending significantly less than the overall
allowance.

**expectedupload** | bytes  
Expected upload tells spd how much uploading the user expects to do each month.
If this value is high, spd will more strongly prefer hosts that have a low
upload bandwidth price. If this value is low, spd will focus on other metrics
than upload bandwidth pricing, because even if the host charges a lot for upload
bandwidth, it will not impact the total cost to the user very much.

The user should not consider upload bandwidth used during repairs, spd will
consider repair bandwidth separately.

**expecteddownload** | bytes  
Expected download tells spd how much downloading the user expects to do each
month. If this value is high, spd will more strongly prefer hosts that have a
low download bandwidth price. If this value is low, spd will focus on other
metrics than download bandwidth pricing, because even if the host charges a lot
for downloads, it will not impact the total cost to the user very much.

The user should not consider download bandwidth used during repairs, spd will
consider repair bandwidth separately.

**expectedredundancy** | bytes  
Expected redundancy is used in conjunction with expected storage to determine
the total amount of raw storage that will be stored on hosts. If the expected
storage is 1 TB and the expected redundancy is 3, then the renter will calculate
that the total amount of storage in the user's contracts will be 3 TiB.

This value does not need to be changed from the default unless the user is
manually choosing redundancy settings for their file. If different files are
being given different redundancy settings, then the average of all the
redundancies should be used as the value for expected redundancy, weighted by
how large the files are.

**maxuploadspeed** | bytes per second  
MaxUploadSpeed by default is unlimited but can be set by the user to manage
bandwidth.  

**maxdownloadspeed** | bytes per second  
MaxDownloadSpeed by default is unlimited but can be set by the user to manage
bandwidth.  

**streamcachesize** | int  
The StreamCacheSize is the number of data chunks that will be cached during
streaming.  

**financialmetrics**    
Metrics about how much the Renter has spent on storage, uploads, and downloads.


**contractfees** | hastings  
Amount of money spent on contract fees, transaction fees and siafund fees.  

**contractspending** | hastings, (deprecated, now totalallocated)  
How much money, in hastings, the Renter has spent on file contracts, including
fees.  

**downloadspending** | hastings  
Amount of money spent on downloads.  

**storagespending** | hastings  
Amount of money spend on storage.  

**totalallocated** | hastings  
Total amount of money that the renter has put into contracts. Includes spent
money and also money that will be returned to the renter.  

**uploadspending** | hastings  
Amount of money spent on uploads.  

**unspent** | hastings  
Amount of money in the allowance that has not been spent.  

**currentperiod** | blockheight  
Height at which the current allowance period began.  

**nextperiod** | blockheight  
Height at which the next allowance period began.  

**uploadsstatus**  
Information about the renter's uploads.  

**paused** | boolean  
Indicates whether or not the uploads and repairs are paused.  

**pauseendtime** | unix timestamp  
The time at which the pause will end.  

## /renter [POST]
> curl example  

```go
curl -A "ScPrime-Agent" -u "":<apipassword> --data "period=12096&renewwindow=4032&funds=1000&hosts=50" "localhost:4280/renter"
```

Modify settings that control the renter's behavior.

### Query String Parameters
### REQUIRED
When setting the allowance the Funds and Period are required. Since these are
the two required fields, the allowance can be canceled by submitting the zero
values for these fields.

### OPTIONAL
Any of the renter settings can be set, see fields [here](#settings)

**checkforipviolation** | boolean  
Enables or disables the check for hosts using the same ip subnets within the
hostdb. It's turned on by default and causes ScPrime to not form contracts with
hosts from the same subnet and if such contracts already exist, it will
deactivate the contract which has occupied that subnet for the shorter time.  

### Response

standard success or error response. See [standard
responses](#standard-responses).

## /renter/allowance/cancel [POST]
> curl example  

```go
curl -A "ScPrime-Agent" -u "":<apipassword>  "localhost:4280/renter/allowance/cancel"
```

Cancel the Renter's allowance.

### Response

standard success or error response. See [standard
responses](#standard-responses).

## /renter/contract/cancel [POST]
> curl example  

```go
curl -A "ScPrime-Agent" -u "":<apipassword> --data "id=bd7ef21b13fb85eda933a9ff2874ec50a1ffb4299e98210bf0dd343ae1632f80" "localhost:4280/renter/contract/cancel"
```

cancels a specific contract of the Renter.

### Query String Parameters
### REQUIRED
**id** | hash  
ID of the file contract

### Response

standard success or error response. See [standard
responses](#standard-responses).

## /renter/backup [POST]
> curl example  

```go
curl -A "ScPrime-Agent" -u "":<apipassword> --data "destination=/home/backups/01-01-1968.backup" "localhost:4280/renter/backup"
```

Creates a backup of all siafiles in the renter at the specified path.

### Query String Parameters
### REQUIRED
**destination** | string  
The path on disk where the backup will be created. Needs to be an absolute path.

### OPTIONAL
**remote** | boolean  
flag indicating if the backup should be stored on hosts. If true,
**destination** is interpreted as the backup's name, not its path.

### Response

standard success or error response. See [standard
responses](#standard-responses).

## /renter/recoverbackup [POST]
> curl example  

```go
curl -A "ScPrime-Agent" -u "":<apipassword> --data "source=/home/backups/01-01-1968.backup" "localhost:4280/renter/recoverbackup"
```

Recovers an existing backup from the specified path by adding all the siafiles
contained within it to the renter. Should a siafile for a certain path already
exist, a number will be added as a suffix. e.g. 'myfile_1.sia'

### Query String Parameters
### REQUIRED
**source** | string  
The path on disk where the backup will be recovered from. Needs to be an
absolute path.

### OPTIONAL
**remote** | boolean  
flag indicating if the backup is stored on hosts. If true, **source** is
interpreted as the backup's name, not its path.

### Response

standard success or error response. See [standard
responses](#standard-responses).

## /renter/uploadedbackups [POST]
> curl example  

```go
curl -A "ScPrime-Agent" -u "":<apipassword> "localhost:4280/renter/uploadedbackups"
```

Lists the backups that have been uploaded to hosts.

### JSON Response
> JSON Response Example
 
```go
[
  {
    "name": "foo",                             // string
    "UID": "00112233445566778899aabbccddeeff", // string
    "creationdate": 1234567890,                // Unix timestamp
    "size": 8192                               // bytes
  }
]
```
**name** | string  
The name of the backup.

**UID** | string  
A unique identifier for the backup.

**creationdate** | string  
Unix timestamp of when the backup was created.

**size** Size in bytes of the backup.

## /renter/contracts [GET]
> curl example  

```go
curl -A "ScPrime-Agent" "localhost:4280/renter/contracts?disabled=true&expired=true&recoverable=false"
```

Returns the renter's contracts. Active, passive, and refreshed contracts are
returned by default. Active contracts are contracts that the Renter is currently
using to store, upload, and download data. Passive contracts are contracts that
are no longer GoodForUpload but are GoodForRenew. This means the data will
continue to be available to be downloaded from. Refreshed contracts are
contracts that ran out of funds and needed to be renewed so more money could be
added to the contract with the host. The data reported in these contracts is
duplicate data and should not be included in any accounting. Disabled contracts
are contracts that are in the current period and have not yet expired that are
not being used for uploading as they were replaced instead of renewed. Expired
contracts are contracts with an `EndHeight` in the past, where no more data is
being stored and excess funds have been released to the renter. Expired
Refreshed contracts are contracts that were refreshed at some point in a
previous period. The data reported in these contracts is duplicate data and
should not be included in any accounting. Recoverable contracts are contracts
which the contractor is currently trying to recover and which haven't expired
yet.

| Type              | GoodForUpload | GoodForRenew | Endheight in the Future | Data Counted Elsewhere Already|
| ----------------- | :-----------: | :----------: | :---------------------: | :---------------------------: |
| Active            | Yes           | Yes          | Yes                     | No                            |
| Passive           | No            | Yes          | Yes                     | No                            |
| Refreshed         | No            | No           | Yes                     | Yes                           |
| Disabled          | No            | No           | Yes                     | No                            |
| Expired           | No            | No           | No                      | No                            |
| Expired Refreshed | No            | No           | No                      | Yes                           |

**NOTE:** No spending is double counted anywhere in the contracts, only the data
is double counted in the refreshed contracts. For spending totals in the current
period, all spending in active, passive, refreshed, and disabled contracts
should be counted. For data totals, the data in active and passive contracts is
the total uploaded while the data in disabled contracts is wasted uploaded data.

### Query String Parameters
### OPTIONAL
**disabled** | boolean  
flag indicating if disabled contracts should be returned.

**expired** | boolean  
flag indicating if expired contracts should be returned.

**recoverable** | boolean  
flag indicating if recoverable contracts should be returned.

### JSON Response
> JSON Response Example
 
```go
{
  "activecontracts": [
    {
      "downloadspending": "1234", // hastings
      "endheight":        50000,  // block height
      "fees":             "1234", // hastings
      "hostpublickey": {
        "algorithm": "ed25519",   // string
        "key": "RW50cm9weSBpc24ndCB3aGF0IGl0IHVzZWQgdG8gYmU=" // hash
      },
      "hostversion":      "1.4.0",  // string
      "id": "1234567890abcdef0123456789abcdef0123456789abcdef0123456789abcdef", // hash
      "lasttransaction": {},                // transaction
      "netaddress":       "12.34.56.78:9",  // string
      "renterfunds":      "1234",           // hastings
      "size":             8192,             // bytes
      "startheight":      50000,            // block height
      "storagespending":  "1234",           // hastings
      "totalcost":        "1234",           // hastings
      "uploadspending":   "1234"            // hastings
      "goodforupload":    true,             // boolean
      "goodforrenew":     false,            // boolean
      "badcontract":      false,            // boolean
    }
  ],
  "passivecontracts": [],
  "refreshedcontracts": [],
  "disabledcontracts": [],
  "expiredcontracts": [],
  "expiredrefreshedcontracts": [],
  "recoverablecontracts": [],
}
```
**downloadspending** | hastings  
Amount of contract funds that have been spent on downloads.  

**endheight** | block height  
Block height that the file contract ends on.  

**fees** | hastings  
Fees paid in order to form the file contract.  

**hostpublickey** | SiaPublicKey  
Public key of the host that the file contract is formed with.  
       
**hostversion** | string  
The version of the host. 

**algorithm** | string  
Algorithm used for signing and verification. Typically "ed25519".  

**key** | hash  
Key used to verify signed host messages.  

**id** | hash  
ID of the file contract.  

**lasttransaction** | transaction  
A signed transaction containing the most recent contract revision.  

**netaddress** | string  
Address of the host the file contract was formed with.  

**renterfunds** | hastings  
Remaining funds left for the renter to spend on uploads & downloads.  

**size** | bytes  
Size of the file contract, which is typically equal to the number of bytes that
have been uploaded to the host.

**startheight** | block height  
Block height that the file contract began on.  

**storagespending** | hastings  
Amount of contract funds that have been spent on storage.  

**totalcost** | hastings  
Total cost to the wallet of forming the file contract. This includes both the
fees and the funds allocated in the contract.  

**uploadspending** | hastings  
Amount of contract funds that have been spent on uploads.  

**goodforupload** | boolean  
Signals if contract is good for uploading data.  

**goodforrenew** | boolean  
Signals if contract is good for a renewal.  

**badcontract** | boolean  
Signals whether a contract has been marked as bad. A contract will be marked as
bad if the contract does not make it onto the blockchain or otherwise gets
double spent. A contract can also be marked as bad if the host is refusing to
acknowldege that the contract exists.

## /renter/contractstatus [GET]
> curl example

```go
curl -A "ScPrime-Agent" "localhost:4280/renter/contractstatus?id=<filecontractid>"
```

### Query String Parameters
**id** | hash
ID of the file contract

### JSON Response
> JSON Response Example

```go
{
  "archived":                  true, // boolean
  "formationsweepheight":      1234, // block height
  "contractfound":             true, // boolean
  "latestrevisionfound",       55,   // uint64
  "storageprooffoundatheight": 0,    // block height
  "doublespendheight":         0,    // block height
  "windowstart":               5000, // block height
  "windowend":                 5555, // block height
}
```
**archived** | boolean  
Indicates whether or not this contract has been archived by the watchdog. This
is done when a file contract's inputs are double-spent or if the storage proof
window has already elapsed.

**formationsweepheight** | block height  
The block height at which the renter's watchdog will try to sweep inputs from
the formation transaction set if it hasn't been confirmed on chain yet.

**contractfound** | boolean  
Indicates whether or not the renter watchdog found the formation transaction set
on chain.

**latestrevisionfound** | uint64  
The highest revision number found by the watchdog for this contract on chain.

**storageprooffoundatheight** | block height  
The height at which the watchdog found a storage proof for this contract on
chain.

**doublespendheight** | block height  
The height at which a double-spend for this transactions formation transaction
was found on chain.

**windowstart** | block height  
The height at which the storage proof window for this contract starts.

**windowend** | block height  
The height at which the storage proof window for this contract ends.


## /renter/contractorchurnstatus [GET]
> curl example

```go
curl -A "ScPrime-Agent" "localhost:4280/renter/contractorchurnstatus"
```

Returns the churn status for the renter's contractor.

### JSON Response
> JSON Response Example

```go
{
  "aggregatecurrentperiodchurn": 500000,   // uint64
  "maxperiodchurn":              50000000, // uint64
}
```

**aggregatecurrentperiodchurn** | uint64  
Aggregate size of files stored in file contracts that were churned (i.e. not
marked for renewal) in the current period.


**maxperiodchurn** | uint64  
Maximum allowed aggregate churn per period.

## /renter/setmaxperiodchurn [POST]
> curl example

```go
curl -A "ScPrime-Agent" -u "":<apipassword> "localhost:4280/renter/setmaxperiodchurn?newmax=123456789"
```

sets the new max churn per period.

### Query String Parameters
**newmax** | uint64  
New maximum churn per period.

### Response

standard success or error response. See [standard responses](#standard-responses).


## /renter/dir/*siapath* [GET]
> curl example  

> The root siadir path is "" so submitting the API call without an empty siapath
will return the root siadir information.  

```go
curl -A "ScPrime-Agent" "localhost:4280/renter/dir/"
```  
```go
curl -A "ScPrime-Agent" "localhost:4280/renter/dir/mydir"
```

retrieves the contents of a directory on the ScPrime network

### Path Parameters
### REQUIRED
**siapath** | string  
Path to the directory on the ScPrime network  

### JSON Response
> JSON Response Example

```go
{
  "directories": [
    {
      "aggregatenumfiles":       2,    // uint64
      "aggregatenumstuckchunks": 4,    // uint64
      "aggregatesize":           4096, // uint64

      "health":             1.0,      // float64
      "lasthealtchecktime": "2018-09-23T08:00:00.000000000+04:00" // timestamp
      "maxhealth":          0.5,      // float64
      "minredundancy":      2.6,      // float64
      "mostrecentmodtime":  "2018-09-23T08:00:00.000000000+04:00" // timestamp
      "numfiles":           3,        // uint64
      "numsubdirs":         2,        // uint64
      "siapath":            "foo/bar" // string
      "stuckhealth":        1.0,      // float64
    }
  ],
  "files": []
}
```
**directories** An array of directories

**aggregatenumfiles** | uint64  
the total number of files in the sub directory tree

**aggregatenumstuckchunks** | uint64  
the total number of stuck chunks in the sub directory tree

**aggregatesize** | uint64  
the total size in bytes of files in the sub directory tree

**health** | float64  
This is the worst health of any of the files or subdirectories. Health is the
percent of parity pieces missing.
 - health = 0 is full redundancy
 - health <= 1 is recoverable
 - health > 1 needs to be repaired from disk

**lasthealthchecktime** | timestamp  
The oldest time that the health of the directory or any of its files or sub
directories' health was checked.

**maxhealth** | float64  
This is the worst health when comparing stuck health vs health

**minredundancy** | float64  
the lowest redundancy of any file or directory in the sub directory tree

**mostrecentmodtime** | timestamp  
the most recent mod time of any file or directory in the sub directory tree

**numfiles** | uint64  
the number of files in the directory

**numsubdirs** | uint64  
the number of directories in the directory

**siapath** | string  
The path to the directory on the ScPrime network

**size** | string
The size in bytes of files in the directory

**stuckhealth** | string
The health of the most in need siafile in the directory, stuck or not stuck

**files** Same response as [files](#files)

## /renter/dir/*siapath* [POST]
> curl example  

```go
curl -A "ScPrime-Agent" -u "":<apipassword> --data "action=delete" "localhost:4280/renter/dir/mydir"
```

performs various functions on the renter's directories

### Path Parameters
### REQUIRED
**siapath** | string  
Location where the directory will reside in the renter on the network. The path
must be non-empty, may not include any path traversal strings ("./", "../"), and
may not begin with a forward-slash character.  

**root** | bool
Whether or not to treat the siapath as being relative to the user's home
directory. If this field is not set, the siapath will be interpreted as
relative to 'home/user/'.  

### Query String Parameters
### REQUIRED
**action** | string  
Action can be either `create`, `delete` or `rename`.
 - `create` will create an empty directory on the ScPrime network
 - `delete` will remove a directory and its contents from the ScPrime network. Will
   return an error if the target is a file.
 - `rename` will rename a directory on the ScPrime network

 **newsiapath** | string  
 The new siapath of the renamed folder. Only required for the `rename` action.

 ### OPTIONAL
 **mode** | uint32  
 The mode can be specified in addition to the `create` action to create the
 directory with specific permissions. If not specified, the default
 permissions 0755 will be used.

### Response

standard success or error response. See [standard
responses](#standard-responses).

## /renter/downloadinfo/*uid* [GET]
> curl example  

```go
curl -A "ScPrime-Agent" "localhost:4280/renter/downloadinfo/9d8dd0d5b306f5bb412230bd12b590ae"
```

Lists a file in the download history by UID.

### Path Parameters
### REQUIRED
**uid** | string  
UID returned by the /renter/download/*siapath* endpoint. It is set in the http
header's 'ID' field.

### JSON Response
> JSON Response Example
 
```go
{
  "destination":     "/home/users/alice/bar.txt", // string
  "destinationtype": "file",                      // string
  "length":          8192,                        // bytes
  "offset":          2000,                        // bytes
  "siapath":         "foo/bar.txt",               // string

  "completed":           true,                    // boolean
  "endtime":             "2009-11-10T23:10:00Z",  // RFC 3339 time
  "error":               "",                      // string
  "received":            8192,                    // bytes
  "starttime":           "2009-11-10T23:00:00Z",  // RFC 3339 time
  "totaldatatransferred": 10031                    // bytes
}
```
**destination** | string  
Local path that the file will be downloaded to.  

**destinationtype** | string  
What type of destination was used. Can be "file", indicating a download to disk,
can be "buffer", indicating a download to memory, and can be "http stream",
indicating that the download was streamed through the http API.  

**length** | bytes  
Length of the download. If the download was a partial download, this will
indicate the length of the partial download, and not the length of the full
file.  

**offset** | bytes  
Offset within the file of the download. For full file downloads, the offset will
be '0'. For partial downloads, the offset may be anywhere within the file.
offset+length will never exceed the full file size.  

**siapath** | string  
Siapath given to the file when it was uploaded.  

**completed** | boolean  
Whether or not the download has completed. Will be false initially, and set to
true immediately as the download has been fully written out to the file, to the
http stream, or to the in-memory buffer. Completed will also be set to true if
there is an error that causes the download to fail.  

**endtime** | date, RFC 3339 time  
Time at which the download completed. Will be zero if the download has not yet
completed.  

**error** | string  
Error encountered while downloading. If there was no error (yet), it will be the
empty string.  

**received** | bytes  
Number of bytes downloaded thus far. Will only be updated as segments of the
file complete fully. This typically has a resolution of tens of megabytes.  

**starttime** | date, RFC 3339 time  
Time at which the download was initiated.

**totaldatatransferred** | bytes
The total amount of data transferred when downloading the file. This will
eventually include data transferred during contract + payment negotiation, as
well as data from failed piece downloads.  

## /renter/downloads [GET]
> curl example  

```go
curl -A "ScPrime-Agent" "localhost:4280/renter/downloads"
```

Lists all files in the download queue.

### JSON Response
> JSON Response Example
 
```go
{
  "downloads": [
    {
      "destination":     "/home/users/alice/bar.txt", // string
      "destinationtype": "file",                      // string
      "length":          8192,                        // bytes
      "offset":          2000,                        // bytes
      "siapath":         "foo/bar.txt",               // string

      "completed":           true,                    // boolean
      "endtime":             "2009-11-10T23:10:00Z",  // RFC 3339 time
      "error":               "",                      // string
      "received":            8192,                    // bytes
      "starttime":           "2009-11-10T23:00:00Z",  // RFC 3339 time
      "totaldatatransfered": 10031                    // bytes
    }
  ]
}
```
**destination** | string  
Local path that the file will be downloaded to.  

**destinationtype** | string  
What type of destination was used. Can be "file", indicating a download to disk,
can be "buffer", indicating a download to memory, and can be "http stream",
indicating that the download was streamed through the http API.  

**length** | bytes  
Length of the download. If the download was a partial download, this will
indicate the length of the partial download, and not the length of the full
file.  

**offset** | bytes  
Offset within the file of the download. For full file downloads, the offset will
be '0'. For partial downloads, the offset may be anywhere within the file.
offset+length will never exceed the full file size.  

**siapath** | string  
Siapath given to the file when it was uploaded.  

**completed** | boolean  
Whether or not the download has completed. Will be false initially, and set to
true immediately as the download has been fully written out to the file, to the
http stream, or to the in-memory buffer. Completed will also be set to true if
there is an error that causes the download to fail.  

**endtime** | date, RFC 3339 time  
Time at which the download completed. Will be zero if the download has not yet
completed.  

**error** | string  
Error encountered while downloading. If there was no error (yet), it will be the
empty string.  

**received** | bytes  
Number of bytes downloaded thus far. Will only be updated as segments of the
file complete fully. This typically has a resolution of tens of megabytes.  

**starttime** | date, RFC 3339 time  
Time at which the download was initiated.

**totaldatatransfered** | bytes  
The total amount of data transferred when downloading the file. This will
eventually include data transferred during contract + payment negotiation, as
well as data from failed piece downloads.  

## /renter/downloads/clear [POST]
> curl example  

```go
curl -A "ScPrime-Agent" -u "":<apipassword> -X POST "localhost:4280/renter/downloads/clear?before=1551398400&after=1552176000"
```

Clears the download history of the renter for a range of unix time stamps.  Both
parameters are optional, if no parameters are provided, the entire download
history will be cleared.  To clear a single download, provide the timestamp for
the download as both parameters.  Providing only the before parameter will clear
all downloads older than the timestamp. Conversely, providing only the after
parameter will clear all downloads newer than the timestamp.

### Query String Parameters
### OPTIONAL
**before** | unix timestamp  
unix timestamp found in the download history

**after** | unix timestamp  
unix timestamp found in the download history

### Response

standard success or error response. See [standard
responses](#standard-responses).

## /renter/prices [GET]
> curl example  

```go
curl -A "ScPrime-Agent" "localhost:4280/renter/prices"
```

Lists the estimated prices of performing various storage and data operations. An
allowance can be submitted to provide a more personalized estimate. If no
allowance is submitted then the current set allowance will be used, if there is
no allowance set then sane defaults will be used. Submitting an allowance is
optional, but when submitting an allowance all the components of the allowance
are required. The allowance used to create the estimate is returned with the
estimate.

### Query String Parameters
### REQUIRED or OPTIONAL
Allowance settings, see the fields [here](#allowance)

### JSON Response
> JSON Response Example
 
```go
{
  "downloadterabyte":      "1234",  // hastings
  "formcontracts":         "1234",  // hastings
  "storageterabytemonth":  "1234",  // hastings
  "uploadterabyte":        "1234",  // hastings
  "funds":                 "1234",  // hastings
  "hosts":                     24,  // int
  "period":                  6048,  // blocks
  "renewwindow":             3024   // blocks
}
```
**downloadterabyte** | hastings  
The estimated cost of downloading one terabyte of data from the network.  

**formcontracts** | hastings  
The estimated cost of forming a set of contracts on the network. This cost also
applies to the estimated cost of renewing the renter's set of contracts.  

**storageterabytemonth** | hastings  
The estimated cost of storing one terabyte of data on the network for a month,
including accounting for redundancy.  

**uploadterabyte** | hastings  
The estimated cost of uploading one terabyte of data to the network, including
accounting for redundancy.  

The allowance settings used for the estimation are also returned, see the fields
[here](#allowance)

## /renter/files [GET]
> curl example  

```go
curl -A "ScPrime-Agent" "localhost:4280/renter/files?cached=false"
```

### Query String Parameters
### OPTIONAL
**cached** | boolean  
determines whether cached values should be returned or if the latest values
should be computed. Cached values speed the endpoint up significantly. The
default value is 'false'.

lists the status of all files.

### JSON Response
> JSON Response Example
 
```go
{
  "files": [
    {
      "accesstime":       12578940002019-02-20T17:46:20.34810935+01:00,  // timestamp
      "available":        true,                 // boolean
      "changetime":       12578940002019-02-20T17:46:20.34810935+01:00,  // timestamp
      "ciphertype":       "threefish",          // string   
      "createtime":       12578940002019-02-20T17:46:20.34810935+01:00,  // timestamp
      "expiration":       60000,                // block height
      "filesize":         8192,                 // bytes
      "health":           0.5,                  // float64
      "localpath":        "/home/foo/bar.txt",  // string
      "maxhealth":        0.0,                  // float64  
      "maxhealthpercent": 100%,                 // float64
      "modtime":          12578940002019-02-20T17:46:20.34810935+01:00,  // timestamp
      "numstuckchunks":   0,                    // uint64
      "ondisk":           true,                 // boolean
      "recoverable":      true,                 // boolean
      "redundancy":       5,                    // float64
      "renewing":         true,                 // boolean
      "siapath":          "foo/bar.txt",        // string
      "stuck":            false,                // bool
      "stuckhealth":      0.0,                  // float64
      "uploadedbytes":    209715200,            // total bytes uploaded
      "uploadprogress":   100,                  // percent
    }
  ]
}
```
**files**  

**accesstime** | timestamp  
indicates the last time the siafile was accessed

**available** | boolean  
true if the file is available for download. A file is available to download once
it has reached at least 1x redundancy. Files may be available before they have
reached 100% upload progress as upload progress includes the full expected
redundancy of the file.  

**changetime** | timestamp  
indicates the last time the siafile metadata was updated

**ciphertype** | string  
indicates the encryption used for the siafile

**createtime** | timestamp  
indicates when the siafile was created

**expiration** | block height  
Block height at which the file ceases availability.  

**filesize** | bytes  
Size of the file in bytes.  

**health** | float64 health is an indication of the amount of redundancy missing
where 0 is full redundancy and >1 means the file is not available. The health of
the siafile is the health of the worst unstuck chunk.

**localpath** | string  
Path to the local file on disk.  
**NOTE** `spd` will set the localpath to an empty string if the local file is
not found on disk. This is done to avoid the siafile being corrupted in the
future by a different file being placed on disk at the original localpath
location.  

**maxhealth** | float64  
the maxhealth is either the health or the stuckhealth of the siafile, whichever
is worst

**maxhealthpercent** | float64  
maxhealthpercent is the maxhealth converted to be out of 100% to be more easily
understood

**modtime** | timestamp  
indicates the last time the siafile contents where modified

**numstuckchunks** | uint64  
indicates the number of stuck chunks in a file. A chunk is stuck if it cannot
reach full redundancy

**ondisk** | boolean  
indicates if the source file is found on disk

**recoverable** | boolean  
indicates if the siafile is recoverable. A file is recoverable if it has at
least 1x redundancy or if `spd` knows the location of a local copy of the file.

**redundancy** | float64  
When a file is uploaded, it is first broken into a series of chunks. Each chunk
goes on a different set of hosts, and therefore different chunks of the file can
have different redundancies. The redundancy of a file as reported from the API
will be equal to the lowest redundancy of any of  the file's chunks.

**renewing** | boolean  
true if the file's contracts will be automatically renewed by the renter.  

**siapath** | string  
Path to the file in the renter on the network.  

**stuck** | bool  
a file is stuck if there are any stuck chunks in the file, which means the file
cannot reach full redundancy

**stuckhealth** | float64  
stuckhealth is the worst health of any of the stuck chunks.

**uploadedbytes** | bytes  
Total number of bytes successfully uploaded via current file contracts. This
number includes padding and rendundancy, so a file with a size of 8192 bytes
might be padded to 40 MiB and, with a redundancy of 5, encoded to 200 MiB for
upload.  

**uploadprogress** | percent  
Percentage of the file uploaded, including redundancy. Uploading has completed
when uploadprogress is 100. Files may be available for download before upload
progress is 100.  

## /renter/file/*siapath* [GET]
> curl example  

```go
curl -A "ScPrime-Agent" "localhost:4280/renter/file/myfile"
```

Lists the status of specified file.

### Path Parameters
### REQUIRED
**siapath** | string  
Path to the file in the renter on the network.

### JSON Response
Same response as [files](#files)

## /renter/file/*siapath* [POST]
> curl example  

```go
curl -A "ScPrime-Agent" -u "":<apipassword> --data "trackingpath=/home/myfile" "localhost:4280/renter/file/myfile"
```

endpoint for changing file metadata.

### Path Parameters
### REQUIRED
**siapath** | string  
SiaPath of the file on the network. The path must be non-empty, may not include
any path traversal strings ("./", "../"), and may not begin with a forward-slash
character.

### Query String Parameters
### OPTIONAL
**trackingpath** | string  
If provided, this parameter changes the tracking path of a file to the
specified path. Useful if moving the file to a different location on disk.

### Response

standard success or error response. See [standard
responses](#standard-responses).

## /renter/delete/*siapath* [POST]
> curl example  

```go
curl -A "ScPrime-Agent" -u "":<apipassword> -X POST "localhost:4280/renter/delete/myfile"
```

deletes a renter file entry. Does not delete any downloads or original files,
only the entry in the renter. Will return an error if the target is a folder.

### Path Parameters
### REQUIRED
**siapath** | string  
Path to the file in the renter on the network.

### OPTIONAL
**root** | bool  
Whether or not to treat the siapath as being relative to the user's home
directory. If this field is not set, the siapath will be interpreted as relative
to 'home/user/'.

### Response

standard success or error response. See [standard
responses](#standard-responses).

## /renter/download/*siapath* [GET]
> curl example  

```go
curl -A "ScPrime-Agent" -u "":<apipassword> "localhost:4280/renter/download/myfile?httpresp=true"
```

downloads a file to the local filesystem. The call will block until the file has
been downloaded.

### Path Parameters
### REQUIRED
**siapath** | string  
Path to the file in the renter on the network.

### Query String Parameters
### REQUIRED (Either one or the other)
**destination** | string  
Location on disk that the file will be downloaded to.  

**httpresp** | boolean  
If httresp is true, the data will be written to the http response.

### OPTIONAL
**async** | boolean  
If async is true, the http request will be non blocking. Can't be used with
httpresp.

**disablelocalfetch** | boolean  
If disablelocalfetch is true, downloads won't be served from disk even if the
file is available locally.

**length** | bytes  
Length of the requested data. Has to be <= filesize-offset.  

**offset** | bytes  
Offset relative to the file start from where the download starts.  

### Response

Unlike most responses, this response modifies the http response header. The
download will set the 'ID' field in the http response header to a unique
identifier which can be used to cancel an async download with the
/renter/download/cancel endpoint and retrieve a download's info from the
download history using the /renter/downloadinfo endpoint. Apart from that the
response is a standard success or error response. See [standard
responses](#standard-responses).

## /renter/download/cancel [POST]
> curl example  

```go
curl -A "ScPrime-Agent" -u "":<apipassword> "localhost:4280/renter/download/cancel?id=<downloadid>"
```

cancels the download with the given id.

### Query String Parameters
**id** | string  
ID returned by the /renter/download/*siapath* endpoint. It is set in the http
header's 'ID' field.

### Response

standard success or error response. See [standard
responses](#standard-responses).

## /renter/downloadsync/*siapath* [GET]
> curl example  

```go
curl -A "ScPrime-Agent" -u "":<apipassword> "localhost:4280/renter/downloadasync/myfile?destination=/home/myfile"
```

downloads a file to the local filesystem. The call will return immediately.

### Path Parameters
### REQUIRED
**siapath** | string  
Path to the file in the renter on the network.

### Query String Parameters
### REQUIRED
**destination** | string  
Location on disk that the file will be downloaded to.  

### Response

standard success or error response. See [standard
responses](#standard-responses).

## /renter/fuse [GET]
> curl example  

```bash
curl -A "ScPrime-Agent" "localhost:4280/renter/fuse"
```

Lists the set of folders that have been mounted to the user's filesystem and
which mountpoints have been used for each mount.

### JSON Response
> JSON Response Example

```go
{
  "mountpoints": [ // []modules.MountInfo
    {
      "mountpoint": "/home/user/siavideos", // string
      "siapath": "/videos",                 // modules.SiaPath

      "mountoptions": { // []modules.MountOptions
          "allowother": false, // bool
          "readonly": true,    // bool
        },
    },
  ]
}
```
**mountpoint** | string  
The system path that is being used to mount the fuse folder.

**siapath** | string  
The siapath that has been mounted to the mountpoint.

## /renter/fuse/mount [POST]
> curl example  

```go
curl -A "ScPrime-Agent" -u "":<apipassword> -X POST "localhost:4280/renter/fuse/mount?readonly=true"
```

Mounts a ScPrime directory to the local filesystem using FUSE.

### Query String Parameters
### REQUIRED
**mount** | string  
Location on disk to use as the mountpoint.

**readonly** | bool  
Whether the directory should be mounted as ReadOnly. Currently, readonly is a
required parameter and must be set to true.

### OPTIONAL
**siapath** | string  
Which path should be mounted to the filesystem. If left blank, the user's home
directory will be used.

**allowother** | boolean  
By default, only the system user that mounted the fuse directory will be allowed
to interact with the directory. Often, applications like Plex run as their own
user, and therefore by default are banned from viewing or otherwise interacting
with the mounted folder. Setting 'allowother' to true will allow other users to
see and interact with the mounted folder.

On Linux, if 'allowother' is set to true, /etc/fuse.conf needs to be modified so
that 'user_allow_other' is set. Typically this involves uncommenting a single
line of code, see the example below of an /etc/fuse.conf file that has
'use_allow_other' enabled.

```bash
# /etc/fuse.conf - Configuration file for Filesystem in Userspace (FUSE)

# Set the maximum number of FUSE mounts allowed to non-root users.
# The default is 1000.
#mount_max = 1000

# Allow non-root users to specify the allow_other or allow_root mount options.
user_allow_other
```

### Response

standard success or error response. See [standard
responses](#standard-responses).


## /renter/fuse/unmount [POST]
> curl example  

```go
curl -A "ScPrime-Agent" -u "":<apipassword> -X POST "localhost:4280/renter/fuse/unmount?mount=/home/user/videos"
```

### Query String Parameters
### REQUIRED
**mount** | string  
Mountpoint that was used when mounting the fuse directory.

### Response

standard success or error response. See [standard
responses](#standard-responses).

## /renter/recoveryscan [POST]
> curl example  

```go
curl -A "ScPrime-Agent" -u "":<apipassword> -X POST "localhost:4280/renter/recoveryscan"
```

starts a rescan of the whole blockchain to find recoverable contracts. The
contractor will periodically try to recover found contracts every 10 minutes
until they are recovered or expired.

### Response

standard success or error response. See [standard
responses](#standard-responses).

## /renter/recoveryscan [GET]
> curl example  

```go
curl -A "ScPrime-Agent" "localhost:4280/renter/recoveryscan"
```

Returns some information about a potentially ongoing recovery scan.

### JSON Response
> JSON Response Example

```json
{
  "scaninprogress": true // boolean
  "scannedheight" : 1000 // uint64
}
```
**scaninprogress** | boolean  
indicates if a scan for recoverable contracts is currently in progress.

**scannedheight** | uint64  
indicates the progress of a currently ongoing scan in terms of number of blocks
that have already been scanned.

## /renter/rename/*siapath* [POST]
> curl example  

```sh
curl -A "ScPrime-Agent" -u "":<apipassword> --data "newsiapath=myfile2" "localhost:4280/renter/rename/myfile"

curl -A "ScPrime-Agent" -u "":<apipassword> --data "newsiapath=myfile2&root=true" "localhost:4280/renter/rename/myfile"
```

change the siaPath for a file that is being managed by the renter.

### Path Parameters
### REQUIRED
**siapath** | string  
Path to the file in the renter on the network.

### Query String Parameters
### REQUIRED
**newsiapath** | string  
New location of the file in the renter on the network.  

### OPTIONAL
**root** | bool  
Whether or not to treat the siapath as being relative to the user's home
directory. If this field is not set, the siapath will be interpreted as
relative to 'home/user/'.

### Response

standard success or error response. See [standard
responses](#standard-responses).

## /renter/stream/*siapath* [GET]
> curl example  

> Stream the whole file.  

```sh
curl -A "ScPrime-Agent" "localhost:4280/renter/stream/myfile"
```  

> The file can be streamed partially by using standard partial http requests
> which means setting the "Range" field in the http header.  

```sh
curl -A "ScPrime-Agent" -H "Range: bytes=0-1023" "localhost:4280/renter/stream/myfile"
```

downloads a file using http streaming. This call blocks until the data is
received. The streaming endpoint also uses caching internally to prevent spd
from re-downloading the same chunk multiple times when only parts of a file are
requested at once. This might lead to a substantial increase in ram usage and
therefore it is not recommended to stream multiple files in parallel at the
moment. This restriction will be removed together with the caching once partial
downloads are supported in the future. If you want to stream multiple files you
should increase the size of the Renter's `streamcachesize` to at least 2x the
number of files you are steaming.

### Path Parameters
### REQUIRED
**siapath** | string  
Path to the file in the renter on the network.

### OPTIONAL
**disablelocalfetch** | boolean  
If disablelocalfetch is true, downloads won't be served from disk even if the
file is available locally.

### Response

standard success or error response. See [standard
responses](#standard-responses).

## /renter/upload/*siapath* [POST]
> curl example  

```go
curl -A "ScPrime-Agent" -u "":<apipassword> --data "source=/home/myfile" "localhost:4280/renter/upload/myfile"
```

uploads a file to the network from the local filesystem.

### Path Parameters
### REQUIRED
**siapath** | string  
Location where the file will reside in the renter on the network. The path must
be non-empty, may not include any path traversal strings ("./", "../"), and may
not begin with a forward-slash character.  

### Query String Parameters
### REQUIRED
**source** | string  
Location on disk of the file being uploaded.  

### OPTIONAL
**datapieces** | int  
The number of data pieces to use when erasure coding the file.  

**paritypieces** | int  
The number of parity pieces to use when erasure coding the file. Total
redundancy of the file is (datapieces+paritypieces)/datapieces.  

**force** | boolean  
Delete potential existing file at siapath.

### Response

standard success or error response. See [standard
responses](#standard-responses).

## /renter/uploadstream/*siapath* [POST]
> curl example  

```go
curl -A "ScPrime-Agent" -u "":<apipassword> "localhost:4280/renter/uploadstream/myfile?datapieces=10&paritypieces=20" --data-binary @myfile.dat

curl -A "ScPrime-Agent" -u "":<apipassword> "localhost:4280/renter/uploadstream/myfile?repair=true" --data-binary @myfile.dat
```

uploads a file to the network using a stream. If the upload stream POST call
fails or quits before the file is fully uploaded, the file can be repaired by a
subsequent call to the upload stream endpoint using the `repair` flag.

### Path Parameters
### REQUIRED
**siapath** | string  
Location where the file will reside in the renter on the network. The path must
be non-empty, may not include any path traversal strings ("./", "../"), and may
not begin with a forward-slash character.  

### Query String Parameters
### OPTIONAL
**datapieces** | int  
The number of data pieces to use when erasure coding the file.  

**paritypieces** | int  
The number of parity pieces to use when erasure coding the file. Total
redundancy of the file is (datapieces+paritypieces)/datapieces.  

**force** | boolean  
Delete potential existing file at siapath.

**repair** | boolean  
Repair existing file from stream. Can't be specified together with datapieces,
paritypieces and force.

### Response

standard success or error response. See [standard
responses](#standard-responses).

## /renter/uploadready [GET]
> curl example  

```go
curl -A "ScPrime-Agent" "localhost:4280/renter/uploadready?datapieces=10&paritypieces=20"
```

Returns the whether or not the renter is ready for upload.

### Path Parameters
### OPTIONAL
datapieces and paritypieces are both optional, however if one is supplied then
the other needs to be supplied. If neither are supplied then the default values
for the erasure coding will be used 

**datapieces** | int  
The number of data pieces to use when erasure coding the file.  

**paritypieces** | int  
The number of parity pieces to use when erasure coding the file.   

### JSON Response
> JSON Response Example

```go
{
"ready":false,            // bool
"contractsneeded":30,     // int
"numactivecontracts":20,  // int
"datapieces":10,          // int
"paritypieces":20         // int 
}
```
**ready** | boolean  
ready indicates if the renter is ready to fully upload a file based on the
erasure coding.  

**contractsneeded** | int  
contractsneeded is how many contracts are needed to fully upload a file.  

**numactivecontracts** | int  
numactivecontracts is the number of active contracts the renter has.

**datapieces** | int  
The number of data pieces to use when erasure coding the file.  

**paritypieces** | int  
The number of parity pieces to use when erasure coding the file.

## /renter/uploads/pause [POST]
> curl example  

```go
curl -A "ScPrime-Agent" -u "":<apipassword> --data "duration=10m" "localhost:4280/renter/uploads/pause"
```

This endpoint will pause any future uploads or repairs for the duration
requested. Any in progress chunks will finish. This can be used to free up
the workers to exclusively focus on downloads. Since this will pause file
repairs it is advised to not pause for too long. If no duration is supplied
then the default duration of 600 seconds will be used. If the uploads are
already paused, additional calls to pause the uploads will result in the
duration of the pause to be reset to the duration supplied as opposed to
pausing for an additional length of time.

### Path Parameters
#### OPTIONAL 
**duration** | string  
duration is how long the repairs and uploads will be paused in seconds. If no
duration is supplied the default pause duration will be used.

### Response
standard success or error response. See [standard
responses](#standard-responses).

## /renter/uploads/resume [POST]
> curl example  

```go
curl -A "ScPrime-Agent" -u "":<apipassword> "localhost:4280/renter/uploads/resume"
```

This endpoint will resume uploads and repairs.

### Response
standard success or error response. See [standard
responses](#standard-responses).

## /renter/validatesiapath/*siapath* [POST]
> curl example  

```go
curl -A "ScPrime-Agent" -u "":<apipassword> "localhost:4280/renter/validatesiapath/isthis-aval_idsiapath"
```

validates whether or not the provided siapath is a valid siapath. Every path
valid under Unix is valid as a SiaPath.

### Path Parameters
### REQUIRED
**siapath** | string  
siapath to test.

### Response
standard success or error response, a successful response means a valid siapath.
See [standard responses](#standard-responses).

## /renter/wokers [GET]
> curl example

```go
curl -A "ScPrime-Agent" "localhost:4280/renter/workers"
```

returns the the status of all the workers in the renter's workerpool.

### JSON Response
> JSON Response Example

```go
{
  "numworkers":            2, // int
  "totaldownloadcooldown": 0, // int
  "totaluploadcooldown":   0, // int
  
  "workers": [ // []WorkerStatus
    {
      "contractid": "e93de33cc04bb1f27a412ecdf57b3a7345b9a4163a33e03b4cb23edeb922822c", // hash
      "contractutility": {      // ContractUtility
        "goodforupload": true,  // boolean
        "goodforrenew":  true,  // boolean
        "badcontract":   false, // boolean
        "lastooserr":    0,     // BlockHeight
        "locked":        false  // boolean
      },
      "hostpubkey": {
        "algorithm": "ed25519", // string
        "key": "BervnaN85yB02PzIA66y/3MfWpsjRIgovCU9/L4d8zQ=" // hash
      },
      
      "downloadoncooldown": false, // boolean
      "downloadqueuesize":  0,     // int
      "downloadterminated": false, // boolean
      
      "uploadcooldownerror": "",                   // string
      "uploadcooldowntime":  -9223372036854775808, // time.Duration
      "uploadoncooldown":    false,                // boolean
      "uploadqueuesize":     0,                    // int
      "uploadterminated":    false,                // boolean
      
      "availablebalance":    "0", // hastings
      "balancetarget":       "0", // hastings
      
      "backupjobqueuesize":       0, // int
      "downloadrootjobqueuesize": 0  // int
    }
  ]
}
```

**numworkers** | int  
Number of workers in the workerpool

**totaldownloadcooldown** | int  
Number of workers on download cooldown

**totaluploadcooldown** | int  
Number of workers on upload cooldown

**workers** | []WorkerStatus  
List of workers

**contractid** | hash  
The ID of the File Contract that the worker is associated with

**contractutility** | ContractUtility  

**goodforupload** | boolean  
The worker's contract can be uploaded to

**goodforrenew** | boolean  
The worker's contract will be renewed

**badcontract** | boolean  
The worker's contract is marked as bad and won't be used

**lastooserr** | BlockHeight  
The blockheight when the host the worker represents was out of storage

**locked** | boolean  
The worker's contract's utility is locked

**hostpublickey** | SiaPublicKey  
Public key of the host that the file contract is formed with.  

**downloadoncooldown** | boolean  
Indicates if the worker is on download cooldown

**downloadqueuesize** | int  
The size of the worker's download queue

**downloadterminated** | boolean  
Downloads for the worker have been terminated

**uploadcooldownerror** | error  
The error reason for the worker being on upload cooldown

**uploadcooldowntime** | time.Duration  
How long the worker is on upload cooldown

**uploadoncooldown** | boolean  
Indicates if the worker is on upload cooldown

**uploadqueuesize** | int  
The size of the worker's upload queue

**uploadterminated** | boolean  
Uploads for the worker have been terminated

**availablebalance** | hastings  
The worker's Ephemeral Account available balance

**balancetarget** | hastings  
The worker's Ephemeral Account target balance

**backupjobqueuesize** | int  
The size of the worker's backup job queue

**downloadrootjobqueuesize** | int  
The size of the worker's download by root job queue

# Pubaccess

## /pubaccess/blacklist [GET]
> curl example

```go
curl -A "ScPrime-Agent" "localhost:4280/pubaccess/blacklist"
```

returns the list of merkleroots that are blacklisted.

### JSON Response
> JSON Response Example

```go
{
  "blacklist": {
    "QAf9Q7dBSbMarLvyeE6HTQmwhr7RX9VMrP9xIMzpU3I" // hash
    "QAf9Q7dBSbMarLvyeE6HTQmwhr7RX9VMrP9xIMzpU3I" // hash
    "QAf9Q7dBSbMarLvyeE6HTQmwhr7RX9VMrP9xIMzpU3I" // hash
  }
}
```
**blacklist** | Hashes  
The blacklist is a list of merkle roots, which are hashes, that are blacklisted.

## /pubaccess/blacklist [POST]
> curl example

```go
curl -A "ScPrime-Agent" --user "":<apipassword> --data '{"add" : ["GAC38Gan6YHVpLl-bfefa7aY85fn4C0EEOt5KJ6SPmEy4g","GAC38Gan6YHVpLl-bfefa7aY85fn4C0EEOt5KJ6SPmEy4g","GAC38Gan6YHVpLl-bfefa7aY85fn4C0EEOt5KJ6SPmEy4g"]}' "localhost:4280/pubaccess/blacklist"

curl -A "ScPrime-Agent" --user "":<apipassword> --data '{"remove" : ["GAC38Gan6YHVpLl-bfefa7aY85fn4C0EEOt5KJ6SPmEy4g","GAC38Gan6YHVpLl-bfefa7aY85fn4C0EEOt5KJ6SPmEy4g","GAC38Gan6YHVpLl-bfefa7aY85fn4C0EEOt5KJ6SPmEy4g"]}' "localhost:4280/pubaccess/blacklist"
```

updates the list of publinks that should be blacklisted from Pubaccess. This
endpoint can be used to both add and remove publinks from the blacklist.

### Path Parameters
### REQUIRED
At least one of the following fields needs to be non empty.

**add** | array of strings  
add is an array of publinks that should be added to the blacklisted

**remove** | array of strings  
remove is an array of publinks that should be removed from the blacklist

### Response

standard success or error response. See [standard
responses](#standard-responses).

## /pubaccess/portals [GET]
> curl example

```go
curl -A "ScPrime-Agent" "localhost:4280/pubaccess/portals"
```

returns the list of known Pubaccess portals.

### JSON Response
> JSON Response Example

```go
{
  "portals": [ // []SkynetPortal | null
    {
      "address": "siasky.net:443", // string
      "public":  true              // bool
    }
  ]
}
```
**address** | string  
The IP or domain name and the port of the portal. Must be a valid network address.

**public** | bool  
Indicates whether the portal can be accessed publicly or not.

## /pubaccess/portals [POST]
> curl example

```go
curl -A "ScPrime-Agent" --user "":<apipassword> --data '{"add" : [{"address":"siasky.net:443","public":true}]}' "localhost:4280/pubaccess/portals"

curl -A "ScPrime-Agent" --user "":<apipassword> --data '{"remove" : ["siasky.net:443"]}' "localhost:4280/pubaccess/portals"
```

updates the list of known Public access portals. This endpoint can be used to both add
and remove portals from the list.

### Path Parameters
### REQUIRED
At least one of the following fields needs to be non empty.

**add** | array of PubaccessPortal  
add is an array of portal info that should be added to the list of portals.

**remove** | array of string  
remove is an array of portal network addresses that should be removed from the
list of portals.

### Response

standard success or error response. See [standard
responses](#standard-responses).

## /pubaccess/publink/*publink* [HEAD]
> curl example

```bash
curl -I -A "ScPrime-Agent" "localhost:4280/pubaccess/publink/CABAB_1Dt0FJsxqsu_J4TodNCbCGvtFf1Uys_3EgzOlTcg"
```

This curl command performs a HEAD request that fetches the headers for
the given publink. These headers are identical to the ones that would be
returned if the request had been a GET request.

### Path Parameters
See [/pubaccess/publink/publink](#pubaccesspublinkpublink-get)

### Query String Parameters
See [/pubaccess/publink/publink](#pubaccesspublinkpublink-get)

### Response Header
See [/pubaccess/publink/publink](#pubaccesspublinkpublink-get)

### Response Body

This request has an empty response body.

## /pubaccess/publink/*publink* [GET]
> curl example  

> Stream the whole file.  

```bash
# entire file
curl -A "ScPrime-Agent" "localhost:4280/pubaccess/publink/CABAB_1Dt0FJsxqsu_J4TodNCbCGvtFf1Uys_3EgzOlTcg"

# directory
curl -A "ScPrime-Agent" "localhost:4280/pubaccess/publink/CABAB_1Dt0FJsxqsu_J4TodNCbCGvtFf1Uys_3EgzOlTcg/folder"

# sub file
curl -A "ScPrime-Agent" "localhost:4280/pubaccess/publink/CABAB_1Dt0FJsxqsu_J4TodNCbCGvtFf1Uys_3EgzOlTcg/folder/file.txt"
```  

downloads a publink using http streaming. This call blocks until the data is
received. There is a 30s default timeout applied to downloading a publink. If
the data can not be found within this 30s time constraint, a 404 will be
returned. This timeout is configurable through the query string parameters.

### Path Parameters 
### Required
**publink** | string  
The publink that should be downloaded. The publink can contain an optional path.
This path can specify a directory or a particular file. If specified, only that
file or directory will be returned.

### Query String Parameters
### OPTIONAL

**attachment** | bool  
If 'attachment' is set to true, the Content-Disposition http header will be set
to 'attachment' instead of 'inline'. This will cause web browsers to download
the file as though it is an attachment instead of rendering it.

**format** | string  
If 'format' is set, the publink can point to a directory and it will return the
data inside that directory. Format will decide the format in which it is
returned. Currently we only support 'concat', which will return the concatenated
data of all subfiles in that directory.

**timeout** | int  
If 'timeout' is set, the download will fail if the Pubfile can not be retrieved 
before it expires. Note that this timeout does not cover the actual download 
time, but rather covers the TTFB. Timeout is specified in seconds, a timeout 
value of 0 will be ignored. If no timeout is given, the default will be used,
which is a 30 second timeout. The maximum allowed timeout is 900s (15 minutes).

### Response Header

**Pubaccess-File-Metadata** | SkyfileMetadata

The header field "Pubaccess-FileMetadata" will be set such that it has an encoded
json object which matches the modules.SkyfileMetadata struct. If a path was
supplied, this metadata will be relative to the given path.

> Pubaccess-File-Metadata Response Header Example 

```go
{
"mode":     640,      // os.FileMode
"filename": "folder", // string
"subfiles": [         // []SkyfileSubfileMetadata | null
  {
  "mode":         640,                // os.FileMode
  "filename":     "folder/file1.txt", // string
  "contenttype":  "text/plain",       // string
  "offset":       0,                  // uint64
  "len":          6                   // uint64
  }
]
}
```

### Response Body

The response body is the raw data for the file.

## /pubaccess/pubfile/*siapath* [POST]
> curl example  

```go
// This command uploads the file 'myImage.png' to the ScPrime folder
// 'var/pubaccess/images/myImage.png'. Users who download the file will see the name
// 'image.png'.
curl -A "ScPrime-Agent" -u "":<apipassword> "localhost:4280/pubaccess/pubfile/images/myImage.png?filename=image.png" --data-binary @myImage.png
```

uploads a file to the network using a stream. If the upload stream POST call
fails or quits before the file is fully uploaded, the file can be repaired by a
subsequent call to the upload stream endpoint using the `repair` flag.

### Path Parameters
### REQUIRED
**siapath** | string  
Location where the file will reside in the renter on the network. The path must
be non-empty, may not include any path traversal strings ("./", "../"), and may
not begin with a forward-slash character. If the 'root' flag is not set, the
path will be prefixed with 'var/pubaccess/', placing the pubfile into the ScPrime
system's default pubaccess folder.

### Query String Parameters
### OPTIONAL
**basechunkredundancy** | uint8  
The amount of redundancy to use when uploading the base chunk. The base chunk is
the first chunk of the file, and is always uploaded using 1-of-N redundancy.

**convertpath** string  
The siapath of an existing siafile that should be converted to a publink. A new
pubfile will be created. Both the new pubfile and the existing siafile are
required to be maintained on the network in order for the publink to remain
active. This field is mutually exclusive with uploading streaming.

**filename** | string  
The name of the file. This name will be encoded into the pubfile metadata, and
will be a part of the publink. If the name changes, the publink will change as
well.

**dryrun** | bool  
If dryrun is set to true, the request will return the Publink of the file
without uploading the actual file to the ScPrime network.

**force** | bool  
If there is already a file that exists at the provided siapath, setting this
flag will cause the new file to overwrite/delete the existing file. If this flag
is not set, an error will be returned preventing the user from destroying
existing data.

**mode** | uint32  
The file mode / permissions of the file. Users who download this file will be
presented a file with this mode. If no mode is set, the default of 0644 will be
used.

**root** | bool  
Whether or not to treat the siapath as being relative to the root directory. If
this field is not set, the siapath will be interpreted as relative to
'var/pubaccess'.


**UNSTABLE - subject to change in v1.4.9**
**skykeyname** | string  
The name of the pubaccesskey that will be used to encrypt this pubfile. Only the
name or the ID of the pubaccesskey should be specified.

**OR**

**UNSTABLE - subject to change in v1.4.9**
**skykeyid** | string  
The ID of the pubaccesskey that will be used to encrypt this pubfile. Only the
name or the ID of the pubaccesskey should be specified.


### Http Headers
### OPTIONAL
**Content-Disposition** | string  
If the filename is set in the Content-Disposition field, that filename will be
used as the filename of the object being uploaded. Note that this header is only
taken into consideration when using a multipart form upload.

For more details on setting Content-Disposition:
https://developer.mozilla.org/en-US/docs/Web/HTTP/Headers/Content-Disposition

**Pubaccess-Disable-Force** | bool  
This request header allows overruling the behaviour of the `force` parameter
that can be passed in through the query string parameters. This header is useful
for Pubaccess portal operators that would like to have some control over the
requests that are being passed to spd. To avoid having to parse query string
parameters and overrule them that way, this header can be set to disable the
force flag and disallow overwriting the file at the given siapath.

### JSON Response
> JSON Response Example

```go
{
"publink":    "CABAB_1Dt0FJsxqsu_J4TodNCbCGvtFf1Uys_3EgzOlTcg" // string
"merkleroot": "QAf9Q7dBSbMarLvyeE6HTQmwhr7RX9VMrP9xIMzpU3I" // hash
"bitfield":   2048 // int
}
```
**publink** | string  
This is the publink that can be used with the `/pubaccess/publink` GET endpoint to
retrieve the file that has been uploaded.

**merkleroot** | hash  
This is the hash that is encoded into the publink.

**bitfield** | int  
This is the bitfield that gets encoded into the publink. The bitfield contains a
version, an offset and a length in a heavily compressed and optimized format.


## /pubaccess/stats [GET]
> curl example

```go
curl -A "ScPrime-Agent" "localhost:4280/pubaccess/stats"
```

returns statistical information about Pubaccess, e.g. number of files uploaded

### JSON Response
```json
{
  "uptime": 1234, // int
  "uploadstats": {
    "numfiles": 2,         // int
    "totalsize": 44527895  // int
  },
  "versioninfo": {
    "version":     "1.4.3-master", // string
    "gitrevision": "cd5a83712"     // string
  },
  "performancestats": {
  }
}
```

<<<<<<< HEAD
**uploadstats** | object
Uploadstats is an object with statistics about the data uploaded to Pubaccess.
=======
**uptime** | int  
The amount of time in seconds that siad has been running.

**uploadstats** | object  
Uploadstats is an object with statistics about the data uploaded to Skynet.
>>>>>>> e5aa1018

**numfiles** | int  
Numfiles is the total number of files uploaded to Pubaccess.

**totalsize** | int  
Totalsize is the total amount of data in bytes uploaded to Pubaccess.

**versioninfo** | object  
Versioninfo is an object that contains the node's version information.

**version** | string  
Version is the spd version the node is running.

**gitrevision** | string  
Gitrevision refers to the commit hash used to build said.

**performancestats** | object - api.SkynetPerforamnceStats  
PerformanceStats is an object that contains a breakdown of performance metrics
for the pubaccess endpoints. Things are broken down into containers based on the
type of action performed. For example, there is a container for downloads less
than 64kb in size.

Within each container, there is a bucket of half lives. Every time a data point
is added to a container, it is put in to every bucket, counting up the total
number of requests. The buckets decay at the stated half life, which means they
give a good representation of how much activity there has been over twice their
halflife. So for the one minute bucket, the total number of datapoints in the
bucket is a good representation of how many things have happened in the past two
minutes.

Within each bucket, there are several fields. For example, the n60ms field
represents the number of requests that finished in under 60ms. There is an NErr
field which gets incremented if there is a failure that can be attributed to
spd.

Every download request will go into the TimeToFirstByte container, as well as
the appropriate download container based on the size of the download. Within the
chosen containers, every bucket will have the same field incremented. The field
that gets incremented is the one that corresponds to the amount of time the
request took.

The performance stats fields are not protected by a compatibility promise, and
may change over time.


## /pubaccess/addpubaccesskey [POST]
> curl example

```go
curl -A "ScPrime-Agent"  -u "":<apipassword> --data "pubaccesskey=BAAAAAAAAABrZXkxAAAAAAAAAAQgAAAAAAAAADiObVg49-0juJ8udAx4qMW-TEHgDxfjA0fjJSNBuJ4a" "localhost:4280/pubaccess/addpubaccesskey"
```

Stores the given pubaccesskey with the renter's pubaccesskey manager.

### Path Parameters
### REQUIRED
**pubaccesskey** | string  
base-64 encoded pubaccesskey

### Response

standard success or error response. See [standard
responses](#standard-responses).

## /skynet/skykeys [GET]
> curl example

```go
curl -A "Sia-Agent"  -u "":<apipassword> --data "localhost:9980/skynet/skykeys"
```

Returns a list of all Skykeys.

### JSON Response

> JSON Response Example

```go
{
  "skykeys": [
  {
    "skykey": "skykey:AUI0eAOXWXHwW6KOLyI5O1OYduVvHxAA8qUR_fJ8Kluasb-ykPlHBEjDczrL21hmjhH0zAoQ3-Qq?name=testskykey1"
    "name": "testskykey1"
    "id": "ai5z8cf5NWbcvPBaBn0DFQ=="
  },
  {
    "skykey": "skykey:AUqG0aQmgzCIlse2JxFLBGHCriZNz20IEKQu81XxYsak3rzmuVbZ2P6ZqeJHIlN5bjPqEmC67U8E?name=testskykey2"
    "name": "testskykey2"
    "id": "bi5z8cf5NWbcvPBaBn0DFQ=="
  },
  {
    "skykey": "skykey:AShQI8fzxoIMc52ZRkoKjOE50bXnCpiPd4zrBl_E-CkmyLgfinAJSdWkJT2QOR6XCRYYgZb63OHw?name=testskykey3"
    "name": "testskykey3"
    "id": "ci5z8cf5NWbcvPBaBn0DFQ=="
  }
}
```

**skykeys** | []skykeys
array of 



## /pubaccess/createpubaccesskey [POST]
> curl example

```go
curl -A "ScPrime-Agent"  -u "":<apipassword> --data "name=key_to_the_castle" "localhost:4280/pubaccess/createpubaccesskey"
```

Returns a new pubaccesskey created and stored under that name.

### Path Parameters
### REQUIRED
**name** | string  
desired name of the pubaccesskey

### JSON Response
> JSON Response Example

```go
{
<<<<<<< HEAD
  "pubaccesskey": "BAAAAAAAAABrZXkxAAAAAAAAAAQgAAAAAAAAADiObVg49-0juJ8udAx4qMW-TEHgDxfjA0fjJSNBuJ4a"
=======
  "skykey": "skykey:AShQI8fzxoIMc52ZRkoKjOE50bXnCpiPd4zrBl_E-CkmyLgfinAJSdWkJT2QOR6XCRYYgZb63OHw?name=testskykey"
>>>>>>> e5aa1018
}
```

**pubaccesskey** | string  
base-64 encoded pubaccesskey


## /pubaccess/pubaccesskey [GET]
> curl example

```go
curl -A "ScPrime-Agent"  -u "":<apipassword> --data "name=key_to_the_castle" "localhost:4280/pubaccess/pubaccesskey"
curl -A "ScPrime-Agent"  -u "":<apipassword> --data "id=gi5z8cf5NWbcvPBaBn0DFQ==" "localhost:4280/pubaccess/pubaccesskey"
```

<<<<<<< HEAD
Returns the base-64 encoded pubaccesskey stored under that name, or with that ID.
=======
Returns the base-64 encoded skykey along with its name and ID.
>>>>>>> e5aa1018


### Path Parameters
### REQUIRED
**name** | string  
name of the pubaccesskey being queried

or

**id** | string  
base-64 encoded ID of the pubaccesskey being queried


### JSON Response

```go
{
<<<<<<< HEAD
  "pubaccesskey": "BAAAAAAAAABrZXkxAAAAAAAAAAQgAAAAAAAAADiObVg49-0juJ8udAx4qMW-TEHgDxfjA0fjJSNBuJ4a"
=======
  "skykey": "skykey:AShQI8fzxoIMc52ZRkoKjOE50bXnCpiPd4zrBl_E-CkmyLgfinAJSdWkJT2QOR6XCRYYgZb63OHw?name=testskykey"
  "name": "testskykey"
  "id": "gi5z8cf5NWbcvPBaBn0DFQ=="
>>>>>>> e5aa1018
}
```

**pubaccesskey** | string  
base-64 encoded pubaccesskey

**name** | string  
name of the skykey

**id** | string  
base-64 encoded skykey ID


## /pubaccess/pubaccesskeyid [GET]
> curl example

```go
curl -A "ScPrime-Agent"  -u "":<apipassword> --data "name=key_to_the_castle" "localhost:4280/pubaccess/pubaccesskeyid"
```

Returns the base-64 encoded ID of the pubaccesskey stored under that name.

### Path Parameters
### REQUIRED
**name** | string  
name of the pubaccesskey being queried


### JSON Response
> JSON Response Example
 
```go
{
  "pubaccesskeyid": "gi5z8cf5NWbcvPBaBn0DFQ=="
}
```

**pubaccesskeyid** | string  
base-64 encoded pubaccesskey ID



# Transaction Pool

## /tpool/confirmed/:id [GET]
> curl example  

```go
curl -A "ScPrime-Agent" -u "":<apipassword> "localhost:4280/tpool/confirmed/22e8d5428abc184302697929f332fa0377ace60d405c39dd23c0327dc694fae7"
```

returns whether the requested transaction has been seen on the blockchain. Note,
however, that the block containing the transaction may later be invalidated by a
reorg.

### Path Parameters
### REQUIRED
**id** | hash  
id of the transaction being queried

### JSON Response
> JSON Response Example
 
```go
{
  "confirmed": true // boolean
}
```
**confirmed** | boolean  
indicates if a transaction is confirmed on the blockchain

## /tpool/fee [GET]
> curl example  

```go
curl -A "ScPrime-Agent" "localhost:4280/tpool/fee"
```

returns the minimum and maximum estimated fees expected by the transaction pool.

### JSON Response
> JSON Response Example
 
```go
{
  "minimum": "1234", // hastings / byte
  "maximum": "5678"  // hastings / byte
}
```
**minimum** | hastings / byte  
the minimum estimated fee

**maximum** | hastings / byte  
the maximum estimated fee

## /tpool/raw/:id [GET]
> curl example  

```go
curl -A "ScPrime-Agent" "localhost:4280/tpool/raw/22e8d5428abc184302697929f332fa0377ace60d405c39dd23c0327dc694fae7"
```

returns the ID for the requested transaction and its raw encoded parents and
transaction data.

### Path Parameters
### REQUIRED
**id** | hash  
id of the transaction being queried

### JSON Response
> JSON Response Example
 
```go
{
  // id of the transaction
  "id": "124302d30a219d52f368ecd94bae1bfb922a3e45b6c32dd7fb5891b863808788",

  // raw, base64 encoded transaction data
  "transaction": "AQAAAAAAAADBM1ca/FyURfizmSukoUQ2S0GwXMit1iNSeYgrnhXOPAAAAAAAAAAAAQAAAAAAAABlZDI1NTE5AAAAAAAAAAAAIAAAAAAAAACdfzoaJ1MBY7L0fwm7O+BoQlFkkbcab5YtULa6B9aecgEAAAAAAAAAAQAAAAAAAAAMAAAAAAAAAAM7Ljyf0IA86AAAAAAAAAAAAAAAAAAAAAAAAAAAAAAAAAAAAAAAAAAAAAAAAAAAAAAAAAAAAAAAAAAAAAAAAAAAAAAAAAAAAAAAAAAAAAAAAAAAAAEAAAAAAAAACgAAAAAAAACe0ZTbGbI4wAAAAAAAAAAAAAABAAAAAAAAAMEzVxr8XJRF+LOZK6ShRDZLQbBcyK3WI1J5iCueFc48AAAAAAAAAAAAAAAAAAAAAAEAAAAAAAAAAAAAAAAAAAAAAAAAAAAAAAAAAAAAAAAAAAAAAAAAAAAAAAAAAAAAAAAAAAAAAAAAAAAAAAAAAAAAAAAAAAAAAAAAAAAAAAAAAEAAAAAAAAAA+z4P1wc98IqKxykTSJxiVT+BVbWezIBnIBO1gRRlLq2x/A+jIc6G7/BA5YNJRbdnqPHrzsZvkCv4TKYd/XzwBA==",
  "parents": "AQAAAAAAAAABAAAAAAAAAJYYmFUdXXfLQ2p6EpF+tcqM9M4Pw5SLSFHdYwjMDFCjAAAAAAAAAAABAAAAAAAAAGVkMjU1MTkAAAAAAAAAAAAgAAAAAAAAAAHONvdzzjHfHBx6psAN8Z1rEVgqKPZ+K6Bsqp3FbrfjAQAAAAAAAAACAAAAAAAAAAwAAAAAAAAAAzvNDjSrme8gwAAA4w8ODnW8DxbOV/JribivvTtjJ4iHVOug0SXJc31BdSINAAAAAAAAAAPGHY4699vggx5AAAC2qBhm5vwPaBsmwAVPho/1Pd8ecce/+BGv4UimnEPzPQAAAAAAAAAAAAAAAAAAAAAAAAAAAAAAAAAAAAAAAAAAAAAAAAAAAAAAAAAAAAAAAAAAAAAAAAAAAQAAAAAAAACWGJhVHV13y0NqehKRfrXKjPTOD8OUi0hR3WMIzAxQowAAAAAAAAAAAAAAAAAAAAABAAAAAAAAAAAAAAAAAAAAAAAAAAAAAAAAAAAAAAAAAAAAAAAAAAAAAAAAAAAAAAAAAAAAAAAAAAAAAAAAAAAAAAAAAAAAAAAAAAAAAAAAAABAAAAAAAAAABnt64wN1qxym/CfiMgOx5fg/imVIEhY+4IiiM7gwvSx8qtqKniOx50ekrGv8B+gTKDXpmm2iJibWTI9QLZHWAY=",
}
```
**id** | string  
id of the transaction.  

**transaction** | string  
raw, base64 encoded transaction data  

## /tpool/raw [POST]
> curl example  

```go
curl -A "ScPrime-Agent" --data "<raw-encoded-tset>" "localhost:4280/tpool/raw"
```

submits a raw transaction to the transaction pool, broadcasting it to the
transaction pool's peers.  

### Query String Parameters
### REQUIRED
**parents** | string  
JSON- or base64-encoded transaction parents

**transaction** | string  
JSON- or base64-encoded transaction

### Response

standard success or error response. See [standard
responses](#standard-responses).

## /tpool/transactions [GET]
> curl example  

```go
curl -A "ScPrime-Agent" "localhost:4280/tpool/transactions"
```

returns the transactions of the transaction pool.

### JSON Response
> JSON Response Example
 
```go
{
  "transactions": [     
    {
      "siacoininputs":  [ // []SiacoinInput
        {
          "parentid": "b44db5d70f50b5c81b81d049fbdf9af27b4468f877d26c23a04c1093a7c4b541",
          "unlockconditions": {
            "publickeys": [
               {
                "algorithm": "ed25519",
                "key": "EKjiRsUyMOLER+8u3uXxemOEKMxRc2TxCh0QkcSCVHY="
               }
              ],
            "signaturesrequired": 1,
            "timelock": 0
          }
        },
      ]      
      "siacoinoutputs": []        // []SiacoinOutput        
      "filecontracts":  []        // []FileContract
      "filecontractrevisions": [] // []FileContractRevision 
      "storageproofs":  []        // []StorageProof         
      "siafundinputs":  []        // []SiafundInput
      "siafundoutputs": []        // []SiafundOutput      
      "minerfees": [              // []Currency   
        "61440000000000000000000"
      ],          
      "arbitrarydata": [          // [][]byte
        "RkNJZGVudGlmaWVyAAAAACYzhrmGh2OL2Y9eBn5UYIFxCi4HKFvtR43pEgaBpkDqEa3LrQlWGyk+a0tBXi4nkIIaISIfTJMZs3sBgi0PFl4NyGOgqYppVQGaYnPuaRZKONJWE2jYZUu/iY3xLvpYIciu5JVlRIStwfGepaPWW4jLe4tf3AabKINgFk6p52m6"
      ],
      "transactionsignatures": [ // []TransactionSignature
                    {
                        "coveredfields": {
                            "arbitrarydata": [],
                            "filecontractrevisions": [],
                            "filecontracts": [],
                            "minerfees": [],
                            "siacoininputs": [],
                            "siacoinoutputs": [],
                            "siafundinputs": [],
                            "siafundoutputs": [],
                            "storageproofs": [],
                            "transactionsignatures": [],
                            "wholetransaction": true
                        },
                        "parentid": "b44db5d70f50b5c81b81d049fbdf9af27b4468f877d26c23a04c1093a7c4b541",
                        "publickeyindex": 0,
                        "signature": "QAVQSrcTv2xBHjWiTuuxVgWtUYECEZNbud41u7wgFIGcsKuBnbtT2yaH/GMw00/aMCpZ70qqBpQwQ/akAn/pAA==",
                        "timelock": 0
                    },
    }
  ]
}
```
See [/wallet/transaction/:id](#wallettransactionid-get) for description of
transaction fields.

# Wallet

## /wallet [GET]
> curl example  

```go
curl -A "ScPrime-Agent" "localhost:4280/wallet"
```

Returns basic information about the wallet, such as whether the wallet is locked
or unlocked.

### JSON Response
> JSON Response Example

```go
{
  "encrypted":  true,   // boolean
  "unlocked":   true,   // boolean
  "rescanning": false,  // boolean

  "confirmedsiacoinbalance":     "123456", // hastings, big int
  "unconfirmedoutgoingsiacoins": "0",      // hastings, big int
  "unconfirmedincomingsiacoins": "789",    // hastings, big int

  "siafundbalance":      "1",    // siafunds, big int
  "siacoinclaimbalance": "9001", // hastings, big int

  "dustthreshold": "1234", // hastings / byte, big int
}
```
**encrypted** | boolean  
Indicates whether the wallet has been encrypted or not. If the wallet has not
been encrypted, then no data has been generated at all, and the first time the
wallet is unlocked, the password given will be used as the password for
encrypting all of the data. 'encrypted' will only be set to false if the wallet
has never been unlocked before (the unlocked wallet is still encryped - but the
encryption key is in memory).  

**unlocked** | boolean  
Indicates whether the wallet is currently locked or unlocked. Some calls become
unavailable when the wallet is locked.  

**rescanning** | boolean  
Indicates whether the wallet is currently rescanning the blockchain. This will
be true for the duration of calls to /unlock, /seeds, /init/seed, and
/sweep/seed.  

**confirmedsiacoinbalance** | hastings, big int  
Number of siacoins, in hastings, available to the wallet as of the most recent
block in the blockchain.  

**unconfirmedoutgoingsiacoins** | hastings, big int  
Number of siacoins, in hastings, that are leaving the wallet according to the
set of unconfirmed transactions. Often this number appears inflated, because
outputs are frequently larger than the number of coins being sent, and there is
a refund. These coins are counted as outgoing, and the refund is counted as
incoming. The difference in balance can be calculated using
'unconfirmedincomingsiacoins' - 'unconfirmedoutgoingsiacoins'  

**unconfirmedincomingsiacoins** | hastings, big int  
Number of siacoins, in hastings, are entering the wallet according to the set of
unconfirmed transactions. This number is often inflated by outgoing siacoins,
because outputs are frequently larger than the amount being sent. The refund
will be included in the unconfirmed incoming siacoins balance.  

**siafundbalance** | big int  
Number of siafunds available to the wallet as of the most recent block in the
blockchain.  

**siacoinclaimbalance** | hastings, big int  
Number of siacoins, in hastings, that can be claimed from the siafunds as of the
most recent block. Because the claim balance increases every time a file
contract is created, it is possible that the balance will increase before any
claim transaction is confirmed.  

**dustthreshold** | hastings / byte, big int  
Number of siacoins, in hastings per byte, below which a transaction output
cannot be used because the wallet considers it a dust output.  

## /wallet/033x [POST]
> curl example  

```go
curl -A "ScPrime-Agent" -u "":<apipassword> --data "source=/home/legacy-wallet&encryptionpassword=mypassword" "localhost:4280/wallet/033x"
```

Loads a v0.3.3.x wallet into the current wallet, harvesting all of the secret
keys. All spendable addresses in the loaded wallet will become spendable from
the current wallet.

### Query String Parameters
### REQUIRED
**source**  
Path on disk to the v0.3.3.x wallet to be loaded.  

**encryptionpassword**  
Encryption key of the wallet.  

### Response

standard success or error response. See [standard
responses](#standard-responses).

## /wallet/address [GET]
> curl example  

```go
curl -A "ScPrime-Agent" -u "":<apipassword> "localhost:4280/wallet/address"
```

Gets a new address from the wallet generated by the primary seed. An error will
be returned if the wallet is locked.

### JSON Response
> JSON Response Example
 
```go
{
  "address": "1234567890abcdef0123456789abcdef0123456789abcdef0123456789abcdef0123456789ab"
}
```
**address** | hash  
Wallet address that can receive siacoins or siafunds. Addresses are 76 character
long hex strings.  

## /wallet/addresses [GET]
> curl example  

```go
curl -A "ScPrime-Agent" "localhost:4280/wallet/addresses"
```

Fetches the list of addresses from the wallet. If the wallet has not been
created or unlocked, no addresses will be returned. After the wallet is
unlocked, this call will continue to return its addresses even after the wallet
is locked again.

### JSON Response
> JSON Response Example
 
```go
{
  "addresses": [ // []hash
    "1234567890abcdef0123456789abcdef0123456789abcdef0123456789abcdef0123456789ab",
    "aaaaaaaaaaaaaaaaaaaaaaaaaaaaaaaaaaaaaaaaaaaaaaaaaaaaaaaaaaaaaaaaaaaaaaaaaaaa",
    "bbbbbbbbbbbbbbbbbbbbbbbbbbbbbbbbbbbbbbbbbbbbbbbbbbbbbbbbbbbbbbbbbbbbbbbbbbbb"
  ]
}
```
**addresses** | hashes  
Array of wallet addresses owned by the wallet.  

## /wallet/seedaddrs [GET]
> curl example  

```go
curl -A "ScPrime-Agent" "localhost:4280/wallet/seedaddrs"
```

Fetches addresses generated by the wallet in reverse order. The last address
generated by the wallet will be the first returned. This also means that
addresses which weren't generated using the wallet's seed can't be retrieved
with this endpoint.

### Query String Parameters
### OPTIONAL
**count**  
Number of addresses that should be returned. If count is not specified or if
count is bigger than the number of addresses generated by the wallet, all
addresses will be returned.

### JSON Response
> JSON Response Example

```go
{
  "addresses": [ // []hash
    "1234567890abcdef0123456789abcdef0123456789abcdef0123456789abcdef0123456789ab",
    "aaaaaaaaaaaaaaaaaaaaaaaaaaaaaaaaaaaaaaaaaaaaaaaaaaaaaaaaaaaaaaaaaaaaaaaaaaaa",
    "bbbbbbbbbbbbbbbbbbbbbbbbbbbbbbbbbbbbbbbbbbbbbbbbbbbbbbbbbbbbbbbbbbbbbbbbbbbb"
  ]
}
```
**addresses** | hashes  
Array of wallet addresses previously generated by the wallet.

## /wallet/backup [GET]
> curl example  

```go
curl -A "ScPrime-Agent" -u "":<apipassword> "localhost:4280/wallet/backup?destination=/home/wallet-settings.backup"
```

Creates a backup of the wallet settings file. Though this can easily be done
manually, the settings file is often in an unknown or difficult to find
location. The /wallet/backup call can spare users the trouble of needing to find
their wallet file.

### Query String Parameters
### REQUIRED
**destination**  
Path to the location on disk where the backup file will be saved.  

### Response

standard success or error response. See [standard
responses](#standard-responses).

## /wallet/changepassword [POST]
> curl example  

```go
curl -A "ScPrime-Agent" -u "":<apipassword> -X POST "localhost:4280/wallet/changepassword?encryptionpassword=<currentpassword>&newpassword=<newpassword>"
```

Changes the wallet's encryption key.  

### Query String Parameters
### REQUIRED
**encryptionpassword** | string  
encryptionpassword is the wallet's current encryption password or primary seed.


**newpassword** | string  
newpassword is the new password for the wallet.  

### Response

standard success or error response. See [standard
responses](#standard-responses).

## /wallet/init [POST]
> curl example  

```go
curl -A "ScPrime-Agent" -u "":<apipassword> --data "encryptionpassword=<password>&force=false" "localhost:4280/wallet/init"
```

Initializes the wallet. After the wallet has been initialized once, it does not
need to be initialized again, and future calls to /wallet/init will return an
error. The encryption password is provided by the api call. If the password is
blank, then the password will be set to the same as the seed.

### Query String Parameters
### OPTIONAL WALLET PARAMETERS
**encryptionpassword** | string  
Password that will be used to encrypt the wallet. All subsequent calls should
use this password. If left blank, the seed that gets returned will also be the
encryption password.  

**dictionary** | string  
Name of the dictionary that should be used when encoding the seed. 'english' is
the most common choice when picking a dictionary.  

**force** | boolean  
When set to true /wallet/init will Reset the wallet if one exists instead of
returning an error. This allows API callers to reinitialize a new wallet.

### JSON Response
> JSON Response Example
 
```go
{
  "primaryseed": "hello world hello world hello world hello world hello world hello world hello world hello world hello world hello world hello world hello world hello world hello world hello"
}
```
**primaryseed**  
Wallet seed used to generate addresses that the wallet is able to spend.  

## /wallet/init/seed [POST]
> curl example  

```go
curl -A "ScPrime-Agent" -u "":<apipassword> --data "seed=<seed>&encryptionpassword=<password>&force=false" "localhost:4280/wallet/init/seed"
```

Initializes the wallet using a preexisting seed. After the wallet has been
initialized once, it does not need to be initialized again, and future calls to
/wallet/init/seed will return an error. The encryption password is provided by
the api call. If the password is blank, then the password will be set to the
same as the seed. Note that loading a preexisting seed requires scanning the
blockchain to determine how many keys have been generated from the seed. For
this reason, /wallet/init/seed can only be called if the blockchain is synced.

### Query String Parameters
### REQUIRED WALLET PARAMETERS
**seed** | string  
Dictionary-encoded phrase that corresponds to the seed being used to initialize
the wallet.  

### OPTIONAL
[Optional Wallet Parameters](#optional-wallet-parameters)

### Response

standard success or error response. See [standard
responses](#standard-responses).

## /wallet/seed [POST]
> curl example  

```go
curl -A "ScPrime-Agent" -u "":<apipassword> --data "seed=<seed>" "localhost:4280/wallet/seed"
```

Gives the wallet a seed to track when looking for incoming transactions. The
wallet will be able to spend outputs related to addresses created by the seed.
The seed is added as an auxiliary seed, and does not replace the primary seed.
Only the primary seed will be used for generating new addresses.

### Query String Parameters
### REQUIRED
[Required Wallet Parameters](#required-wallet-parameters)

### OPTIONAL | string
[Optional Wallet Parameters](#optional-wallet-parameters)

### Response

standard success or error response. See [standard
responses](#standard-responses).

## /wallet/seeds [GET]
> curl example  

```go
curl -A "ScPrime-Agent" -u "":<apipassword> "localhost:4280/wallet/seeds"
```

Returns the list of seeds in use by the wallet. The primary seed is the only
seed that gets used to generate new addresses. This call is unavailable when the
wallet is locked.

### Query String Parameters
### REQUIRED
**dictionary** | string  
Name of the dictionary that should be used when encoding the seed. 'english' is
the most common choice when picking a dictionary.  

### JSON Response
> JSON Response Example

```go
{
  "primaryseed":        "hello world hello world hello world hello world hello world hello world hello world hello world hello world hello world hello world hello world hello world hello world hello",
  "addressesremaining": 2500,
  "allseeds":           [
    "hello world hello world hello world hello world hello world hello world hello world hello world hello world hello world hello world hello world hello world hello world hello",
    "foo bar foo bar foo bar foo bar foo bar foo bar foo bar foo bar foo bar foo bar foo bar foo bar foo bar foo bar foo",
  ]
}
```
**primaryseed**  
Seed that is actively being used to generate new addresses for the wallet.  

**addressesremaining**  
Number of addresses that remain in the primary seed until exhaustion has been
reached. Once exhaustion has been reached, new addresses will continue to be
generated but they will be more difficult to recover in the event of a lost
wallet file or encryption password.  

**allseeds**  
Array of all seeds that the wallet references when scanning the blockchain for
outputs. The wallet is able to spend any output generated by any of the seeds,
however only the primary seed is being used to generate new addresses.  

## /wallet/siacoins [POST]
> curl example  

```go
curl -A "ScPrime-Agent" -u "":<apipassword> --data "amount=1000&destination=c134a8372bd250688b36867e6522a37bdc391a344ede72c2a79206ca1c34c84399d9ebf17773" "localhost:4280/wallet/siacoins"
```

Sends siacoins to an address or set of addresses. The outputs are arbitrarily
selected from addresses in the wallet. If 'outputs' is supplied, 'amount',
'destination' and 'feeIncluded' must be empty.

### Query String Parameters
### REQUIRED
Amount and Destination or Outputs are required

**amount** | hastings  
Number of hastings being sent. A hasting is the smallest unit in ScPrime. There are
10^24 hastings in a siacoin.

**destination** | address  
Address that is receiving the coins.  

**OR**

**outputs**  
JSON array of outputs. The structure of each output is: {"unlockhash":
"<destination>", "value": "<amount>"}

### OPTIONAL
**feeIncluded** | boolean  
Take the transaction fee out of the balance being submitted instead of the fee being additional.

### JSON Response
> JSON Response Example

```go
{
  "transactions": [     
    {
      "siacoininputs":  [ // []SiacoinInput
        {
          "parentid": "b44db5d70f50b5c81b81d049fbdf9af27b4468f877d26c23a04c1093a7c4b541",
          "unlockconditions": {
            "publickeys": [
               {
                "algorithm": "ed25519",
                "key": "EKjiRsUyMOLER+8u3uXxemOEKMxRc2TxCh0QkcSCVHY="
               }
              ],
            "signaturesrequired": 1,
            "timelock": 0
          }
        },
      ]      
      "siacoinoutputs": []        // []SiacoinOutput        
      "filecontracts":  []        // []FileContract
      "filecontractrevisions": [] // []FileContractRevision 
      "storageproofs":  []        // []StorageProof         
      "siafundinputs":  []        // []SiafundInput
      "siafundoutputs": []        // []SiafundOutput      
      "minerfees": [              // []Currency   
        "61440000000000000000000"
      ],          
      "arbitrarydata": [          // [][]byte
        "RkNJZGVudGlmaWVyAAAAACYzhrmGh2OL2Y9eBn5UYIFxCi4HKFvtR43pEgaBpkDqEa3LrQlWGyk+a0tBXi4nkIIaISIfTJMZs3sBgi0PFl4NyGOgqYppVQGaYnPuaRZKONJWE2jYZUu/iY3xLvpYIciu5JVlRIStwfGepaPWW4jLe4tf3AabKINgFk6p52m6"
      ],
      "transactionsignatures": [ // []TransactionSignature
                    {
                        "coveredfields": {
                            "arbitrarydata": [],
                            "filecontractrevisions": [],
                            "filecontracts": [],
                            "minerfees": [],
                            "siacoininputs": [],
                            "siacoinoutputs": [],
                            "siafundinputs": [],
                            "siafundoutputs": [],
                            "storageproofs": [],
                            "transactionsignatures": [],
                            "wholetransaction": true
                        },
                        "parentid": "b44db5d70f50b5c81b81d049fbdf9af27b4468f877d26c23a04c1093a7c4b541",
                        "publickeyindex": 0,
                        "signature": "QAVQSrcTv2xBHjWiTuuxVgWtUYECEZNbud41u7wgFIGcsKuBnbtT2yaH/GMw00/aMCpZ70qqBpQwQ/akAn/pAA==",
                        "timelock": 0
                    },
    }
  ]
  "transactionids": [
    "1234567890abcdef0123456789abcdef0123456789abcdef0123456789abcdef",
    "aaaaaaaaaaaaaaaaaaaaaaaaaaaaaaaaaaaaaaaaaaaaaaaaaaaaaaaaaaaaaaaa",
    "bbbbbbbbbbbbbbbbbbbbbbbbbbbbbbbbbbbbbbbbbbbbbbbbbbbbbbbbbbbbbbbb"
  ]
}
```
**transactions** Array of transactions that were created when sending the coins.
The last transaction contains the output headed to the 'destination'.
Transaction IDs are 64 character long hex strings.

**transactionids**  
Array of IDs of the transactions that were created when sending the coins.

## /wallet/siafunds [POST]
> curl example  

```go
curl -A "ScPrime-Agent" -u "":<apipassword> --data "amount=10&destination=c134a8372bd250688b36867e6522a37bdc391a344ede72c2a79206ca1c34c84399d9ebf17773" "localhost:4280/wallet/siafunds"
```

Sends siafunds to an address. The outputs are arbitrarily selected from
addresses in the wallet. Any siacoins available in the siafunds being sent (as
well as the siacoins available in any siafunds that end up in a refund address)
will become available to the wallet as siacoins after 144 confirmations. To
access all of the siacoins in the siacoin claim balance, send all of the
siafunds to an address in your control (this will give you all the siacoins,
while still letting you control the siafunds).

### Query String Parameters
### REQUIRED
**amount** | siafunds  
Number of siafunds being sent.  

**destination** | address  
Address that is receiving the funds.  

### JSON Response
> JSON Response Example
 
```go
{
  "transactions": [     
    {
      "siacoininputs":  [ // []SiacoinInput
        {
          "parentid": "b44db5d70f50b5c81b81d049fbdf9af27b4468f877d26c23a04c1093a7c4b541",
          "unlockconditions": {
            "publickeys": [
               {
                "algorithm": "ed25519",
                "key": "EKjiRsUyMOLER+8u3uXxemOEKMxRc2TxCh0QkcSCVHY="
               }
              ],
            "signaturesrequired": 1,
            "timelock": 0
          }
        },
      ]      
      "siacoinoutputs": []        // []SiacoinOutput        
      "filecontracts":  []        // []FileContract
      "filecontractrevisions": [] // []FileContractRevision 
      "storageproofs":  []        // []StorageProof         
      "siafundinputs":  []        // []SiafundInput
      "siafundoutputs": []        // []SiafundOutput      
      "minerfees": [              // []Currency   
        "61440000000000000000000"
      ],          
      "arbitrarydata": [          // [][]byte
        "RkNJZGVudGlmaWVyAAAAACYzhrmGh2OL2Y9eBn5UYIFxCi4HKFvtR43pEgaBpkDqEa3LrQlWGyk+a0tBXi4nkIIaISIfTJMZs3sBgi0PFl4NyGOgqYppVQGaYnPuaRZKONJWE2jYZUu/iY3xLvpYIciu5JVlRIStwfGepaPWW4jLe4tf3AabKINgFk6p52m6"
      ],
      "transactionsignatures": [ // []TransactionSignature
                    {
                        "coveredfields": {
                            "arbitrarydata": [],
                            "filecontractrevisions": [],
                            "filecontracts": [],
                            "minerfees": [],
                            "siacoininputs": [],
                            "siacoinoutputs": [],
                            "siafundinputs": [],
                            "siafundoutputs": [],
                            "storageproofs": [],
                            "transactionsignatures": [],
                            "wholetransaction": true
                        },
                        "parentid": "b44db5d70f50b5c81b81d049fbdf9af27b4468f877d26c23a04c1093a7c4b541",
                        "publickeyindex": 0,
                        "signature": "QAVQSrcTv2xBHjWiTuuxVgWtUYECEZNbud41u7wgFIGcsKuBnbtT2yaH/GMw00/aMCpZ70qqBpQwQ/akAn/pAA==",
                        "timelock": 0
                    },
    }
  ]
  "transactionids": [
    "1234567890abcdef0123456789abcdef0123456789abcdef0123456789abcdef",
    "aaaaaaaaaaaaaaaaaaaaaaaaaaaaaaaaaaaaaaaaaaaaaaaaaaaaaaaaaaaaaaaa",
    "bbbbbbbbbbbbbbbbbbbbbbbbbbbbbbbbbbbbbbbbbbbbbbbbbbbbbbbbbbbbbbbb"
  ]
}
```
**transactionids**  
Array of transactions that were created when sending the funds. The last
transaction contains the output headed to the 'destination'. Transaction IDs are
64 character long hex strings.  

**transactionids**  
Array of IDs of the transactions that were created when sending the coins.

## /wallet/siagkey [POST]
> curl example  

```go
curl -A "ScPrime-Agent" -u "":<apipassword> --data "encryptionpassword=<password>&keyfiles=/file1,/home/file2" "localhost:4280/wallet/siagkey"
```

Loads a key into the wallet that was generated by siag. Most siafunds are
currently in addresses created by siag.

### Query String Parameters
### REQUIRED
**encryptionpassword**  
Key that is used to encrypt the siag key when it is imported to the wallet.  

**keyfiles**  
List of filepaths that point to the keyfiles that make up the siag key. There
should be at least one keyfile per required signature. The filenames need to be
comma separated (no spaces), which means filepaths that contain a comma are not
allowed.  

### Response

standard success or error response. See [standard
responses](#standard-responses).

## /wallet/sign [POST]
> curl example  

```go
curl -A "ScPrime-Agent" -u "":<apipassword> --data "<requestbody>" "localhost:4280/wallet/sign"
```

Signs a transaction. The wallet will attempt to sign each input specified. The
transaction's TransactionSignatures should be complete except for the Signature
field. If `tosign` is provided, the wallet will attempt to fill in signatures
for each TransactionSignature specified. If `tosign` is not provided, the wallet
will add signatures for every TransactionSignature that it has keys for.

### Request Body
> Request Body Example

```go
{
  // Unsigned transaction
  "transaction": {
    "siacoininputs": [
      {
        "parentid": "af1a88781c362573943cda006690576b150537c1ae142a364dbfc7f04ab99584",
        "unlockconditions": {
          "timelock": 0,
          "publickeys": [ "ed25519:8b845bf4871bcdf4ff80478939e508f43a2d4b2f68e94e8b2e3d1ea9b5f33ef1" ],
          "signaturesrequired": 1
        }
      }
    ],
    "siacoinoutputs": [
      {
        "value": "5000000000000000000000000",
        "unlockhash": "17d25299caeccaa7d1598751f239dd47570d148bb08658e596112d917dfa6bc8400b44f239bb"
      },
      {
        "value": "299990000000000000000000000000",
        "unlockhash": "b4bf662170622944a7c838c7e75665a9a4cf76c4cebd97d0e5dcecaefad1c8df312f90070966"
      }
    ],
    "minerfees": [ "1000000000000000000000000" ],
    "transactionsignatures": [
      {
        "parentid": "af1a88781c362573943cda006690576b150537c1ae142a364dbfc7f04ab99584",
        "publickeyindex": 0,
        "coveredfields": {"wholetransaction": true}
      }
    ]
  },

  // Optional IDs to sign; each should correspond to a parentid in the transactionsignatures.
  "tosign": [
    "af1a88781c362573943cda006690576b150537c1ae142a364dbfc7f04ab99584"
  ]
}
```

### JSON Response
> JSON Response Example
 
```go
{
  // signed transaction
  "transaction": {
    "siacoininputs": [
      {
        "parentid": "af1a88781c362573943cda006690576b150537c1ae142a364dbfc7f04ab99584",
        "unlockconditions": {
          "timelock": 0,
          "publickeys": [ "ed25519:8b845bf4871bcdf4ff80478939e508f43a2d4b2f68e94e8b2e3d1ea9b5f33ef1" ],
          "signaturesrequired": 1
        }
      }
    ],
    "siacoinoutputs": [
      {
        "value": "5000000000000000000000000",
        "unlockhash": "17d25299caeccaa7d1598751f239dd47570d148bb08658e596112d917dfa6bc8400b44f239bb"
      },
      {
        "value": "299990000000000000000000000000",
        "unlockhash": "b4bf662170622944a7c838c7e75665a9a4cf76c4cebd97d0e5dcecaefad1c8df312f90070966"
      }
    ],
    "minerfees": [ "1000000000000000000000000" ],
    "transactionsignatures": [
      {
        "parentid": "af1a88781c362573943cda006690576b150537c1ae142a364dbfc7f04ab99584",
        "publickeyindex": 0,
        "coveredfields": {"wholetransaction": true},
        "signature": "CVkGjy4The6h+UU+O8rlZd/O3Gb1xRJdyQ2vzBFEb/5KveDKDrrieCiFoNtUaknXEQbdxlrDqMujc+x3aZbKCQ=="
      }
    ]
  }
}
```

## /wallet/sweep/seed [POST]
> curl example  

```go
curl -A "ScPrime-Agent" -u "":<apipassword> --data "seed=<seed>" "localhost:4280/wallet/sweep/seed"
```

Scans the blockchain for outputs belonging to a seed and send them to an address
owned by the wallet.

### Query String Parameters
### REQUIRED
**seed** | string  
Dictionary-encoded phrase that corresponds to the seed being added to the
wallet.  

### OPTIONAL
**dictionary** | string  
Name of the dictionary that should be used when decoding the seed. 'english' is
the most common choice when picking a dictionary.  

### JSON Response
> JSON  Response Example

```go
{
"coins": "123456", // hastings, big int
"funds": "1",      // siafunds, big int
}
```
**coins** | hastings, big int  
Number of siacoins, in hastings, transferred to the wallet as a result of the
sweep.  

**funds** | siafunds, big int  
Number of siafunds transferred to the wallet as a result of the sweep.  

## /wallet/lock [POST]
> curl example  

```go
curl -A "ScPrime-Agent" -u "":<apipassword> -X POST "localhost:4280/wallet/lock"
```

Locks the wallet, wiping all secret keys. After being locked, the keys are
encrypted. Queries for the seed, to send siafunds, and related queries become
unavailable. Queries concerning transaction history and balance are still
available.

### Response

standard success or error response. See [standard
responses](#standard-responses).

## /wallet/transaction/:*id* [GET]
> curl example  

```go
curl -A "ScPrime-Agent" "localhost:4280/wallet/transaction/22e8d5428abc184302697929f332fa0377ace60d405c39dd23c0327dc694fae7"
```

Gets the transaction associated with a specific transaction id.

### Path Parameters
### REQUIRED
**id** | hash  
ID of the transaction being requested.  

### JSON Response
> JSON Response Example

```go
{
  "transaction": {
    "transaction": {
      // See types.Transaction in https://gitlab.com/scpcorp/ScPrime/blob/master/types/transactions.go
    },
    "transactionid":         "1234567890abcdef0123456789abcdef0123456789abcdef0123456789abcdef",
    "confirmationheight":    50000,
    "confirmationtimestamp": 1257894000,
    "inputs": [
      {
        "parentid":       "1234567890abcdef0123456789abcdef0123456789abcdef0123456789abcdef",
        "fundtype":       "siacoin input",
        "walletaddress":  false,
        "relatedaddress": "1234567890abcdef0123456789abcdef0123456789abcdef0123456789abcdef0123456789ab",
        "value":          "1234", // hastings or siafunds, depending on fundtype, big int
      }
    ],
    "outputs": [
      {
        "id":             "1234567890abcdef0123456789abcdef0123456789abcdef0123456789abcdef",
        "fundtype":       "siacoin output",
        "maturityheight": 50000,
        "walletaddress":  false,
        "relatedaddress": "aaaaaaaaaaaaaaaaaaaaaaaaaaaaaaaaaaaaaaaaaaaaaaaaaaaaaaaaaaaaaaaaaaaaaaaaaaaa",
        "value":          "1234", // hastings or siafunds, depending on fundtype, big int
      }
    ]
  }
}
```
**transaction**  
Raw transaction. The rest of the fields in the response are determined from this
raw transaction. It is left undocumented here as the processed transaction (the
rest of the fields in this object) are usually what is desired.

See types.Transaction in
https://gitlab.com/scpcorp/ScPrime/blob/master/types/transactions.go  

**transactionid**  
ID of the transaction from which the wallet transaction was derived.  

**confirmationheight**  
Block height at which the transaction was confirmed. If the transaction is
unconfirmed the height will be the max value of an unsigned 64-bit integer.  

**confirmationtimestamp**  
Time, in unix time, at which a transaction was confirmed. If the transaction is
unconfirmed the timestamp will be the max value of an unsigned 64-bit integer.  

**inputs**  
Array of processed inputs detailing the inputs to the transaction.  

**parentid**  
The id of the output being spent.  

**fundtype**  
Type of fund represented by the input. Possible values are 'siacoin input' and
'siafund input'.  

**walletaddress** | boolean  
true if the address is owned by the wallet.  

**relatedaddress**  
Address that is affected. For inputs (outgoing money), the related address is
usually not important because the wallet arbitrarily selects which addresses
will fund a transaction.  

**value** | hastings or siafunds, depending on fundtype, big int  
Amount of funds that have been moved in the input.  

**outputs**  
Array of processed outputs detailing the outputs of the transaction. Outputs
related to file contracts are excluded.  

**id**  
The id of the output that was created.  

**fundtype**  
Type of fund is represented by the output. Possible values are 'siacoin output',
'siafund output', 'claim output', and 'miner payout'. Siacoin outputs and claim
outputs both relate to siacoins.  

Siafund outputs relate to siafunds.  

Miner payouts point to siacoins that have been spent on a miner payout. Because
the destination of the miner payout is determined by the block and not the
transaction, the data 'maturityheight', 'walletaddress', and 'relatedaddress'
areleft blank.  

**maturityheight**  
Block height the output becomes available to be spent. Siacoin outputs and
siafund outputs mature immediately - their maturity height will always be the
confirmation height of the transaction. Claim outputs cannot be spent until they
have had 144 confirmations, thus the maturity height of a claim output will
always be 144 larger than the confirmation height of the transaction.  

**walletaddress** | boolean  
true if the address is owned by the wallet.  

**relatedaddress**  
Address that is affected. For outputs (incoming money), the related address
field can be used to determine who has sent money to the wallet.  

**value** | hastings or siafunds, depending on fundtype, big int  
Amount of funds that have been moved in the output.  

## /wallet/transactions [GET]
> curl example  

```go
curl -A "ScPrime-Agent" "localhost:4280/wallet/transactions"
```

Returns a list of transactions related to the wallet in chronological order.

### Query String Parameters
### REQUIRED
**startheight** | block height  
Height of the block where transaction history should begin.

**endheight** | block height  
Height of of the block where the transaction history should end. If 'endheight'
is greater than the current height, or if it is '-1', all transactions up to and
including the most recent block will be provided.

### JSON Response
> JSON Response Example

```go
{
  "confirmedtransactions": [
    {
      // See the documentation for '/wallet/transaction/:id' for more information.
    }
  ],
  "unconfirmedtransactions": [
    {
      // See the documentation for '/wallet/transaction/:id' for more information.
    }
  ]
}
```
**confirmedtransactions**  
All of the confirmed transactions appearing between height 'startheight' and
height 'endheight' (inclusive).  

See the documentation for '/wallet/transaction/:id' for more information.  

**unconfirmedtransactions**  
All of the unconfirmed transactions.  

See the documentation for '/wallet/transaction/:id' for more information.  

## /wallet/transactions/:addr [GET]
> curl example  

```go
curl -A "ScPrime-Agent" "localhost:4280/wallet/transactions/abf1ba4ad65820ce2bd5d63466b8555d0ec9bfe5f5fa920b4fef6ad98f443e2809e5ae619b74"
```

Returns all of the transactions related to a specific address.

### Path Parameters
### REQUIRED
**addr** | hash  
Unlock hash (i.e. wallet address) whose transactions are being requested.  

### JSON Response
> JSON Response Example

```go
{
  "transactions": [
    {
      // See the documentation for '/wallet/transaction/:id' for more information.
    }
  ]
}
```
**transactions**  
Array of processed transactions that relate to the supplied address.  

See the documentation for '/wallet/transaction/:id' for more information.  

## /wallet/unlock [POST]
> curl example  

```go
curl -A "ScPrime-Agent" -u "":<apipassword> --data "encryptionpassword=<password>" "localhost:4280/wallet/unlock"
```

Unlocks the wallet. The wallet is capable of knowing whether the correct
password was provided.

### Query String Parameters
### REQUIRED
**encryptionpassword** | string  
Password that gets used to decrypt the file. Most frequently, the encryption
password is the same as the primary wallet seed.  

### Response

standard success or error response. See [standard
responses](#standard-responses).

## /wallet/unlockconditions/:addr [GET]
> curl example  

```go
curl -A "ScPrime-Agent" -u "":<apipassword> "localhost:4280/wallet/unlockconditions/2d6c6d705c80f17448d458e47c3fb1a02a24e018a82d702cda35262085a3167d98cc7a2ba339"
```

Returns the unlock conditions of :addr, if they are known to the wallet.

### Path Parameters
### REQUIRED
**addr** | hash  
Unlock hash (i.e. wallet address) whose transactions are being requested.  

### JSON Response
> JSON Response Example

```go
{
  "unlockconditions": {
    "timelock": 0,
    "publickeys": [{
      "algorithm": "ed25519",
      "key": "/XUGj8PxMDkqdae6Js6ubcERxfxnXN7XPjZyANBZH1I="
    }],
    "signaturesrequired": 1
  }
}
```
**timelock**  
The minimum blockheight required.  

**signaturesrequired**  
The number of signatures required.  

**publickeys** | SiaPublicKey  
The set of keys whose signatures count towards signaturesrequired.  

## /wallet/unspent [GET]
> curl example  

```go
curl -A "ScPrime-Agent" -u "":<apipassword> "localhost:4280/wallet/unspent"
```

Returns a list of outputs that the wallet can spend.

### JSON Response
> JSON Response Example

```go
{
  "outputs": [
    {
      "id": "1234567890abcdef0123456789abcdef0123456789abcdef0123456789abcdef",
      "fundtype": "siacoin output",
      "confirmationheight": 50000,
      "unlockhash": "1234567890abcdef0123456789abcdef0123456789abcdef0123456789abcdef0123456789ab",
      "value": "1234", // big int
      "iswatchonly": false
    }
  ]
}
```
**outputs**  
Array of outputs that the wallet can spend.  

**id**  
The id of the output.  

**fundtype**  
Type of output, either 'siacoin output' or 'siafund output'.  

**confirmationheight**  
Height of block in which the output appeared. To calculate the number of
confirmations, subtract this number from the current block height.  

**unlockhash**  
Hash of the output's unlock conditions, commonly known as the "address".  

**value** | big int  
Amount of funds in the output; hastings for siacoin outputs, and siafunds for
siafund outputs.  

**iswatchonly** | Boolean  
Whether the output comes from a watched address or from the wallet's seed.  

## /wallet/verify/address/:addr [GET]
> curl example  

```go
curl -A "ScPrime-Agent" "localhost:4280/wallet/verify/address/75d9a7351022681ba3539d7e0c5699d143ab5a7747604998cace1299ab6c04c5ea2aa2e87aac"
```

Takes the address specified by :addr and returns a JSON response indicating if
the address is valid.

### Path Parameters
### REQUIRED
**addr** | hash  
Unlock hash (i.e. wallet address) whose transactions are being requested.  

### JSON Response
> JSON Response Example

```go
{
  "valid": true
}
```
**valid**  
valid indicates if the address supplied to :addr is a valid UnlockHash.  

## /wallet/verifypassword [GET]
> curl example  

```go
curl -A "ScPrime-Agent" "localhost:4280/wallet/verifypassword?password=<password>"
```

Takes a password and verifies if it is the password used to encrypt the wallet.

### Path Parameters
#### REQUIRED
**password** | string  
Password being checked.  

### JSON Response
> JSON Response Example

```go
{
  "valid": true,
}
```
**valid** | boolean  
valid indicates if the password supplied is the password used to encrypt the
wallet.  

## /wallet/watch [GET]
> curl example  

```go
curl -A "ScPrime-Agent" -u "":<apipassword> "localhost:4280/wallet/watch"
```

Returns the set of addresses that the wallet is watching. This set only includes
addresses that were explicitly requested to be watched; addresses that were
generated automatically by the wallet, or by /wallet/address, are not included.

### JSON Response
> JSON Response Example

```go
{
  "addresses": [ // []hash
    "1234567890abcdef0123456789abcdef0123456789abcdef0123456789abcdef",
    "abcdef0123456789abcdef0123456789abcd1234567890ef0123456789abcdef"
  ]
}
```
**addresses** | hashes  
The addresses currently watched by the wallet.  

## /wallet/watch [POST]
> curl example  

```go
curl -A "ScPrime-Agent" -u "":<apipassword> --data "<requestbody>" "localhost:4280/wallet/watch"
```

Update the set of addresses for the wallet to watch.

### Request Body
> Request Body Example

```go
{
  "addresses": [    // []hash
    "1234567890abcdef0123456789abcdef0123456789abcdef0123456789abcdef",
    "abcdef0123456789abcdef0123456789abcd1234567890ef0123456789abcdef"
  ],
  "remove": false,  // boolean
  "unused": true,   // boolean
```

**addresses** | hashes  
The addresses to add or remove from the current set.

**remove** | boolean  
If true, remove the addresses instead of adding them.

**unused** | boolean  
If true, the wallet will not rescan the blockchain. Only set this flag if the
addresses have never appeared in the blockchain.

### Response

standard success or error response. See [standard responses](#standard-responses).

# Versions<|MERGE_RESOLUTION|>--- conflicted
+++ resolved
@@ -399,7 +399,7 @@
 > curl example
 
 ```go
-curl -A "Sia-Agent" "localhost:9980/consensus/subscribe/0000000000000000000000000000000000000000000000000000000000000000"
+curl -A "Sia-Agent" "localhost:4280/consensus/subscribe/0000000000000000000000000000000000000000000000000000000000000000"
 ```
 
 Streams a series of consensus changes, starting from the provided change ID.
@@ -4821,14 +4821,14 @@
 
 
 **UNSTABLE - subject to change in v1.4.9**
-**skykeyname** | string  
+**pubaccesskeyname** | string  
 The name of the pubaccesskey that will be used to encrypt this pubfile. Only the
 name or the ID of the pubaccesskey should be specified.
 
 **OR**
 
 **UNSTABLE - subject to change in v1.4.9**
-**skykeyid** | string  
+**pubaccesskeyid** | string  
 The ID of the pubaccesskey that will be used to encrypt this pubfile. Only the
 name or the ID of the pubaccesskey should be specified.
 
@@ -4899,16 +4899,11 @@
 }
 ```
 
-<<<<<<< HEAD
-**uploadstats** | object
-Uploadstats is an object with statistics about the data uploaded to Pubaccess.
-=======
 **uptime** | int  
 The amount of time in seconds that siad has been running.
 
 **uploadstats** | object  
-Uploadstats is an object with statistics about the data uploaded to Skynet.
->>>>>>> e5aa1018
+Uploadstats is an object with statistics about the data uploaded to Pubaccess.
 
 **numfiles** | int  
 Numfiles is the total number of files uploaded to Pubaccess.
@@ -4973,11 +4968,11 @@
 standard success or error response. See [standard
 responses](#standard-responses).
 
-## /skynet/skykeys [GET]
+## /pubaccess/pubaccesskeys [GET]
 > curl example
 
 ```go
-curl -A "Sia-Agent"  -u "":<apipassword> --data "localhost:9980/skynet/skykeys"
+curl -A "Sia-Agent"  -u "":<apipassword> --data "localhost:4280/pubaccess/pubaccesskeys"
 ```
 
 Returns a list of all Skykeys.
@@ -4988,29 +4983,27 @@
 
 ```go
 {
-  "skykeys": [
+  "pubaccesskeys": [
   {
-    "skykey": "skykey:AUI0eAOXWXHwW6KOLyI5O1OYduVvHxAA8qUR_fJ8Kluasb-ykPlHBEjDczrL21hmjhH0zAoQ3-Qq?name=testskykey1"
-    "name": "testskykey1"
+    "pubaccesskey": "pubaccesskey:AUI0eAOXWXHwW6KOLyI5O1OYduVvHxAA8qUR_fJ8Kluasb-ykPlHBEjDczrL21hmjhH0zAoQ3-Qq?name=testkey1"
+    "name": "testkey1"
     "id": "ai5z8cf5NWbcvPBaBn0DFQ=="
   },
   {
-    "skykey": "skykey:AUqG0aQmgzCIlse2JxFLBGHCriZNz20IEKQu81XxYsak3rzmuVbZ2P6ZqeJHIlN5bjPqEmC67U8E?name=testskykey2"
-    "name": "testskykey2"
+    "pubaccesskey": "pubaccesskey:AUqG0aQmgzCIlse2JxFLBGHCriZNz20IEKQu81XxYsak3rzmuVbZ2P6ZqeJHIlN5bjPqEmC67U8E?name=testpubaccesskey2"
+    "name": "testpubaccesskey2"
     "id": "bi5z8cf5NWbcvPBaBn0DFQ=="
   },
   {
-    "skykey": "skykey:AShQI8fzxoIMc52ZRkoKjOE50bXnCpiPd4zrBl_E-CkmyLgfinAJSdWkJT2QOR6XCRYYgZb63OHw?name=testskykey3"
-    "name": "testskykey3"
+    "pubaccesskey": "pubaccesskey:AShQI8fzxoIMc52ZRkoKjOE50bXnCpiPd4zrBl_E-CkmyLgfinAJSdWkJT2QOR6XCRYYgZb63OHw?name=testpubaccesskey3"
+    "name": "testpubaccesskey3"
     "id": "ci5z8cf5NWbcvPBaBn0DFQ=="
   }
 }
 ```
 
-**skykeys** | []skykeys
+**pubaccesskeys** | []pubaccesskeys
 array of 
-
-
 
 ## /pubaccess/createpubaccesskey [POST]
 > curl example
@@ -5031,11 +5024,7 @@
 
 ```go
 {
-<<<<<<< HEAD
   "pubaccesskey": "BAAAAAAAAABrZXkxAAAAAAAAAAQgAAAAAAAAADiObVg49-0juJ8udAx4qMW-TEHgDxfjA0fjJSNBuJ4a"
-=======
-  "skykey": "skykey:AShQI8fzxoIMc52ZRkoKjOE50bXnCpiPd4zrBl_E-CkmyLgfinAJSdWkJT2QOR6XCRYYgZb63OHw?name=testskykey"
->>>>>>> e5aa1018
 }
 ```
 
@@ -5051,11 +5040,7 @@
 curl -A "ScPrime-Agent"  -u "":<apipassword> --data "id=gi5z8cf5NWbcvPBaBn0DFQ==" "localhost:4280/pubaccess/pubaccesskey"
 ```
 
-<<<<<<< HEAD
-Returns the base-64 encoded pubaccesskey stored under that name, or with that ID.
-=======
-Returns the base-64 encoded skykey along with its name and ID.
->>>>>>> e5aa1018
+Returns the base-64 encoded public access key along with its name and ID.
 
 
 ### Path Parameters
@@ -5073,13 +5058,9 @@
 
 ```go
 {
-<<<<<<< HEAD
-  "pubaccesskey": "BAAAAAAAAABrZXkxAAAAAAAAAAQgAAAAAAAAADiObVg49-0juJ8udAx4qMW-TEHgDxfjA0fjJSNBuJ4a"
-=======
-  "skykey": "skykey:AShQI8fzxoIMc52ZRkoKjOE50bXnCpiPd4zrBl_E-CkmyLgfinAJSdWkJT2QOR6XCRYYgZb63OHw?name=testskykey"
-  "name": "testskykey"
+  "pubaccesskey": "pubaccesskey:AShQI8fzxoIMc52ZRkoKjOE50bXnCpiPd4zrBl_E-CkmyLgfinAJSdWkJT2QOR6XCRYYgZb63OHw?name=testkey"
+  "name": "testkey"
   "id": "gi5z8cf5NWbcvPBaBn0DFQ=="
->>>>>>> e5aa1018
 }
 ```
 
@@ -5087,10 +5068,10 @@
 base-64 encoded pubaccesskey
 
 **name** | string  
-name of the skykey
+name of the pubaccesskey
 
 **id** | string  
-base-64 encoded skykey ID
+base-64 encoded pubaccesskey ID
 
 
 ## /pubaccess/pubaccesskeyid [GET]
