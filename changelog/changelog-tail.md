--- conflicted
+++ resolved
@@ -1,24 +1,5 @@
-<<<<<<< HEAD
-=======
-## Jun 5, 2020:
-### v1.4.11
-**Bugs Fixed**
-- Fixed bug where a Sia dir could be created with the same path as an already
-existing Sia dir and no error was returned.
-- Fixed bug that prevented downloading from old hosts
-
-**Other**
-- persist/log.go has been extracted and is now a simple wrapper around the new
-log repo.
-- Use external changelog generator v1.0.1.
-
-## Jun 3, 2020:
-### v1.4.10
-**Bugs Fixed**
-- fixed issue where workers would freeze for a bit after a new block appeared
->>>>>>> da1da3de
-
-### v1.4.3.1
+
+### v1.4.4
 
 **Key Updates**
 - Add `FeeManager` to siad to allow for applications to charge a fee
@@ -46,6 +27,8 @@
 - Introduce PaymentProvider interface on the renter.
 - Pubaccess persistence subsystems into shared system.
 - Update Cobra from v0.0.5 to v1.0.0.
+- persist/log.go has been extracted and is now a simple wrapper around the new
+log repo.
 
 ### v1.4.3.0
 **Key Updates**
