--- conflicted
+++ resolved
@@ -1,200 +1,4 @@
-<<<<<<< HEAD
-# Changelog
-The Changelog for the `ScPrime` repository is managed by this directory in order to
-avoid merge conflicts on each Changelog update and to simplify generating
-Changelog.
-
-## Changelog Files
-Instead of creating new entries directly in `CHANGELOG.MD`, a new file is
-created in this directory that documents the change.
-
-Below is an example of how the files are structured by type and version. In this
-example there are 2 versions, v.1.4.5 being the latest version.
-
-    /changelog
-        /v1.4.3
-            /bugs-fixed
-                bug1-filename.md
-                bug2-filename.md
-                bug3-filename.md
-                ...
-            /key-updates
-                update1-filename.md
-                update2-filename.md
-                ...
-            /other
-                other1-filename.md
-                other2-filename.md
-                ...
-        /v1.4.5
-            /bugs-fixed
-                bug4-filename.md
-                bug5-filename.md
-                bug6-filename.md
-                ...
-            /key-updates
-                update3-filename.md
-                update4-filename.md
-                ...
-            /other
-                other3-filename.md
-                other4-filename.md
-        changelog-head.md
-        changelog-tail.md
-        README.md
-
-To add a new changelog item, create an `.md` file at the proper location.
-
-### File Format
-When naming changelog files, the following format should be used.
-```
-Format:
-<MR number>-description-string.md
-
-Example:
-4230-check-contract-gfr.md
-```
-It is important to not use spaces or apostrophes in the filename. In the body of
-the file, use markdown to write a detailed description of the issue that will
-appear in `CHANGELOG.md`.
-```
-Example Body
-
-- Fixed a bug which caused a call to `build.Critical` in the case that a
-  contract in the renew set was marked `!GoodForRenew` while the contractor lock
-  was not held
-
-```
-
-Multiple changelog items can be entered into one changelog file.
-
-Example body of multiple items in one file `3456-big-change.md`:
-
-```
-- Updated module A.
-- Refactored module B.
-- Created module M.
-```
-
-To ensure consistent spacing please remove leading spaces from the first line,
-the file content should start with `- ` and please remove new lines and spaces
-at the end of the file.
-
-### Ignored Files
-Files with filenames listed in `.changelogignore` which are contained
-in changelog directory structure will be ignored, i.e. changelog items will
-not be created from them. Examples are:
-
-- `.init` files which need to be included if directory structure, so that
-otherwise empty directory structure can be committed to git.
-- `.DS_Store` files, which are added to directories automatically by MacOS
-
-## Change Types
-### Key Updates
-Key update are new features and notable product updates. Any key updates should
-be added to the version's `key-updates` directory. For new features that require
-multiple MRs to complete, only one changelog entry is need and should be
-submitted with the first MR.
-
-### Bug Fixes
-Any bug fixes from the previous releases should be logged under `bugs-fixed`
-directory. If bugs are created and fixed in the same release cycle, no changelog
-entry is needed.
-
-### Other
-Any other notable changes that users and developers should know about should be
-logged under `other` directory. Examples of these would be improves to the build
-process, new README files, changes to the CI etc.
-
-## Changelog Generation
-### Versions to include
-In the `release-scripts/generate-changelog.sh` file is a configuration variable
-`generate_till_version`. It allows you to ignore upcoming versions.
-
-#### Example
-
-You have 3 version directories:
-- `v1.4.3` - old released version
-- `v1.4.5` - latest released version
-- `v1.4.6` - upcoming version in development
-
-You want to generate changelog file for the latest released version
-(`v1.4.5`) and all older versions (`v1.4.3`), but you want to ignore
-(not to include) the upcoming version (`v1.4.6`).
-
-In this case set:
-
-`generate_till_version=v1.4.5`
-
-
-### Ordering
-Changelog versions are sorted in descending version order.
-
-Changelog items are sorted in ascending alphabetic order by filenames under
-their corresponding section **Key Updates**, **Bugs Fixed**, and **Other** in
-the generated changelog. Since the filenames are prefixed with the merge request
-number, this means the changes in the changelog will roughly follow the order of
-development from oldest to newest.
-
-### Changelog Creation
-To create the updated `CHANGELOG.md` file, use the `generate-changelog.sh`
-script in the `/release-scripts` repo.
-
-The script creates the changelog by executing the following steps:
-- copies `changelog-head.md` to `CHANGELOG.md`
-- generates section header for each found version, latest version first
-- generates **Key Updates**, **Bugs Fixed** and **Other** sections for each
-  version
-- renders all items in filename alphabetic order under it's specific section in
-  `CHANGELOG.md`
-- and finally appends `changelog-tail.md`
-
-Once generated, the new `CHANGELOG.md` should be pushed as a new merge request
-to be merged with master.
-
-### Updating and saving changelog tail
-To create the updated `CHANGELOG.md` file and to save generated versions
-to `changelog-tail.md` use `final` argument while generating the changelog:
-`generate-changelog.sh final`.
-
-The script executes the same steps as without `final` argument and does also:
-- saves all active versions to the `changelog-tail.md` in correct order
-- deletes all active versions directories with their items
-
-### Editing
-The Changelog generator can have multiple versions in the `changelog` directory.
-Editing any version that currently has a directory in the `/changelog` directory
-should follow the above listed process and new changelog files should be created
-for any changes.
-
-For any versions that have been moved into the `changelog-tail.md` file, the
-`changelog-tail.md` file can be edited directly. Version that have been
-officially released and tagged can have their `/changelog` directory removed and
-all changes added directly to `changelog-tail.md`.
-
-### Upcoming Versions
-The Changelog generator automatically creates directory structure
-for upcoming versions when there is no upcoming version directory.
-
-If in `release-scripts/generate-changelog.sh` is the following setting
-`generate_till_version=v1.4.3` and there is no upcoming version directory,
-then directory `v1.4.5` with sub-directories `key-updates`, `bugs-fixed` and
-`other` are created automatically.
-
-If in `release-scripts/generate-changelog.sh` is the following setting
-`generate_till_version=v1.4.4`, then following 2 upcoming patch level versions
-`v1.4.5` and `v1.4.6` directories will be created if they do not exist.
-Also 1 upcoming minor level version `v1.5.0` directory will be created
-if it doesn't exist. All created upcoming versions are created with
-sub-directories `key-updates`, `bugs-fixed` and `other` and `.init` items
-in them, so they can be committed to git.
-
-When the automatically generated upcoming version (e.g. `v1.4.6`) doesn't
-match what is wanted (e.g. `v1.5.0`) then the generated directory name can be
-manually updated.
-=======
 # Changelog Generator
 
 For usage of changelog generator please see [readme](https://gitlab.com/NebulousLabs/changelog-generator/-/blob/master/README.md) in Changelog Generator
-repository.
->>>>>>> da1da3de
+repository.