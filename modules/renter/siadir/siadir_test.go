package siadir

import (
	"fmt"
	"os"
	"path/filepath"
	"testing"

	"gitlab.com/NebulousLabs/errors"
)

// checkMetadataInit is a helper that verifies that the metadata was initialized
// properly
func checkMetadataInit(md Metadata) error {
	// Check Aggregate Fields
	if md.AggregateHealth != DefaultDirHealth {
		return fmt.Errorf("SiaDir AggregateHealth not set properly: got %v expected %v", md.AggregateHealth, DefaultDirHealth)
	}
	if !md.AggregateLastHealthCheckTime.IsZero() {
		return fmt.Errorf("AggregateLastHealthCheckTime should be zero but was %v", md.AggregateLastHealthCheckTime)
	}
	if md.AggregateMinRedundancy != DefaultDirRedundancy {
		return fmt.Errorf("SiaDir AggregateMinRedundancy not set properly: got %v expected %v", md.AggregateMinRedundancy, DefaultDirRedundancy)
	}
	if md.AggregateModTime.IsZero() {
		return errors.New("AggregateModTime not initialized")
	}
	if md.AggregateNumFiles != 0 {
		return fmt.Errorf("SiaDir AggregateNumFiles not set properly: got %v expected 0", md.AggregateNumFiles)
	}
	if md.AggregateNumStuckChunks != 0 {
		return fmt.Errorf("SiaDir AggregateNumStuckChunks not initialized properly, expected 0, got %v", md.AggregateNumStuckChunks)
	}
	if md.AggregateNumSubDirs != 0 {
		return fmt.Errorf("SiaDir AggregateNumSubDirs not initialized properly, expected 0, got %v", md.AggregateNumSubDirs)
	}
	if md.AggregateStuckHealth != DefaultDirHealth {
		return fmt.Errorf("SiaDir AggregateStuckHealth not set properly: got %v expected %v", md.AggregateStuckHealth, DefaultDirHealth)
	}
	if md.AggregateSize != 0 {
		return fmt.Errorf("SiaDir AggregateSize not set properly: got %v expected 0", md.AggregateSize)
	}

	// Check SiaDir Fields
	if md.Health != DefaultDirHealth {
		return fmt.Errorf("SiaDir Health not set properly: got %v expected %v", md.Health, DefaultDirHealth)
	}
	if !md.LastHealthCheckTime.IsZero() {
		return fmt.Errorf("LastHealthCheckTime should be zero but was %v", md.LastHealthCheckTime)
	}
	if md.MinRedundancy != DefaultDirRedundancy {
		return fmt.Errorf("SiaDir MinRedundancy not set properly: got %v expected %v", md.MinRedundancy, DefaultDirRedundancy)
	}
	if md.ModTime.IsZero() {
		return errors.New("ModTime not initialized")
	}
	if md.NumFiles != 0 {
		return fmt.Errorf("SiaDir NumFiles not initialized properly, expected 0, got %v", md.NumFiles)
	}
	if md.NumStuckChunks != 0 {
		return fmt.Errorf("SiaDir NumStuckChunks not initialized properly, expected 0, got %v", md.NumStuckChunks)
	}
	if md.NumSubDirs != 0 {
		return fmt.Errorf("SiaDir NumSubDirs not initialized properly, expected 0, got %v", md.NumSubDirs)
	}
	if md.StuckHealth != DefaultDirHealth {
		return fmt.Errorf("SiaDir stuck health not set properly: got %v expected %v", md.StuckHealth, DefaultDirHealth)
	}
	if md.Size != 0 {
		return fmt.Errorf("SiaDir Size not set properly: got %v expected 0", md.Size)
	}
	return nil
}

// newRootDir creates a root directory for the test and removes old test files
func newRootDir(t *testing.T) (string, error) {
	dir := filepath.Join(os.TempDir(), "siadirs", t.Name())
	err := os.RemoveAll(dir)
	if err != nil {
		return "", err
	}
	return dir, nil
}

// TestNewSiaDir tests that siadirs are created on disk properly. It uses
// LoadSiaDir to read the metadata from disk
//func TestNewSiaDir(t *testing.T) {
//	if testing.Short() {
//		t.SkipNow()
//	}
//	t.Parallel()
//
//	// Create New SiaDir that is two levels deep
//	rootDir, err := newRootDir(t)
//	if err != nil {
//		t.Fatal(err)
//	}
//	siaPathDir, err := modules.NewSiaPath("TestDir")
//	if err != nil {
//		t.Fatal(err)
//	}
//	siaPathSubDir, err := modules.NewSiaPath("SubDir")
//	if err != nil {
//		t.Fatal(err)
//	}
//	siaPath, err := siaPathDir.Join(siaPathSubDir.String())
//	if err != nil {
//		t.Fatal(err)
//	}
//	wal, _ := newTestWAL()
//	siaDir, err := New(siaPath, rootDir, wal)
//	if err != nil {
//		t.Fatal(err)
//	}
//
//	// Check Sub Dir
//	//
//	// Check that the metadta was initialized properly
//	md := siaDir.metadata
//	if err = checkMetadataInit(md); err != nil {
//		t.Fatal(err)
//	}
//	// Check that the SiaPath was initialized properly
//	if siaDir.SiaPath() != siaPath {
//		t.Fatalf("SiaDir SiaPath not set properly: got %v expected %v", siaDir.SiaPath(), siaPath)
//	}
//	// Check that the directory and .siadir file were created on disk
//	_, err = os.Stat(siaPath.SiaDirSysPath(rootDir))
//	if err != nil {
//		t.Fatal(err)
//	}
//	_, err = os.Stat(siaPath.SiaDirMetadataSysPath(rootDir))
//	if err != nil {
//		t.Fatal(err)
//	}
//
//	// Check Top Directory
//	//
//	// Check that the directory and .siadir file were created on disk
//	_, err = os.Stat(siaPath.SiaDirSysPath(rootDir))
//	if err != nil {
//		t.Fatal(err)
//	}
//	_, err = os.Stat(siaPath.SiaDirMetadataSysPath(rootDir))
//	if err != nil {
//		t.Fatal(err)
//	}
//	// Get SiaDir
//	subDir, err := LoadSiaDir(rootDir, siaPathDir, modules.ProdDependencies, wal)
//	// Check that the metadata was initialized properly
//	md = subDir.metadata
//	if err = checkMetadataInit(md); err != nil {
//		t.Fatal(err)
//	}
//	// Check that the SiaPath was initialized properly
//	if subDir.SiaPath() != siaPathDir {
//		t.Fatalf("SiaDir SiaPath not set properly: got %v expected %v", subDir.SiaPath(), siaPathDir)
//	}
//
//	// Check Root Directory
//	//
//	// Get SiaDir
//	rootSiaDir, err := LoadSiaDir(rootDir, modules.RootSiaPath(), modules.ProdDependencies, wal)
//	// Check that the metadata was initialized properly
//	md = rootSiaDir.metadata
//	if err = checkMetadataInit(md); err != nil {
//		t.Fatal(err)
//	}
//	// Check that the SiaPath was initialized properly
//	if !rootSiaDir.SiaPath().IsRoot() {
//		t.Fatalf("SiaDir SiaPath not set properly: got %v expected %v", rootSiaDir.SiaPath().String(), "")
//	}
//	// Check that the directory and .siadir file were created on disk
//	_, err = os.Stat(rootDir)
//	if err != nil {
//		t.Fatal(err)
//	}
//	_, err = os.Stat(modules.RootSiaPath().SiaDirMetadataSysPath(rootDir))
//	if err != nil {
//		t.Fatal(err)
//	}
//}

// Test UpdatedMetadata probes the UpdateMetadata method
<<<<<<< HEAD
//func TestUpdateMetadata(t *testing.T) {
//	if testing.Short() {
//		t.SkipNow()
//	}
//	t.Parallel()
//
//	// Create new siaDir
//	rootDir, err := newRootDir(t)
//	if err != nil {
//		t.Fatal(err)
//	}
//	siaPath, err := modules.NewSiaPath("TestDir")
//	if err != nil {
//		t.Fatal(err)
//	}
//	wal, _ := newTestWAL()
//	siaDir, err := New(siaPath, rootDir, wal)
//	if err != nil {
//		t.Fatal(err)
//	}
//
//	// Check metadata was initialized properly in memory and on disk
//	md := siaDir.metadata
//	if err = checkMetadataInit(md); err != nil {
//		t.Fatal(err)
//	}
//	siaDir, err = LoadSiaDir(rootDir, siaPath, modules.ProdDependencies, wal)
//	if err != nil {
//		t.Fatal(err)
//	}
//	md = siaDir.metadata
//	if err = checkMetadataInit(md); err != nil {
//		t.Fatal(err)
//	}
//
//	// Set the metadata
//	checkTime := time.Now()
//	metadataUpdate := md
//	// Aggregate fields
//	metadataUpdate.AggregateHealth = 7
//	metadataUpdate.AggregateLastHealthCheckTime = checkTime
//	metadataUpdate.AggregateMinRedundancy = 2.2
//	metadataUpdate.AggregateModTime = checkTime
//	metadataUpdate.AggregateNumFiles = 11
//	metadataUpdate.AggregateNumStuckChunks = 15
//	metadataUpdate.AggregateNumSubDirs = 5
//	metadataUpdate.AggregateSize = 2432
//	metadataUpdate.AggregateStuckHealth = 5
//	// SiaDir fields
//	metadataUpdate.Health = 4
//	metadataUpdate.LastHealthCheckTime = checkTime
//	metadataUpdate.MinRedundancy = 2
//	metadataUpdate.ModTime = checkTime
//	metadataUpdate.NumFiles = 5
//	metadataUpdate.NumStuckChunks = 6
//	metadataUpdate.NumSubDirs = 4
//	metadataUpdate.Size = 223
//	metadataUpdate.StuckHealth = 2
//
//	err = siaDir.UpdateMetadata(metadataUpdate)
//	if err != nil {
//		t.Fatal(err)
//	}
//
//	// Check that the metadata was updated properly in memory and on disk
//	md = siaDir.metadata
//	err = equalMetadatas(md, metadataUpdate)
//	if err != nil {
//		t.Fatal(err)
//	}
//	siaDir, err = LoadSiaDir(rootDir, siaPath, modules.ProdDependencies, wal)
//	if err != nil {
//		t.Fatal(err)
//	}
//	md = siaDir.metadata
//	// Check Time separately due to how the time is persisted
//	if !md.AggregateLastHealthCheckTime.Equal(metadataUpdate.AggregateLastHealthCheckTime) {
//		t.Fatalf("AggregateLastHealthCheckTimes not equal, got %v expected %v", md.AggregateLastHealthCheckTime, metadataUpdate.AggregateLastHealthCheckTime)
//	}
//	metadataUpdate.AggregateLastHealthCheckTime = md.AggregateLastHealthCheckTime
//	if !md.LastHealthCheckTime.Equal(metadataUpdate.LastHealthCheckTime) {
//		t.Fatalf("LastHealthCheckTimes not equal, got %v expected %v", md.LastHealthCheckTime, metadataUpdate.LastHealthCheckTime)
//	}
//	metadataUpdate.LastHealthCheckTime = md.LastHealthCheckTime
//	if !md.AggregateModTime.Equal(metadataUpdate.AggregateModTime) {
//		t.Fatalf("AggregateModTimes not equal, got %v expected %v", md.AggregateModTime, metadataUpdate.AggregateModTime)
//	}
//	metadataUpdate.AggregateModTime = md.AggregateModTime
//	if !md.ModTime.Equal(metadataUpdate.ModTime) {
//		t.Fatalf("ModTimes not equal, got %v expected %v", md.ModTime, metadataUpdate.ModTime)
//	}
//	metadataUpdate.ModTime = md.ModTime
//	// Check the rest of the metadata
//	err = equalMetadatas(md, metadataUpdate)
//	if err != nil {
//		t.Fatal(err)
//	}
//}
=======
func TestUpdateMetadata(t *testing.T) {
	if testing.Short() {
		t.SkipNow()
	}
	t.Parallel()

	// Create new siaDir
	rootDir, err := newRootDir(t)
	if err != nil {
		t.Fatal(err)
	}
	siaPath, err := modules.NewSiaPath("TestDir")
	if err != nil {
		t.Fatal(err)
	}
	wal, _ := newTestWAL()
	siaDir, err := New(siaPath, rootDir, wal)
	if err != nil {
		t.Fatal(err)
	}

	// Check metadata was initialized properly in memory and on disk
	md := siaDir.metadata
	if err = checkMetadataInit(md); err != nil {
		t.Fatal(err)
	}
	siaDir, err = LoadSiaDir(rootDir, siaPath, modules.ProdDependencies, wal)
	if err != nil {
		t.Fatal(err)
	}
	md = siaDir.metadata
	if err = checkMetadataInit(md); err != nil {
		t.Fatal(err)
	}

	// Set the metadata
	checkTime := time.Now()
	metadataUpdate := md
	// Aggregate fields
	metadataUpdate.AggregateHealth = 7
	metadataUpdate.AggregateLastHealthCheckTime = checkTime
	metadataUpdate.AggregateMinRedundancy = 2.2
	metadataUpdate.AggregateModTime = checkTime
	metadataUpdate.AggregateNumFiles = 11
	metadataUpdate.AggregateNumStuckChunks = 15
	metadataUpdate.AggregateNumSubDirs = 5
	metadataUpdate.AggregateSize = 2432
	metadataUpdate.AggregateStuckHealth = 5
	// SiaDir fields
	metadataUpdate.Health = 4
	metadataUpdate.LastHealthCheckTime = checkTime
	metadataUpdate.MinRedundancy = 2
	metadataUpdate.ModTime = checkTime
	metadataUpdate.NumFiles = 5
	metadataUpdate.NumStuckChunks = 6
	metadataUpdate.NumSubDirs = 4
	metadataUpdate.Size = 223
	metadataUpdate.StuckHealth = 2

	err = siaDir.UpdateMetadata(metadataUpdate)
	if err != nil {
		t.Fatal(err)
	}

	// Check that the metadata was updated properly in memory and on disk
	md = siaDir.metadata
	err = equalMetadatas(md, metadataUpdate)
	if err != nil {
		t.Fatal(err)
	}
	siaDir, err = LoadSiaDir(rootDir, siaPath, modules.ProdDependencies, wal)
	if err != nil {
		t.Fatal(err)
	}
	md = siaDir.metadata
	// Check Time separately due to how the time is persisted
	if !md.AggregateLastHealthCheckTime.Equal(metadataUpdate.AggregateLastHealthCheckTime) {
		t.Fatalf("AggregateLastHealthCheckTimes not equal, got %v expected %v", md.AggregateLastHealthCheckTime, metadataUpdate.AggregateLastHealthCheckTime)
	}
	metadataUpdate.AggregateLastHealthCheckTime = md.AggregateLastHealthCheckTime
	if !md.LastHealthCheckTime.Equal(metadataUpdate.LastHealthCheckTime) {
		t.Fatalf("LastHealthCheckTimes not equal, got %v expected %v", md.LastHealthCheckTime, metadataUpdate.LastHealthCheckTime)
	}
	metadataUpdate.LastHealthCheckTime = md.LastHealthCheckTime
	if !md.AggregateModTime.Equal(metadataUpdate.AggregateModTime) {
		t.Fatalf("AggregateModTimes not equal, got %v expected %v", md.AggregateModTime, metadataUpdate.AggregateModTime)
	}
	metadataUpdate.AggregateModTime = md.AggregateModTime
	if !md.ModTime.Equal(metadataUpdate.ModTime) {
		t.Fatalf("ModTimes not equal, got %v expected %v", md.ModTime, metadataUpdate.ModTime)
	}
	metadataUpdate.ModTime = md.ModTime
	// Check the rest of the metadata
	err = equalMetadatas(md, metadataUpdate)
	if err != nil {
		t.Fatal(err)
	}
}
>>>>>>> a4f1e519
<|MERGE_RESOLUTION|>--- conflicted
+++ resolved
@@ -5,7 +5,9 @@
 	"os"
 	"path/filepath"
 	"testing"
-
+	"time"
+
+	"gitlab.com/NebulousLabs/Sia/modules"
 	"gitlab.com/NebulousLabs/errors"
 )
 
@@ -182,106 +184,6 @@
 //}
 
 // Test UpdatedMetadata probes the UpdateMetadata method
-<<<<<<< HEAD
-//func TestUpdateMetadata(t *testing.T) {
-//	if testing.Short() {
-//		t.SkipNow()
-//	}
-//	t.Parallel()
-//
-//	// Create new siaDir
-//	rootDir, err := newRootDir(t)
-//	if err != nil {
-//		t.Fatal(err)
-//	}
-//	siaPath, err := modules.NewSiaPath("TestDir")
-//	if err != nil {
-//		t.Fatal(err)
-//	}
-//	wal, _ := newTestWAL()
-//	siaDir, err := New(siaPath, rootDir, wal)
-//	if err != nil {
-//		t.Fatal(err)
-//	}
-//
-//	// Check metadata was initialized properly in memory and on disk
-//	md := siaDir.metadata
-//	if err = checkMetadataInit(md); err != nil {
-//		t.Fatal(err)
-//	}
-//	siaDir, err = LoadSiaDir(rootDir, siaPath, modules.ProdDependencies, wal)
-//	if err != nil {
-//		t.Fatal(err)
-//	}
-//	md = siaDir.metadata
-//	if err = checkMetadataInit(md); err != nil {
-//		t.Fatal(err)
-//	}
-//
-//	// Set the metadata
-//	checkTime := time.Now()
-//	metadataUpdate := md
-//	// Aggregate fields
-//	metadataUpdate.AggregateHealth = 7
-//	metadataUpdate.AggregateLastHealthCheckTime = checkTime
-//	metadataUpdate.AggregateMinRedundancy = 2.2
-//	metadataUpdate.AggregateModTime = checkTime
-//	metadataUpdate.AggregateNumFiles = 11
-//	metadataUpdate.AggregateNumStuckChunks = 15
-//	metadataUpdate.AggregateNumSubDirs = 5
-//	metadataUpdate.AggregateSize = 2432
-//	metadataUpdate.AggregateStuckHealth = 5
-//	// SiaDir fields
-//	metadataUpdate.Health = 4
-//	metadataUpdate.LastHealthCheckTime = checkTime
-//	metadataUpdate.MinRedundancy = 2
-//	metadataUpdate.ModTime = checkTime
-//	metadataUpdate.NumFiles = 5
-//	metadataUpdate.NumStuckChunks = 6
-//	metadataUpdate.NumSubDirs = 4
-//	metadataUpdate.Size = 223
-//	metadataUpdate.StuckHealth = 2
-//
-//	err = siaDir.UpdateMetadata(metadataUpdate)
-//	if err != nil {
-//		t.Fatal(err)
-//	}
-//
-//	// Check that the metadata was updated properly in memory and on disk
-//	md = siaDir.metadata
-//	err = equalMetadatas(md, metadataUpdate)
-//	if err != nil {
-//		t.Fatal(err)
-//	}
-//	siaDir, err = LoadSiaDir(rootDir, siaPath, modules.ProdDependencies, wal)
-//	if err != nil {
-//		t.Fatal(err)
-//	}
-//	md = siaDir.metadata
-//	// Check Time separately due to how the time is persisted
-//	if !md.AggregateLastHealthCheckTime.Equal(metadataUpdate.AggregateLastHealthCheckTime) {
-//		t.Fatalf("AggregateLastHealthCheckTimes not equal, got %v expected %v", md.AggregateLastHealthCheckTime, metadataUpdate.AggregateLastHealthCheckTime)
-//	}
-//	metadataUpdate.AggregateLastHealthCheckTime = md.AggregateLastHealthCheckTime
-//	if !md.LastHealthCheckTime.Equal(metadataUpdate.LastHealthCheckTime) {
-//		t.Fatalf("LastHealthCheckTimes not equal, got %v expected %v", md.LastHealthCheckTime, metadataUpdate.LastHealthCheckTime)
-//	}
-//	metadataUpdate.LastHealthCheckTime = md.LastHealthCheckTime
-//	if !md.AggregateModTime.Equal(metadataUpdate.AggregateModTime) {
-//		t.Fatalf("AggregateModTimes not equal, got %v expected %v", md.AggregateModTime, metadataUpdate.AggregateModTime)
-//	}
-//	metadataUpdate.AggregateModTime = md.AggregateModTime
-//	if !md.ModTime.Equal(metadataUpdate.ModTime) {
-//		t.Fatalf("ModTimes not equal, got %v expected %v", md.ModTime, metadataUpdate.ModTime)
-//	}
-//	metadataUpdate.ModTime = md.ModTime
-//	// Check the rest of the metadata
-//	err = equalMetadatas(md, metadataUpdate)
-//	if err != nil {
-//		t.Fatal(err)
-//	}
-//}
-=======
 func TestUpdateMetadata(t *testing.T) {
 	if testing.Short() {
 		t.SkipNow()
@@ -297,8 +199,9 @@
 	if err != nil {
 		t.Fatal(err)
 	}
+	siaDirSysPath := siaPath.SiaDirSysPath(rootDir)
 	wal, _ := newTestWAL()
-	siaDir, err := New(siaPath, rootDir, wal)
+	siaDir, err := New(siaDirSysPath, rootDir, wal)
 	if err != nil {
 		t.Fatal(err)
 	}
@@ -308,7 +211,7 @@
 	if err = checkMetadataInit(md); err != nil {
 		t.Fatal(err)
 	}
-	siaDir, err = LoadSiaDir(rootDir, siaPath, modules.ProdDependencies, wal)
+	siaDir, err = LoadSiaDir(siaDirSysPath, modules.ProdDependencies, wal)
 	if err != nil {
 		t.Fatal(err)
 	}
@@ -352,7 +255,7 @@
 	if err != nil {
 		t.Fatal(err)
 	}
-	siaDir, err = LoadSiaDir(rootDir, siaPath, modules.ProdDependencies, wal)
+	siaDir, err = LoadSiaDir(siaDirSysPath, modules.ProdDependencies, wal)
 	if err != nil {
 		t.Fatal(err)
 	}
@@ -379,5 +282,4 @@
 	if err != nil {
 		t.Fatal(err)
 	}
-}
->>>>>>> a4f1e519
+}