--- conflicted
+++ resolved
@@ -33,22 +33,16 @@
 		}
 	}()
 
-	testBaseSectorEncryptionWithType(t, r, skykey.TypePublicID)
-	testBaseSectorEncryptionWithType(t, r, skykey.TypePrivateID)
+	testBaseSectorEncryptionWithType(t, r, pubaccesskey.TypePublicID)
+	testBaseSectorEncryptionWithType(t, r, pubaccesskey.TypePrivateID)
 }
 
-<<<<<<< HEAD
-	// Create the 2 test pubaccesskeys.
-	keyName1 := t.Name() + "1"
-	sk1, err := r.CreateSkykey(keyName1, pubaccesskey.TypePublicID)
-=======
 // testBaseSectorEncryptionWithType tests base sector encryption and decryption
 // with multiple Skykeys of the specified type.
-func testBaseSectorEncryptionWithType(t *testing.T, r *Renter, skykeyType skykey.SkykeyType) {
+func testBaseSectorEncryptionWithType(t *testing.T, r *Renter, skykeyType pubaccesskey.SkykeyType) {
 	// Create the 2 test skykeys, with different types
 	keyName1 := t.Name() + "1" + skykeyType.ToString()
 	sk1, err := r.CreateSkykey(keyName1, skykeyType)
->>>>>>> da1da3de
 	if err != nil {
 		t.Fatal(err)
 	}
@@ -124,13 +118,8 @@
 
 	// Create a entirely different pubaccesskey and sanity check that it produces
 	// different ciphertexts.
-<<<<<<< HEAD
-	keyName2 := t.Name() + "2"
-	sk2, err := r.CreateSkykey(keyName2, pubaccesskey.TypePublicID)
-=======
 	keyName2 := t.Name() + "2" + skykeyType.ToString()
 	sk2, err := r.CreateSkykey(keyName2, skykeyType)
->>>>>>> da1da3de
 	if err != nil {
 		t.Fatal(err)
 	}
@@ -304,9 +293,9 @@
 	r := rt.renter
 	defer rt.Close()
 
-	// Create a test skykey.
+	// Create a test pubaccesskey.
 	publicIDKeyName := t.Name() + "-public-id-key"
-	publicIDKey, err := r.CreateSkykey(publicIDKeyName, skykey.TypePublicID)
+	publicIDKey, err := r.CreateSkykey(publicIDKeyName, pubaccesskey.TypePublicID)
 	if err != nil {
 		t.Fatal(err)
 	}
@@ -351,8 +340,8 @@
 	encLayout.decode(bsCopy)
 
 	// Check that skykey ID is stored correctly in the layout.
-	var keyID skykey.SkykeyID
-	copy(keyID[:], encLayout.keyData[:skykey.SkykeyIDLen])
+	var keyID pubaccesskey.SkykeyID
+	copy(keyID[:], encLayout.keyData[:pubaccesskey.SkykeyIDLen])
 	if keyID != publicIDKey.ID() {
 		t.Log(encLayout)
 		t.Log(keyID, publicIDKey.ID())
@@ -362,7 +351,7 @@
 	// Create a TypePrivateID skykey to check the key ID not set, but the
 	// encrypted identifier is set.
 	privateIDKeyName := t.Name() + "-private-id-key"
-	privateIDKey, err := r.CreateSkykey(privateIDKeyName, skykey.TypePrivateID)
+	privateIDKey, err := r.CreateSkykey(privateIDKeyName, pubaccesskey.TypePrivateID)
 	if err != nil {
 		t.Fatal(err)
 	}
@@ -379,8 +368,8 @@
 	encLayout2.decode(bsCopy2)
 
 	// Check that skykey ID is NOT in the layout.
-	var keyID2 skykey.SkykeyID
-	copy(keyID2[:], encLayout2.keyData[:skykey.SkykeyIDLen])
+	var keyID2 pubaccesskey.SkykeyID
+	copy(keyID2[:], encLayout2.keyData[:pubaccesskey.SkykeyIDLen])
 	privateID := privateIDKey.ID()
 	if keyID2 == privateID {
 		t.Log(keyID, privateID)
