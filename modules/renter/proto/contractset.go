package proto

import (
	"fmt"
	"io/ioutil"
	"os"
	"path/filepath"
	"strings"
	"sync"

	"gitlab.com/NebulousLabs/errors"
	"gitlab.com/NebulousLabs/ratelimit"
	"gitlab.com/scpcorp/writeaheadlog"

	"gitlab.com/scpcorp/ScPrime/build"
	"gitlab.com/scpcorp/ScPrime/crypto"
	"gitlab.com/scpcorp/ScPrime/modules"
	"gitlab.com/scpcorp/ScPrime/types"
)

// A ContractSet provides safe concurrent access to a set of contracts. Its
// purpose is to serialize modifications to individual contracts, as well as
// to provide operations on the set as a whole.
type ContractSet struct {
<<<<<<< HEAD
	contracts map[types.FileContractID]*SafeContract
	pubKeys   map[string]types.FileContractID
	deps      modules.Dependencies
	dir       string
	mu        sync.Mutex
	rl        *ratelimit.RateLimit
	globalRL  *ratelimit.RateLimit
	wal       *writeaheadlog.WAL
=======
	contracts  map[types.FileContractID]*SafeContract
	pubKeys    map[string]types.FileContractID
	staticDeps modules.Dependencies
	staticDir  string
	mu         sync.Mutex
	staticRL   *ratelimit.RateLimit
	staticWal  *writeaheadlog.WAL
>>>>>>> da1da3de
}

// Acquire looks up the contract for the specified host key and locks it before
// returning it. If the contract is not present in the set, Acquire returns
// false and a zero-valued RenterContract.
func (cs *ContractSet) Acquire(id types.FileContractID) (*SafeContract, bool) {
	cs.mu.Lock()
	safeContract, ok := cs.contracts[id]
	cs.mu.Unlock()
	if !ok {
		return nil, false
	}
	safeContract.revisionMu.Lock()
	// We need to check if the contract is still in the map or if it has been
	// deleted in the meantime.
	cs.mu.Lock()
	_, ok = cs.contracts[id]
	cs.mu.Unlock()
	if !ok {
		safeContract.revisionMu.Unlock()
		return nil, false
	}
	return safeContract, true
}

// Delete removes a contract from the set. The contract must have been
// previously acquired by Acquire. If the contract is not present in the set,
// Delete is a no-op.
func (cs *ContractSet) Delete(c *SafeContract) {
	cs.mu.Lock()
	_, ok := cs.contracts[c.header.ID()]
	if !ok {
		cs.mu.Unlock()
		build.Critical("Delete called on already deleted contract")
		return
	}
	delete(cs.contracts, c.header.ID())
	delete(cs.pubKeys, c.header.HostPublicKey().String())
	cs.mu.Unlock()
	c.revisionMu.Unlock()
	// delete contract file
<<<<<<< HEAD
	headerPath := filepath.Join(cs.dir, c.header.ID().String()+contractHeaderExtension)
	rootsPath := filepath.Join(cs.dir, c.header.ID().String()+contractRootsExtension)
	err := errors.Compose(c.headerFile.Close(), c.merkleRoots.rootsFile.Close(), os.Remove(headerPath), os.Remove(rootsPath))
=======
	headerPath := filepath.Join(cs.staticDir, c.header.ID().String()+contractHeaderExtension)
	rootsPath := filepath.Join(cs.staticDir, c.header.ID().String()+contractRootsExtension)
	err := errors.Compose(c.staticHeaderFile.Close(), os.Remove(headerPath), os.Remove(rootsPath))
>>>>>>> da1da3de
	if err != nil {
		build.Critical("Failed to delete SafeContract from disk:", err)
	}
}

// IDs returns the fcid of each contract with in the set. The contracts are not
// locked.
func (cs *ContractSet) IDs() []types.FileContractID {
	cs.mu.Lock()
	defer cs.mu.Unlock()
	pks := make([]types.FileContractID, 0, len(cs.contracts))
	for fcid := range cs.contracts {
		pks = append(pks, fcid)
	}
	return pks
}

// InsertContract inserts an existing contract into the set.
func (cs *ContractSet) InsertContract(rc modules.RecoverableContract, revTxn types.Transaction, roots []crypto.Hash, sk crypto.SecretKey) (modules.RenterContract, error) {
	return cs.managedInsertContract(contractHeader{
		Transaction:      revTxn,
		SecretKey:        sk,
		StartHeight:      rc.StartHeight,
		DownloadSpending: types.NewCurrency64(1), // TODO set this
		StorageSpending:  types.NewCurrency64(1), // TODO set this
		UploadSpending:   types.NewCurrency64(1), // TODO set this
		TotalCost:        types.NewCurrency64(1), // TODO set this
		ContractFee:      types.NewCurrency64(1), // TODO set this
		TxnFee:           rc.TxnFee,
		SiafundFee:       types.Tax(rc.StartHeight, rc.Payout),
	}, roots)
}

// Len returns the number of contracts in the set.
func (cs *ContractSet) Len() int {
	cs.mu.Lock()
	defer cs.mu.Unlock()
	return len(cs.contracts)
}

// Return returns a locked contract to the set and unlocks it. The contract
// must have been previously acquired by Acquire. If the contract is not
// present in the set, Return panics.
func (cs *ContractSet) Return(c *SafeContract) {
	cs.mu.Lock()
	_, ok := cs.contracts[c.header.ID()]
	if !ok {
		cs.mu.Unlock()
		build.Critical("no contract with that key")
	}
	cs.mu.Unlock()
	c.revisionMu.Unlock()
}

// RateLimits sets the bandwidth limits for connections created by the
// contractSet.
func (cs *ContractSet) RateLimits() (readBPS int64, writeBPS int64, packetSize uint64) {
	return cs.staticRL.Limits()
}

// SetRateLimits sets the bandwidth limits for connections created by the
// contractSet.
func (cs *ContractSet) SetRateLimits(readBPS int64, writeBPS int64, packetSize uint64) {
	cs.staticRL.SetLimits(readBPS, writeBPS, packetSize)
}

// View returns a copy of the contract with the specified host key. The
// contracts is not locked. Certain fields, including the MerkleRoots, are set
// to nil for safety reasons. If the contract is not present in the set, View
// returns false and a zero-valued RenterContract.
func (cs *ContractSet) View(id types.FileContractID) (modules.RenterContract, bool) {
	cs.mu.Lock()
	defer cs.mu.Unlock()
	safeContract, ok := cs.contracts[id]
	if !ok {
		return modules.RenterContract{}, false
	}
	return safeContract.Metadata(), true
}

// ViewAll returns the metadata of each contract in the set. The contracts are
// not locked.
func (cs *ContractSet) ViewAll() []modules.RenterContract {
	cs.mu.Lock()
	defer cs.mu.Unlock()
	contracts := make([]modules.RenterContract, 0, len(cs.contracts))
	for _, safeContract := range cs.contracts {
		contracts = append(contracts, safeContract.Metadata())
	}
	return contracts
}

// Close closes all contracts in a contract set, this means rendering it unusable for I/O
func (cs *ContractSet) Close() error {
	cs.mu.Lock()
	defer cs.mu.Unlock()
	for _, c := range cs.contracts {
		c.staticHeaderFile.Close()
	}
	_, err := cs.staticWal.CloseIncomplete()
	return err
}

// NewContractSet returns a ContractSet storing its contracts in the specified
// dir.
func NewContractSet(dir string, deps modules.Dependencies) (*ContractSet, error) {
	if err := os.MkdirAll(dir, 0700); err != nil {
		return nil, err
	}
	d, err := os.Open(dir)
	if err != nil {
		return nil, err
	} else if stat, err := d.Stat(); err != nil {
		return nil, err
	} else if !stat.IsDir() {
		return nil, errors.New("not a directory")
	}
	if err := d.Close(); err != nil {
		return nil, err
	}

	// Load the WAL. Any recovered updates will be applied after loading
	// contracts.
	//
	// COMPATv1.3.1RC2 Rename old wals to have the 'wal' extension if new file
	// doesn't exist.
	if err := v131RC2RenameWAL(dir); err != nil {
		return nil, err
	}
	walTxns, wal, err := writeaheadlog.New(filepath.Join(dir, "contractset.wal"))
	if err != nil {
		return nil, err
	}

	cs := &ContractSet{
		contracts: make(map[types.FileContractID]*SafeContract),
		pubKeys:   make(map[string]types.FileContractID),

		staticDeps: deps,
		staticDir:  dir,
		staticWal:  wal,
	}
	// Set the initial rate limit to 'unlimited' bandwidth with 4kib packets.
	cs.staticRL = ratelimit.NewRateLimit(0, 0, 0)

	// Before loading the contract files apply the updates which were meant to
	// create new contracts and filter them out.
	var remainingTxns []*writeaheadlog.Transaction
	for _, txn := range walTxns {
		// txn with insertion updates contain exactly one update and are named
		// 'updateNameInsertContract'. If that is not the case, we ignore the
		// txn for now.
		if len(txn.Updates) != 1 || txn.Updates[0].Name != updateNameInsertContract {
			remainingTxns = append(remainingTxns, txn)
			continue
		}
		_, err := cs.managedApplyInsertContractUpdate(txn.Updates[0])
		if err != nil {
			return nil, errors.AddContext(err, "failed to apply insertContractUpdate on startup")
		}
		err = txn.SignalUpdatesApplied()
		if err != nil {
			return nil, errors.AddContext(err, "failed to apply insertContractUpdate on startup")
		}
	}
	walTxns = remainingTxns

	// Check for legacy contracts and split them up.
	if err := cs.managedV146SplitContractHeaderAndRoots(dir); err != nil {
		return nil, err
	}

	// Load the contract files.
	fis, err := ioutil.ReadDir(dir)
	if err != nil {
		return nil, err
	}
	for _, fi := range fis {
		filename := fi.Name()
		if filepath.Ext(filename) != contractHeaderExtension {
			continue
		}
		nameNoExt := strings.TrimSuffix(filename, contractHeaderExtension)
		headerPath := filepath.Join(dir, filename)
		rootsPath := filepath.Join(dir, nameNoExt+contractRootsExtension)
		refCounterPath := filepath.Join(dir, nameNoExt+refCounterExtension)

		if err := cs.loadSafeContract(headerPath, rootsPath, refCounterPath, walTxns); err != nil {
			extErr := fmt.Errorf("failed to load safecontract for header %v", headerPath)
			return nil, errors.Compose(extErr, err)
		}
	}

	return cs, nil
}

// v131RC2RenameWAL renames an existing old wal file from contractset.log to
// contractset.wal
func v131RC2RenameWAL(dir string) error {
	oldPath := filepath.Join(dir, "contractset.log")
	newPath := filepath.Join(dir, "contractset.wal")
	_, errOld := os.Stat(oldPath)
	_, errNew := os.Stat(newPath)
	if !os.IsNotExist(errOld) && os.IsNotExist(errNew) {
		return build.ExtendErr("failed to rename contractset.log to contractset.wal",
			os.Rename(oldPath, newPath))
	}
	return nil
}

// managedV146SplitContractHeaderAndRoots goes through all the legacy contracts
// in a directory and splits the file up into a header and roots file.
func (cs *ContractSet) managedV146SplitContractHeaderAndRoots(dir string) error {
	// Load the contract files.
	fis, err := ioutil.ReadDir(dir)
	if err != nil {
		return err
	}

	oldHeaderSize := 4088 // declared here to avoid cluttering of non-legacy codebase
	for _, fi := range fis {
		filename := fi.Name()
		if filepath.Ext(filename) != v146ContractExtension {
			continue
		}
		path := filepath.Join(cs.staticDir, filename)
		f, err := os.Open(path)
		if err != nil {
			return err
		}
		rootsSection := newFileSection(f, int64(oldHeaderSize), -1)

		// Load header.
		header, err := loadSafeContractHeader(f, oldHeaderSize*decodeMaxSizeMultiplier)
		if err != nil {
			return errors.Compose(err, f.Close())
		}
		// Load roots.
		roots, unappliedTxns, err := loadExistingMerkleRootsFromSection(rootsSection)
		if err != nil {
			return errors.Compose(err, f.Close())
		}
		if unappliedTxns {
			build.Critical("can't upgrade contractset after an unclean shutdown, please downgrade ScPrime, start it, stop it cleanly and then try to upgrade again")
			return errors.Compose(errors.New("upgrade failed due to unclean shutdown"), f.Close())
		}
		merkleRoots, err := roots.merkleRoots()
		if err != nil {
			return errors.Compose(err, f.Close())
		}
		// Insert contract into the set.
		_, err = cs.managedInsertContract(header, merkleRoots)
		if err != nil {
			return errors.Compose(err, f.Close())
		}
		// Close the file.
		err = f.Close()
		if err != nil {
			return err
		}
		// Delete the file.
		err = os.Remove(path)
		if err != nil {
			return err
		}
	}
	return nil
}<|MERGE_RESOLUTION|>--- conflicted
+++ resolved
@@ -22,16 +22,6 @@
 // purpose is to serialize modifications to individual contracts, as well as
 // to provide operations on the set as a whole.
 type ContractSet struct {
-<<<<<<< HEAD
-	contracts map[types.FileContractID]*SafeContract
-	pubKeys   map[string]types.FileContractID
-	deps      modules.Dependencies
-	dir       string
-	mu        sync.Mutex
-	rl        *ratelimit.RateLimit
-	globalRL  *ratelimit.RateLimit
-	wal       *writeaheadlog.WAL
-=======
 	contracts  map[types.FileContractID]*SafeContract
 	pubKeys    map[string]types.FileContractID
 	staticDeps modules.Dependencies
@@ -39,7 +29,6 @@
 	mu         sync.Mutex
 	staticRL   *ratelimit.RateLimit
 	staticWal  *writeaheadlog.WAL
->>>>>>> da1da3de
 }
 
 // Acquire looks up the contract for the specified host key and locks it before
@@ -81,15 +70,9 @@
 	cs.mu.Unlock()
 	c.revisionMu.Unlock()
 	// delete contract file
-<<<<<<< HEAD
-	headerPath := filepath.Join(cs.dir, c.header.ID().String()+contractHeaderExtension)
-	rootsPath := filepath.Join(cs.dir, c.header.ID().String()+contractRootsExtension)
-	err := errors.Compose(c.headerFile.Close(), c.merkleRoots.rootsFile.Close(), os.Remove(headerPath), os.Remove(rootsPath))
-=======
 	headerPath := filepath.Join(cs.staticDir, c.header.ID().String()+contractHeaderExtension)
 	rootsPath := filepath.Join(cs.staticDir, c.header.ID().String()+contractRootsExtension)
-	err := errors.Compose(c.staticHeaderFile.Close(), os.Remove(headerPath), os.Remove(rootsPath))
->>>>>>> da1da3de
+	err := errors.Compose(c.staticHeaderFile.Close(), c.merkleRoots.rootsFile.Close(), os.Remove(headerPath), os.Remove(rootsPath))
 	if err != nil {
 		build.Critical("Failed to delete SafeContract from disk:", err)
 	}
@@ -188,6 +171,7 @@
 	defer cs.mu.Unlock()
 	for _, c := range cs.contracts {
 		c.staticHeaderFile.Close()
+		c.merkleRoots.rootsFile.Close()
 	}
 	_, err := cs.staticWal.CloseIncomplete()
 	return err
