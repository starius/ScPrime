package proto

import (
<<<<<<< HEAD
	"gitlab.com/scpcorp/ScPrime/build"
	"gitlab.com/scpcorp/ScPrime/crypto"
	"gitlab.com/scpcorp/ScPrime/modules"
	"gitlab.com/scpcorp/ScPrime/types"
	"gitlab.com/scpcorp/ScPrime/types/typesutil"

	"gitlab.com/NebulousLabs/errors"
=======
	"gitlab.com/NebulousLabs/errors"

	"gitlab.com/NebulousLabs/Sia/build"
	"gitlab.com/NebulousLabs/Sia/crypto"
	"gitlab.com/NebulousLabs/Sia/modules"
	"gitlab.com/NebulousLabs/Sia/types"
	"gitlab.com/NebulousLabs/Sia/types/typesutil"
>>>>>>> 48ada05a
)

// FormContract forms a contract with a host and submits the contract
// transaction to tpool. The contract is added to the ContractSet and its
// metadata is returned.
func (cs *ContractSet) FormContract(params ContractParams, txnBuilder transactionBuilder, tpool transactionPool, hdb hostDB, cancel <-chan struct{}) (rc modules.RenterContract, formationTxnSet []types.Transaction, sweepTxn types.Transaction, sweepParents []types.Transaction, err error) {
	// Check that the host version is high enough as belt-and-suspenders. This
	// should never happen because hosts with old versions should be blacklisted
	// by the contractor.
	if build.VersionCmp(params.Host.Version, modules.MinimumSupportedRenterHostProtocolVersion) < 0 {
		return modules.RenterContract{}, nil, types.Transaction{}, nil, ErrBadHostVersion
	}

	// Extract vars from params, for convenience.
	allowance, host, funding, startHeight, endHeight, refundAddress := params.Allowance, params.Host, params.Funding, params.StartHeight, params.EndHeight, params.RefundAddress

	// Calculate the anticipated transaction fee.
	_, maxFee := tpool.FeeEstimation()
	txnFee := maxFee.Mul64(modules.EstimatedFileContractTransactionSetSize)

	// Calculate the payouts for the renter, host, and whole contract.
	period := endHeight - startHeight
	expectedStorage := allowance.ExpectedStorage / allowance.Hosts
	renterPayout, hostPayout, _, err := modules.RenterPayoutsPreTax(host, funding, txnFee, types.ZeroCurrency, types.ZeroCurrency, period, expectedStorage)
	if err != nil {
		return modules.RenterContract{}, nil, types.Transaction{}, nil, err
	}
	totalPayout := renterPayout.Add(hostPayout)

	// Check for negative currency.
	if types.PostTax(startHeight, totalPayout).Cmp(hostPayout) < 0 {
		return modules.RenterContract{}, nil, types.Transaction{}, nil, errors.New("not enough money to pay both siafund fee and also host payout")
	}
	// Fund the transaction.
	err = txnBuilder.FundSiacoins(funding)
	if err != nil {
		return modules.RenterContract{}, nil, types.Transaction{}, nil, err
	}

	// Make a copy of the transaction builder so far, to be used to by the watchdog
	// to double spend these inputs in case the contract never appears on chain.
	sweepBuilder := txnBuilder.Copy()
	if err != nil {
		return modules.RenterContract{}, nil, types.Transaction{}, nil, err
	}
	// Add an output that sends all fund back to the refundAddress.
	// Note that in order to send this transaction, a miner fee will have to be subtracted.
	output := types.SiacoinOutput{
		Value:      funding,
		UnlockHash: refundAddress,
	}
	sweepBuilder.AddSiacoinOutput(output)
	sweepTxn, sweepParents = sweepBuilder.View()

	// Add FileContract identifier.
	fcTxn, _ := txnBuilder.View()
	si, hk := PrefixedSignedIdentifier(params.RenterSeed, fcTxn, host.PublicKey)
	_ = txnBuilder.AddArbitraryData(append(si[:], hk[:]...))
	// Create our key.
	ourSK, ourPK := GenerateKeyPair(params.RenterSeed, fcTxn)
	// Create unlock conditions.
	uc := types.UnlockConditions{
		PublicKeys: []types.SiaPublicKey{
			types.Ed25519PublicKey(ourPK),
			host.PublicKey,
		},
		SignaturesRequired: 2,
	}

	// Create file contract.
	fc := types.FileContract{
		FileSize:       0,
		FileMerkleRoot: crypto.Hash{}, // no proof possible without data
		WindowStart:    endHeight,
		WindowEnd:      endHeight + host.WindowSize,
		Payout:         totalPayout,
		UnlockHash:     uc.UnlockHash(),
		RevisionNumber: 0,
		ValidProofOutputs: []types.SiacoinOutput{
			// Outputs need to account for tax.
			{Value: types.PostTax(startHeight, totalPayout).Sub(hostPayout), UnlockHash: refundAddress}, // This is the renter payout, but with tax applied.
			// Collateral is returned to host.
			{Value: hostPayout, UnlockHash: host.UnlockHash},
		},
		MissedProofOutputs: []types.SiacoinOutput{
			// Same as above.
			{Value: types.PostTax(startHeight, totalPayout).Sub(hostPayout), UnlockHash: refundAddress},
			// Same as above.
			{Value: hostPayout, UnlockHash: host.UnlockHash},
			// Once we start doing revisions, we'll move some coins to the host and some to the void.
			{Value: types.ZeroCurrency, UnlockHash: types.UnlockHash{}},
		},
	}

	// Add file contract.
	txnBuilder.AddFileContract(fc)
	// Add miner fee.
	txnBuilder.AddMinerFee(txnFee)

	// Create initial transaction set.
	txn, parentTxns := txnBuilder.View()
	unconfirmedParents, err := txnBuilder.UnconfirmedParents()
	if err != nil {
		return modules.RenterContract{}, nil, types.Transaction{}, nil, err
	}
	txnSet := append(unconfirmedParents, append(parentTxns, txn)...)
	txnSet = typesutil.MinimumTransactionSet([]types.Transaction{txn}, txnSet)

	// Increase Successful/Failed interactions accordingly
	defer func() {
		if err != nil {
			hdb.IncrementFailedInteractions(host.PublicKey)
			err = errors.Extend(err, modules.ErrHostFault)
		} else {
			hdb.IncrementSuccessfulInteractions(host.PublicKey)
		}
	}()

	// Initiate protocol.
	s, err := cs.NewRawSession(host, startHeight, hdb, cancel)
	if err != nil {
		return modules.RenterContract{}, nil, types.Transaction{}, nil, err
<<<<<<< HEAD
	}
	defer s.Close()

	// Send the FormContract request.
	req := modules.LoopFormContractRequest{
		Transactions: txnSet,
		RenterKey:    uc.PublicKeys[0],
	}
	if err := s.writeRequest(modules.RPCLoopFormContract, req); err != nil {
		return modules.RenterContract{}, nil, types.Transaction{}, nil, err
=======
>>>>>>> 48ada05a
	}
	defer s.Close()

<<<<<<< HEAD
=======
	// Send the FormContract request.
	req := modules.LoopFormContractRequest{
		Transactions: txnSet,
		RenterKey:    uc.PublicKeys[0],
	}
	if err := s.writeRequest(modules.RPCLoopFormContract, req); err != nil {
		return modules.RenterContract{}, nil, types.Transaction{}, nil, err
	}

>>>>>>> 48ada05a
	// Read the host's response.
	var resp modules.LoopContractAdditions
	if err := s.readResponse(&resp, modules.RPCMinLen); err != nil {
		return modules.RenterContract{}, nil, types.Transaction{}, nil, err
	}

	// Incorporate host's modifications.
	txnBuilder.AddParents(resp.Parents)
	for _, input := range resp.Inputs {
		txnBuilder.AddSiacoinInput(input)
	}
	for _, output := range resp.Outputs {
		txnBuilder.AddSiacoinOutput(output)
	}

	// Sign the txn.
	signedTxnSet, err := txnBuilder.Sign(true)
	if err != nil {
		err = errors.New("failed to sign transaction: " + err.Error())
		modules.WriteRPCResponse(s.conn, s.aead, nil, err)
		return modules.RenterContract{}, nil, types.Transaction{}, nil, err
	}

	// Calculate signatures added by the transaction builder.
	var addedSignatures []types.TransactionSignature
	_, _, _, addedSignatureIndices := txnBuilder.ViewAdded()
	for _, i := range addedSignatureIndices {
		addedSignatures = append(addedSignatures, signedTxnSet[len(signedTxnSet)-1].TransactionSignatures[i])
	}

	// create initial (no-op) revision, transaction, and signature
	initRevision := types.FileContractRevision{
		ParentID:          signedTxnSet[len(signedTxnSet)-1].FileContractID(0),
		UnlockConditions:  uc,
		NewRevisionNumber: 1,

		NewFileSize:           fc.FileSize,
		NewFileMerkleRoot:     fc.FileMerkleRoot,
		NewWindowStart:        fc.WindowStart,
		NewWindowEnd:          fc.WindowEnd,
		NewValidProofOutputs:  fc.ValidProofOutputs,
		NewMissedProofOutputs: fc.MissedProofOutputs,
		NewUnlockHash:         fc.UnlockHash,
	}
	renterRevisionSig := types.TransactionSignature{
		ParentID:       crypto.Hash(initRevision.ParentID),
		PublicKeyIndex: 0,
		CoveredFields: types.CoveredFields{
			FileContractRevisions: []uint64{0},
		},
	}
	revisionTxn := types.Transaction{
		FileContractRevisions: []types.FileContractRevision{initRevision},
		TransactionSignatures: []types.TransactionSignature{renterRevisionSig},
	}
	encodedSig := crypto.SignHash(revisionTxn.SigHash(0, startHeight), ourSK)
	revisionTxn.TransactionSignatures[0].Signature = encodedSig[:]

	// Send acceptance and signatures.
	renterSigs := modules.LoopContractSignatures{
		ContractSignatures: addedSignatures,
		RevisionSignature:  revisionTxn.TransactionSignatures[0],
	}
	if err := modules.WriteRPCResponse(s.conn, s.aead, renterSigs, nil); err != nil {
		return modules.RenterContract{}, nil, types.Transaction{}, nil, err
	}

	// Read the host acceptance and signatures.
	var hostSigs modules.LoopContractSignatures
	if err := s.readResponse(&hostSigs, modules.RPCMinLen); err != nil {
		return modules.RenterContract{}, nil, types.Transaction{}, nil, err
	}
	for _, sig := range hostSigs.ContractSignatures {
		txnBuilder.AddTransactionSignature(sig)
	}
	revisionTxn.TransactionSignatures = append(revisionTxn.TransactionSignatures, hostSigs.RevisionSignature)

	// Construct the final transaction, and then grab the minimum necessary
	// final set to submit to the transaction pool. Minimizing the set will
	// greatly improve the chances of the transaction propagating through an
	// actively attacked network.
	txn, parentTxns = txnBuilder.View()
	minSet := typesutil.MinimumTransactionSet([]types.Transaction{txn}, parentTxns)

	// Submit to blockchain.
	err = tpool.AcceptTransactionSet(minSet)
	if err == modules.ErrDuplicateTransactionSet {
		// As long as it made it into the transaction pool, we're good.
		err = nil
	}
	if err != nil {
		return modules.RenterContract{}, nil, types.Transaction{}, nil, err
	}

	// Construct contract header.
	header := contractHeader{
		Transaction: revisionTxn,
		SecretKey:   ourSK,
		StartHeight: startHeight,
		TotalCost:   funding,
		ContractFee: host.ContractPrice,
		TxnFee:      txnFee,
		SiafundFee:  types.Tax(startHeight, fc.Payout),
		Utility: modules.ContractUtility{
			GoodForUpload: true,
			GoodForRenew:  true,
		},
	}

	// Add contract to set.
	meta, err := cs.managedInsertContract(header, nil) // no Merkle roots yet
	if err != nil {
		return modules.RenterContract{}, nil, types.Transaction{}, nil, err
	}
	return meta, minSet, sweepTxn, sweepParents, nil
}<|MERGE_RESOLUTION|>--- conflicted
+++ resolved
@@ -1,23 +1,13 @@
 package proto
 
 import (
-<<<<<<< HEAD
+	"gitlab.com/NebulousLabs/errors"
+
 	"gitlab.com/scpcorp/ScPrime/build"
 	"gitlab.com/scpcorp/ScPrime/crypto"
 	"gitlab.com/scpcorp/ScPrime/modules"
 	"gitlab.com/scpcorp/ScPrime/types"
 	"gitlab.com/scpcorp/ScPrime/types/typesutil"
-
-	"gitlab.com/NebulousLabs/errors"
-=======
-	"gitlab.com/NebulousLabs/errors"
-
-	"gitlab.com/NebulousLabs/Sia/build"
-	"gitlab.com/NebulousLabs/Sia/crypto"
-	"gitlab.com/NebulousLabs/Sia/modules"
-	"gitlab.com/NebulousLabs/Sia/types"
-	"gitlab.com/NebulousLabs/Sia/types/typesutil"
->>>>>>> 48ada05a
 )
 
 // FormContract forms a contract with a host and submits the contract
@@ -140,7 +130,6 @@
 	s, err := cs.NewRawSession(host, startHeight, hdb, cancel)
 	if err != nil {
 		return modules.RenterContract{}, nil, types.Transaction{}, nil, err
-<<<<<<< HEAD
 	}
 	defer s.Close()
 
@@ -151,23 +140,8 @@
 	}
 	if err := s.writeRequest(modules.RPCLoopFormContract, req); err != nil {
 		return modules.RenterContract{}, nil, types.Transaction{}, nil, err
-=======
->>>>>>> 48ada05a
-	}
-	defer s.Close()
-
-<<<<<<< HEAD
-=======
-	// Send the FormContract request.
-	req := modules.LoopFormContractRequest{
-		Transactions: txnSet,
-		RenterKey:    uc.PublicKeys[0],
-	}
-	if err := s.writeRequest(modules.RPCLoopFormContract, req); err != nil {
-		return modules.RenterContract{}, nil, types.Transaction{}, nil, err
-	}
-
->>>>>>> 48ada05a
+	}
+
 	// Read the host's response.
 	var resp modules.LoopContractAdditions
 	if err := s.readResponse(&resp, modules.RPCMinLen); err != nil {
