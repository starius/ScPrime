package renter

// pubfile_encryption.go provides utilities for encrypting and decrypting
// skyfiles.

import (
	"gitlab.com/NebulousLabs/errors"

<<<<<<< HEAD
	"gitlab.com/scpcorp/ScPrime/build"
	"gitlab.com/scpcorp/ScPrime/crypto"
	"gitlab.com/scpcorp/ScPrime/modules"
	"gitlab.com/scpcorp/ScPrime/pubaccesskey"
	"gitlab.com/scpcorp/ScPrime/types"
=======
	"gitlab.com/NebulousLabs/Sia/build"
	"gitlab.com/NebulousLabs/Sia/crypto"
	"gitlab.com/NebulousLabs/Sia/modules"
	"gitlab.com/NebulousLabs/Sia/skykey"
	"gitlab.com/NebulousLabs/Sia/types"

	"github.com/aead/chacha20/chacha"
>>>>>>> da1da3de
)

// baseSectorNonceDerivation is the specifier used to derive a nonce for base
// sector encryption
var baseSectorNonceDerivation = types.NewSpecifier("BaseSectorNonce")

// fanoutNonceDerivation is the specifier used to derive a nonce for
// fanout encryption.
var fanoutNonceDerivation = types.NewSpecifier("FanoutNonce")

<<<<<<< HEAD
// deriveFileSpecificKey returns the file-specific Pubaccesskey used to encrypt this
// layout.
func (r *Renter) deriveFileSpecificKey(sl *skyfileLayout) (pubaccesskey.Pubaccesskey, error) {
	// Grab the key ID from the layout.
	var keyID pubaccesskey.SkykeyID
	copy(keyID[:], sl.keyData[:pubaccesskey.SkykeyIDLen])

	// Try to get the pubaccesskey associated with that ID.
	masterSkykey, err := r.staticSkykeyManager.KeyByID(keyID)
	if err != nil {
		return pubaccesskey.Pubaccesskey{}, errors.AddContext(err, "Error getting pubaccesskey")
	}

	// Grab the nonce
	nonce := make([]byte, len(masterSkykey.Nonce()))
	copy(nonce[:], sl.keyData[pubaccesskey.SkykeyIDLen:])

	// Make a file-specific subkey.
	return masterSkykey.SubkeyWithNonce(nonce)
}

// deriveFanoutKey returns the crypto.CipherKey that should be used for
// decrypting the fanout stream from the pubfile stored using this layout.
func (r *Renter) deriveFanoutKey(sl *skyfileLayout) (crypto.CipherKey, error) {
=======
var errNoSkykeyMatchesSkyfileEncryptionID = errors.New("Unable to find matching skykey for public ID encryption")

// deriveFanoutKey returns the crypto.CipherKey that should be used for
// decrypting the fanout stream from the skyfile stored using this layout.
func (r *Renter) deriveFanoutKey(sl *skyfileLayout, fileSkykey skykey.Skykey) (crypto.CipherKey, error) {
>>>>>>> da1da3de
	if sl.cipherType != crypto.TypeXChaCha20 {
		return crypto.NewSiaKey(sl.cipherType, sl.keyData[:])
	}

	// Derive the fanout key.
	fanoutSkykey, err := fileSkykey.DeriveSubkey(fanoutNonceDerivation[:])
	if err != nil {
		return nil, errors.AddContext(err, "Error deriving pubaccesskey subkey")
	}
	return fanoutSkykey.CipherKey()
}

<<<<<<< HEAD
// decryptBaseSector attempts to decrypt the baseSector. If it has the
// necessary Pubaccesskey, it will decrypt the baseSector in-place.
func (r *Renter) decryptBaseSector(baseSector []byte) error {
=======
// checkSkyfileEncryptionIDMatch tries to find a Skykey that can decrypt the
// identifier and be used for decrypting the associated skyfile. It returns an
// error if it is not found.
func (r *Renter) checkSkyfileEncryptionIDMatch(encryptionIdentifer []byte, nonce []byte) (skykey.Skykey, error) {
	allSkykeys := r.staticSkykeyManager.Skykeys()
	for _, sk := range allSkykeys {
		matches, err := sk.MatchesSkyfileEncryptionID(encryptionIdentifer, nonce)
		if err != nil {
			r.log.Debugln("SkykeyEncryptionID match err", err)
			continue
		}
		if matches {
			return sk, nil
		}
	}
	return skykey.Skykey{}, errNoSkykeyMatchesSkyfileEncryptionID
}

// decryptBaseSector attempts to decrypt the baseSector. If it has the necessary
// Skykey, it will decrypt the baseSector in-place. It returns the file-specific
// skykey to be used for decrypting the rest of the associated skyfile.
func (r *Renter) decryptBaseSector(baseSector []byte) (skykey.Skykey, error) {
>>>>>>> da1da3de
	// Sanity check - baseSector should not be more than modules.SectorSize.
	// Note that the base sector may be smaller in the event of a packed
	// pubfile.
	if uint64(len(baseSector)) > modules.SectorSize {
		build.Critical("decryptBaseSector given a baseSector that is too large")
		return skykey.Skykey{}, errors.New("baseSector too large")
	}
	var sl skyfileLayout
	sl.decode(baseSector)

	if !isEncryptedLayout(sl) {
		build.Critical("Expected layout to be marked as encrypted!")
	}

	// Get the nonce to be used for getting private-id skykeys, and for deriving the
	// file-specific skykey.
	nonce := make([]byte, chacha.XNonceSize)
	copy(nonce[:], sl.keyData[skykey.SkykeyIDLen:skykey.SkykeyIDLen+chacha.XNonceSize])

	// Grab the key ID from the layout.
	var keyID pubaccesskey.SkykeyID
	copy(keyID[:], sl.keyData[:pubaccesskey.SkykeyIDLen])

	// Try to get the pubaccesskey associated with that ID.
	masterSkykey, err := r.staticSkykeyManager.KeyByID(keyID)
	// If the ID is unknown, use the key ID as an encryption identifier and try
	// finding the associated skykey.
	if errors.Contains(err, skykey.ErrNoSkykeysWithThatID) {
		masterSkykey, err = r.checkSkyfileEncryptionIDMatch(keyID[:], nonce)
	}
	if err != nil {
<<<<<<< HEAD
		return errors.AddContext(err, "Error getting pubaccesskey")
	}

	// Get the nonce and use it to derive the file-specific key.
	nonce := make([]byte, len(masterSkykey.Nonce()))
	copy(nonce[:], sl.keyData[pubaccesskey.SkykeyIDLen:pubaccesskey.SkykeyIDLen+len(masterSkykey.Nonce())])
=======
		return skykey.Skykey{}, errors.AddContext(err, "Unable to find associated skykey")
	}

	// Derive the file-specific key.
>>>>>>> da1da3de
	fileSkykey, err := masterSkykey.SubkeyWithNonce(nonce)
	if err != nil {
		return skykey.Skykey{}, errors.AddContext(err, "Unable to derive file-specific subkey")
	}

	// Derive the base sector subkey and use it to decrypt the base sector.
	baseSectorKey, err := fileSkykey.DeriveSubkey(baseSectorNonceDerivation[:])
	if err != nil {
		return skykey.Skykey{}, errors.AddContext(err, "Unable to derive baseSector subkey")
	}

	// Get the cipherkey.
	ck, err := baseSectorKey.CipherKey()
	if err != nil {
		return skykey.Skykey{}, errors.AddContext(err, "Unable to get baseSector cipherkey")
	}

	_, err = ck.DecryptBytesInPlace(baseSector, 0)
	if err != nil {
		return skykey.Skykey{}, errors.New("Error decrypting baseSector for download")
	}

	// Save the visible-by-default fields of the baseSector's layout.
	version := sl.version
	cipherType := sl.cipherType
	var keyData [64]byte
	copy(keyData[:], sl.keyData[:])

	// Decode the now decrypted layout.
	sl.decode(baseSector)

	// Reset the visible-by-default fields.
	// (They were turned into random values by the decryption)
	sl.version = version
	sl.cipherType = cipherType
	copy(sl.keyData[:], keyData[:])

	// Now re-copy the decrypted layout into the decrypted baseSector.
	copy(baseSector[:SkyfileLayoutSize], sl.encode())

	return fileSkykey, nil
}

// encryptBaseSectorWithSkykey encrypts the baseSector in place using the given
// Pubaccesskey. Certain fields of the layout are restored in plaintext into the
// encrypted baseSector to indicate to downloaders what Pubaccesskey was used.
func encryptBaseSectorWithSkykey(baseSector []byte, plaintextLayout skyfileLayout, sk pubaccesskey.Pubaccesskey) error {
	baseSectorKey, err := sk.DeriveSubkey(baseSectorNonceDerivation[:])
	if err != nil {
		return errors.AddContext(err, "Unable to derive baseSector subkey")
	}

	// Get the cipherkey.
	ck, err := baseSectorKey.CipherKey()
	if err != nil {
		return errors.AddContext(err, "Unable to get baseSector cipherkey")
	}

	_, err = ck.DecryptBytesInPlace(baseSector, 0)
	if err != nil {
		return errors.New("Error decrypting baseSector for download")
	}

	// Re-add the visible-by-default fields of the baseSector.
	var encryptedLayout skyfileLayout
	encryptedLayout.decode(baseSector)
	encryptedLayout.version = plaintextLayout.version
	encryptedLayout.cipherType = baseSectorKey.CipherType()

	// Add the key ID or the encrypted skyfile identifier, depending on the key
	// type.
	switch sk.Type {
	case skykey.TypePublicID:
		keyID := sk.ID()
		copy(encryptedLayout.keyData[:skykey.SkykeyIDLen], keyID[:])

	case skykey.TypePrivateID:
		encryptedIdentifier, err := sk.GenerateSkyfileEncryptionID()
		if err != nil {
			return errors.AddContext(err, "Unable to generate encrypted skyfile ID")
		}
		copy(encryptedLayout.keyData[:skykey.SkykeyIDLen], encryptedIdentifier[:])

	default:
		build.Critical("No encryption implemented for this skykey type")
		return errors.AddContext(errors.New("No encryption implemented for skykey type"), string(sk.Type))
	}

	// Add the nonce to the base sector, in plaintext.
	nonce := sk.Nonce()
	copy(encryptedLayout.keyData[skykey.SkykeyIDLen:skykey.SkykeyIDLen+len(nonce)], nonce[:])

	// Now re-copy the encrypted layout into the baseSector.
	copy(baseSector[:SkyfileLayoutSize], encryptedLayout.encode())
	return nil
}

// isEncryptedBaseSector returns true if and only if the the baseSector is
// encrypted.
func isEncryptedBaseSector(baseSector []byte) bool {
	var sl skyfileLayout
	sl.decode(baseSector)
	return isEncryptedLayout(sl)
}

// isEncryptedLayout returns true if and only if the the layout indicates that
// it is from an encrypted base sector.
func isEncryptedLayout(sl skyfileLayout) bool {
	return sl.version == 1 && sl.cipherType == crypto.TypeXChaCha20
}

func encryptionEnabled(sup modules.SkyfileUploadParameters) bool {
	return sup.SkykeyName != "" || sup.SkykeyID != pubaccesskey.SkykeyID{}
}<|MERGE_RESOLUTION|>--- conflicted
+++ resolved
@@ -4,23 +4,14 @@
 // skyfiles.
 
 import (
+	"github.com/aead/chacha20/chacha"
 	"gitlab.com/NebulousLabs/errors"
 
-<<<<<<< HEAD
 	"gitlab.com/scpcorp/ScPrime/build"
 	"gitlab.com/scpcorp/ScPrime/crypto"
 	"gitlab.com/scpcorp/ScPrime/modules"
 	"gitlab.com/scpcorp/ScPrime/pubaccesskey"
 	"gitlab.com/scpcorp/ScPrime/types"
-=======
-	"gitlab.com/NebulousLabs/Sia/build"
-	"gitlab.com/NebulousLabs/Sia/crypto"
-	"gitlab.com/NebulousLabs/Sia/modules"
-	"gitlab.com/NebulousLabs/Sia/skykey"
-	"gitlab.com/NebulousLabs/Sia/types"
-
-	"github.com/aead/chacha20/chacha"
->>>>>>> da1da3de
 )
 
 // baseSectorNonceDerivation is the specifier used to derive a nonce for base
@@ -31,38 +22,11 @@
 // fanout encryption.
 var fanoutNonceDerivation = types.NewSpecifier("FanoutNonce")
 
-<<<<<<< HEAD
-// deriveFileSpecificKey returns the file-specific Pubaccesskey used to encrypt this
-// layout.
-func (r *Renter) deriveFileSpecificKey(sl *skyfileLayout) (pubaccesskey.Pubaccesskey, error) {
-	// Grab the key ID from the layout.
-	var keyID pubaccesskey.SkykeyID
-	copy(keyID[:], sl.keyData[:pubaccesskey.SkykeyIDLen])
-
-	// Try to get the pubaccesskey associated with that ID.
-	masterSkykey, err := r.staticSkykeyManager.KeyByID(keyID)
-	if err != nil {
-		return pubaccesskey.Pubaccesskey{}, errors.AddContext(err, "Error getting pubaccesskey")
-	}
-
-	// Grab the nonce
-	nonce := make([]byte, len(masterSkykey.Nonce()))
-	copy(nonce[:], sl.keyData[pubaccesskey.SkykeyIDLen:])
-
-	// Make a file-specific subkey.
-	return masterSkykey.SubkeyWithNonce(nonce)
-}
-
-// deriveFanoutKey returns the crypto.CipherKey that should be used for
-// decrypting the fanout stream from the pubfile stored using this layout.
-func (r *Renter) deriveFanoutKey(sl *skyfileLayout) (crypto.CipherKey, error) {
-=======
 var errNoSkykeyMatchesSkyfileEncryptionID = errors.New("Unable to find matching skykey for public ID encryption")
 
 // deriveFanoutKey returns the crypto.CipherKey that should be used for
 // decrypting the fanout stream from the skyfile stored using this layout.
-func (r *Renter) deriveFanoutKey(sl *skyfileLayout, fileSkykey skykey.Skykey) (crypto.CipherKey, error) {
->>>>>>> da1da3de
+func (r *Renter) deriveFanoutKey(sl *skyfileLayout, fileSkykey pubaccesskey.Pubaccesskey) (crypto.CipherKey, error) {
 	if sl.cipherType != crypto.TypeXChaCha20 {
 		return crypto.NewSiaKey(sl.cipherType, sl.keyData[:])
 	}
@@ -70,20 +34,15 @@
 	// Derive the fanout key.
 	fanoutSkykey, err := fileSkykey.DeriveSubkey(fanoutNonceDerivation[:])
 	if err != nil {
-		return nil, errors.AddContext(err, "Error deriving pubaccesskey subkey")
+		return nil, errors.AddContext(err, "Error deriving skykey subkey")
 	}
 	return fanoutSkykey.CipherKey()
 }
 
-<<<<<<< HEAD
-// decryptBaseSector attempts to decrypt the baseSector. If it has the
-// necessary Pubaccesskey, it will decrypt the baseSector in-place.
-func (r *Renter) decryptBaseSector(baseSector []byte) error {
-=======
-// checkSkyfileEncryptionIDMatch tries to find a Skykey that can decrypt the
+// checkSkyfileEncryptionIDMatch tries to find a Pubaccesskey that can decrypt the
 // identifier and be used for decrypting the associated skyfile. It returns an
 // error if it is not found.
-func (r *Renter) checkSkyfileEncryptionIDMatch(encryptionIdentifer []byte, nonce []byte) (skykey.Skykey, error) {
+func (r *Renter) checkSkyfileEncryptionIDMatch(encryptionIdentifer []byte, nonce []byte) (pubaccesskey.Pubaccesskey, error) {
 	allSkykeys := r.staticSkykeyManager.Skykeys()
 	for _, sk := range allSkykeys {
 		matches, err := sk.MatchesSkyfileEncryptionID(encryptionIdentifer, nonce)
@@ -95,20 +54,19 @@
 			return sk, nil
 		}
 	}
-	return skykey.Skykey{}, errNoSkykeyMatchesSkyfileEncryptionID
+	return pubaccesskey.Pubaccesskey{}, errNoSkykeyMatchesSkyfileEncryptionID
 }
 
 // decryptBaseSector attempts to decrypt the baseSector. If it has the necessary
-// Skykey, it will decrypt the baseSector in-place. It returns the file-specific
+// Pubaccesskey, it will decrypt the baseSector in-place. It returns the file-specific
 // skykey to be used for decrypting the rest of the associated skyfile.
-func (r *Renter) decryptBaseSector(baseSector []byte) (skykey.Skykey, error) {
->>>>>>> da1da3de
+func (r *Renter) decryptBaseSector(baseSector []byte) (pubaccesskey.Pubaccesskey, error) {
 	// Sanity check - baseSector should not be more than modules.SectorSize.
 	// Note that the base sector may be smaller in the event of a packed
 	// pubfile.
 	if uint64(len(baseSector)) > modules.SectorSize {
 		build.Critical("decryptBaseSector given a baseSector that is too large")
-		return skykey.Skykey{}, errors.New("baseSector too large")
+		return pubaccesskey.Pubaccesskey{}, errors.New("baseSector too large")
 	}
 	var sl skyfileLayout
 	sl.decode(baseSector)
@@ -118,9 +76,9 @@
 	}
 
 	// Get the nonce to be used for getting private-id skykeys, and for deriving the
-	// file-specific skykey.
+	// file-specific pubaccesskey.
 	nonce := make([]byte, chacha.XNonceSize)
-	copy(nonce[:], sl.keyData[skykey.SkykeyIDLen:skykey.SkykeyIDLen+chacha.XNonceSize])
+	copy(nonce[:], sl.keyData[pubaccesskey.SkykeyIDLen:pubaccesskey.SkykeyIDLen+chacha.XNonceSize])
 
 	// Grab the key ID from the layout.
 	var keyID pubaccesskey.SkykeyID
@@ -129,44 +87,35 @@
 	// Try to get the pubaccesskey associated with that ID.
 	masterSkykey, err := r.staticSkykeyManager.KeyByID(keyID)
 	// If the ID is unknown, use the key ID as an encryption identifier and try
-	// finding the associated skykey.
-	if errors.Contains(err, skykey.ErrNoSkykeysWithThatID) {
+	// finding the associated pubaccesskey.
+	if errors.Contains(err, pubaccesskey.ErrNoSkykeysWithThatID) {
 		masterSkykey, err = r.checkSkyfileEncryptionIDMatch(keyID[:], nonce)
 	}
 	if err != nil {
-<<<<<<< HEAD
-		return errors.AddContext(err, "Error getting pubaccesskey")
-	}
-
-	// Get the nonce and use it to derive the file-specific key.
-	nonce := make([]byte, len(masterSkykey.Nonce()))
-	copy(nonce[:], sl.keyData[pubaccesskey.SkykeyIDLen:pubaccesskey.SkykeyIDLen+len(masterSkykey.Nonce())])
-=======
-		return skykey.Skykey{}, errors.AddContext(err, "Unable to find associated skykey")
+		return pubaccesskey.Pubaccesskey{}, errors.AddContext(err, "Unable to find associated skykey")
 	}
 
 	// Derive the file-specific key.
->>>>>>> da1da3de
 	fileSkykey, err := masterSkykey.SubkeyWithNonce(nonce)
 	if err != nil {
-		return skykey.Skykey{}, errors.AddContext(err, "Unable to derive file-specific subkey")
+		return pubaccesskey.Pubaccesskey{}, errors.AddContext(err, "Unable to derive file-specific subkey")
 	}
 
 	// Derive the base sector subkey and use it to decrypt the base sector.
 	baseSectorKey, err := fileSkykey.DeriveSubkey(baseSectorNonceDerivation[:])
 	if err != nil {
-		return skykey.Skykey{}, errors.AddContext(err, "Unable to derive baseSector subkey")
+		return pubaccesskey.Pubaccesskey{}, errors.AddContext(err, "Unable to derive baseSector subkey")
 	}
 
 	// Get the cipherkey.
 	ck, err := baseSectorKey.CipherKey()
 	if err != nil {
-		return skykey.Skykey{}, errors.AddContext(err, "Unable to get baseSector cipherkey")
+		return pubaccesskey.Pubaccesskey{}, errors.AddContext(err, "Unable to get baseSector cipherkey")
 	}
 
 	_, err = ck.DecryptBytesInPlace(baseSector, 0)
 	if err != nil {
-		return skykey.Skykey{}, errors.New("Error decrypting baseSector for download")
+		return pubaccesskey.Pubaccesskey{}, errors.New("Error decrypting baseSector for download")
 	}
 
 	// Save the visible-by-default fields of the baseSector's layout.
@@ -219,16 +168,16 @@
 	// Add the key ID or the encrypted skyfile identifier, depending on the key
 	// type.
 	switch sk.Type {
-	case skykey.TypePublicID:
+	case pubaccesskey.TypePublicID:
 		keyID := sk.ID()
-		copy(encryptedLayout.keyData[:skykey.SkykeyIDLen], keyID[:])
-
-	case skykey.TypePrivateID:
+		copy(encryptedLayout.keyData[:pubaccesskey.SkykeyIDLen], keyID[:])
+
+	case pubaccesskey.TypePrivateID:
 		encryptedIdentifier, err := sk.GenerateSkyfileEncryptionID()
 		if err != nil {
 			return errors.AddContext(err, "Unable to generate encrypted skyfile ID")
 		}
-		copy(encryptedLayout.keyData[:skykey.SkykeyIDLen], encryptedIdentifier[:])
+		copy(encryptedLayout.keyData[:pubaccesskey.SkykeyIDLen], encryptedIdentifier[:])
 
 	default:
 		build.Critical("No encryption implemented for this skykey type")
@@ -237,7 +186,7 @@
 
 	// Add the nonce to the base sector, in plaintext.
 	nonce := sk.Nonce()
-	copy(encryptedLayout.keyData[skykey.SkykeyIDLen:skykey.SkykeyIDLen+len(nonce)], nonce[:])
+	copy(encryptedLayout.keyData[pubaccesskey.SkykeyIDLen:pubaccesskey.SkykeyIDLen+len(nonce)], nonce[:])
 
 	// Now re-copy the encrypted layout into the baseSector.
 	copy(baseSector[:SkyfileLayoutSize], encryptedLayout.encode())
