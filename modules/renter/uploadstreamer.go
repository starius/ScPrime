package renter

import (
	"fmt"
	"io"
	"sync"

	"gitlab.com/NebulousLabs/errors"

	"gitlab.com/NebulousLabs/Sia/build"
	"gitlab.com/NebulousLabs/Sia/crypto"
	"gitlab.com/NebulousLabs/Sia/modules"
	"gitlab.com/NebulousLabs/Sia/modules/renter/filesystem"
	"gitlab.com/NebulousLabs/Sia/modules/renter/siafile"
	"gitlab.com/NebulousLabs/Sia/types"
)

// Upload Streaming Overview:
// Most of the logic that enables upload streaming can be found within
// UploadStreamFromReader and the StreamShard. As seen at the beginning of the
// big for - loop in UploadStreamFromReader, the streamer currently always
// assumes that the data provided by the user starts at index 0 of chunk 0. In
// every iteration the siafile is grown by a single chunk to prepare for the
// upload of the next chunk. To allow the upload code to repair a chunk from a
// stream, the stream is passed into the unfinished chunk as a new field. If the
// upload code detects a stream, it will use that instead of a local file to
// fetch the chunk's logical data. As soon as the upload code is done fetching
// the logical data, it will close that streamer to signal the loop that it's
// save to upload another chunk.
// This is possible due to the custom StreamShard type which is a wrapper for a
// io.Reader with a channel which is closed when the StreamShard is closed.

// StreamShard is a helper type that allows us to split an io.Reader up into
// multiple readers, wait for the shard to finish reading and then check the
// error for that Read.
type StreamShard struct {
	n    int
	peek []byte
	err  error

	r io.Reader

	closed     bool
	mu         sync.Mutex
	signalChan chan struct{}
}

// NewStreamShard creates a new stream shard from a reader.
func NewStreamShard(r io.Reader) *StreamShard {
	return &StreamShard{
		peek:       make([]byte, 0, 1),
		r:          r,
		signalChan: make(chan struct{}),
	}
}

// Close closes the underlying channel of the shard.
func (ss *StreamShard) Close() error {
	close(ss.signalChan)
	ss.closed = true
	return nil
}

// Peek will check to see if there is more data in the stream.
func (ss *StreamShard) Peek() error {
	ss.mu.Lock()
	defer ss.mu.Unlock()

	// If 'peek' already has data, then there is more data to consume.
	if len(ss.peek) > 0 {
		return nil
	}

	// Read a byte into peek.
	ss.peek = append(ss.peek, 0)
	_, err := io.ReadFull(ss.r, ss.peek)
	if err != nil {
		ss.err = err
		return err
	}
	return nil
}

// Result returns the returned values of calling Read on the shard.
func (ss *StreamShard) Result() (int, error) {
	ss.mu.Lock()
	defer ss.mu.Unlock()
	return ss.n, ss.err
}

// Read implements the io.Reader interface. It closes signalChan after Read
// returns.
func (ss *StreamShard) Read(b []byte) (int, error) {
	if ss.closed {
		return 0, errors.New("StreamShard already closed")
	}
	ss.mu.Lock()
	defer ss.mu.Unlock()

	if len(b) < 1 {
		return 0, nil
	}
	if len(ss.peek) > 0 {
		// Sanity check - peek should never be more than 1 byte.
		if len(ss.peek) > 1 {
			build.Critical("stream shard has too many bytes in the peek field", len(ss.peek))
		}
		b[0] = ss.peek[0]
		b = b[1:]
		ss.n += 1
		ss.peek = ss.peek[:0]
	}
	n, err := ss.r.Read(b)
	ss.n += n
	ss.err = err
	return n, err
}

// UploadStreamFromReader reads from the provided reader until io.EOF is reached and
// upload the data to the Sia network.
func (r *Renter) UploadStreamFromReader(up modules.FileUploadParams, reader io.Reader) error {
	if err := r.tg.Add(); err != nil {
		return err
	}
	defer r.tg.Done()

<<<<<<< HEAD
	// Perform the upload, close the filenode, and return.
	fileNode, err := r.managedUploadStreamFromReader(up, reader, false)
	if err != nil {
		return errors.AddContext(err, "unable to stream an upload from a reader")
	}
	return fileNode.Close()
=======
	return r.managedUploadStreamFromReader(up, reader, false)
>>>>>>> c838df3c
}

// managedInitUploadStream verifies the upload parameters and prepares an empty
// SiaFile for the upload.
func (r *Renter) managedInitUploadStream(up modules.FileUploadParams, backup bool) (*filesystem.FileNode, error) {
	siaPath, ec, force, repair, cipherType := up.SiaPath, up.ErasureCode, up.Force, up.Repair, up.CipherType
	// Check if ec was set. If not use defaults.
	var err error
	if ec == nil && !repair {
		up.ErasureCode, err = siafile.NewRSSubCode(DefaultDataPieces, DefaultParityPieces, 64)
		if err != nil {
			return nil, err
		}
		ec = up.ErasureCode
	} else if ec != nil && repair {
		return nil, errors.New("can't provide erasure code settings when doing repairs")
	}

	// Make sure that force and repair aren't both set.
	if force && repair {
		return nil, errors.New("'force' and 'repair' can't both be set")
	}

	// Delete existing file if overwrite flag is set. Ignore ErrUnknownPath.
	if force {
		err := r.DeleteFile(siaPath)
		if err != nil && !errors.Contains(err, filesystem.ErrNotExist) {
			return nil, err
		}
	}
	// If repair is set open the existing file.
	if repair {
		entry, err := r.staticFileSystem.OpenSiaFile(siaPath)
		if err != nil {
			return nil, err
		}
		return entry, nil
	}
	// Check that we have contracts to upload to. We need at least data +
	// parity/2 contracts. NumPieces is equal to data+parity, and min pieces is
	// equal to parity. Therefore (NumPieces+MinPieces)/2 = (data+data+parity)/2
	// = data+parity/2.
	numContracts := len(r.hostContractor.Contracts())
	requiredContracts := (ec.NumPieces() + ec.MinPieces()) / 2
	if numContracts < requiredContracts && build.Release != "testing" {
		return nil, fmt.Errorf("not enough contracts to upload file: got %v, needed %v", numContracts, (ec.NumPieces()+ec.MinPieces())/2)
	}
	// Create the Siafile and add to renter
	sk := crypto.GenerateSiaKey(cipherType)
	err = r.staticFileSystem.NewSiaFile(siaPath, up.Source, up.ErasureCode, sk, 0, defaultFilePerm, up.DisablePartialChunk)
	if err != nil {
		return nil, err
	}
	return r.staticFileSystem.OpenSiaFile(siaPath)
}

// managedUploadStreamFromReader reads from the provided reader until io.EOF is
// reached and upload the data to the Sia network. Depending on whether backup
// is true or false, the siafile for the upload will be stored in the siafileset
// or backupfileset.
func (r *Renter) managedUploadStreamFromReader(up modules.FileUploadParams, reader io.Reader, backup bool) (entry *filesystem.FileNode, err error) {
	// Check the upload params first.
	entry, err = r.managedInitUploadStream(up, backup)
	if err != nil {
		return nil, err
	}
	defer func() {
		// Ensure the entry is closed if there is an error upon return.
		if err != nil {
			err = errors.Compose(err, entry.Close())
		}
	}()

	// Build a map of host public keys.
	pks := make(map[string]types.SiaPublicKey)
	for _, pk := range entry.HostPublicKeys() {
		pks[string(pk.Key)] = pk
	}

	// Get the most recent workers.
	hosts := r.managedRefreshHostsAndWorkers()

	// Check if we currently have enough workers for the specified redundancy.
	minWorkers := entry.ErasureCode().MinPieces()
	r.staticWorkerPool.mu.RLock()
	availableWorkers := len(r.staticWorkerPool.workers)
	r.staticWorkerPool.mu.RUnlock()
	if availableWorkers < minWorkers {
		return nil, fmt.Errorf("Need at least %v workers for upload but got only %v",
			minWorkers, availableWorkers)
	}

	// Read the chunks we want to upload one by one from the input stream using
	// shards. A shard will signal completion after reading the input but
	// before the upload is done.
	chunkFinishedChans := make([]chan struct{}, 0)
	for chunkIndex := uint64(0); ; chunkIndex++ {
		// Disrupt the upload by closing the reader and simulating losing connectivity
		// during the upload.
		if r.deps.Disrupt("DisruptUploadStream") {
			c, ok := reader.(io.Closer)
			if ok {
				c.Close()
			}
		}
		// Grow the SiaFile to the right size. Otherwise buildUnfinishedChunk
		// won't realize that there are pieces which haven't been repaired yet.
		if err := entry.SiaFile.GrowNumChunks(chunkIndex + 1); err != nil {
			return nil, err
		}

		// Start the chunk upload.
		offline, goodForRenew, _ := r.managedContractUtilityMaps()
		uuc, err := r.managedBuildUnfinishedChunk(entry, chunkIndex, hosts, pks, true, offline, goodForRenew)
		if err != nil {
			return nil, errors.AddContext(err, "unable to fetch chunk for stream")
		}

		// Create a new shard set it to be the source reader of the chunk.
		ss := NewStreamShard(reader)
		uuc.sourceReader = ss

		// Check if the chunk needs any work or if we can skip it.
		if uuc.piecesCompleted < uuc.piecesNeeded {
			// Add the chunk to the upload heap.
			if !r.uploadHeap.managedPush(uuc) {
				// The chunk can't be added to the heap. It's probably already being
				// repaired. Flush the shard and move on to the next one.
				_, _ = io.ReadFull(ss, make([]byte, entry.ChunkSize()))
				if err := ss.Close(); err != nil {
					return nil, err
				}
			}
			// Notify the upload loop.
			chunkFinishedChans = append(chunkFinishedChans, uuc.releasedChan)
			select {
			case r.uploadHeap.newUploads <- struct{}{}:
			default:
			}
		} else {
			// The chunk doesn't need any work. We still need to read a chunk
			// from the shard though. Otherwise we will upload the wrong chunk
			// for the next chunkIndex. We don't need to check the error though
			// since we check that anyway at the end of the loop.
			_, _ = io.ReadFull(ss, make([]byte, entry.ChunkSize()))
			if err := ss.Close(); err != nil {
				return nil, err
			}
		}
		// Wait for the shard to be read.
		select {
		case <-r.tg.StopChan():
			return nil, errors.New("interrupted by shutdown")
		case <-ss.signalChan:
		}

		// If an io.EOF error occurred or less than chunkSize was read, we are
		// done. Otherwise we report the error.
		if _, err := ss.Result(); err == io.EOF {
			// All chunks successfully submitted.
			break
		} else if ss.err != nil {
			return nil, ss.err
		}

		// Call Peek to make sure that there's more data for another shard.
		err = ss.Peek()
		if err == io.EOF {
			return nil
		} else if err != nil {
			return ss.err
		}
	}
	// Wait for all chunks to finish, then return.
	for _, finishedChan := range chunkFinishedChans {
		<-finishedChan
	}
	return entry, nil
}<|MERGE_RESOLUTION|>--- conflicted
+++ resolved
@@ -124,16 +124,12 @@
 	}
 	defer r.tg.Done()
 
-<<<<<<< HEAD
 	// Perform the upload, close the filenode, and return.
 	fileNode, err := r.managedUploadStreamFromReader(up, reader, false)
 	if err != nil {
 		return errors.AddContext(err, "unable to stream an upload from a reader")
 	}
 	return fileNode.Close()
-=======
-	return r.managedUploadStreamFromReader(up, reader, false)
->>>>>>> c838df3c
 }
 
 // managedInitUploadStream verifies the upload parameters and prepares an empty
