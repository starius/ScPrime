--- conflicted
+++ resolved
@@ -1004,14 +1004,7 @@
 			// There are enough hosts set in the allowance so this is a
 			// temporary issue with available workers, just ignore the chunk
 			// for now and close the file
-<<<<<<< HEAD
 			nextChunk.fileEntry.Close()
-=======
-			err := nextChunk.fileEntry.Close()
-			if err != nil {
-				r.repairLog.Printf("WARN: unable to close %s: %v", chunkPath, err)
-			}
->>>>>>> f01d1d1b
 			// Remove the chunk from the repairingChunks map
 			r.uploadHeap.managedMarkRepairDone(nextChunk.id)
 			continue
@@ -1026,16 +1019,8 @@
 			// memory for the repair. Since that is not an issue with the file
 			// we will just close the chunk file entry instead of marking it as
 			// stuck
-<<<<<<< HEAD
-			r.log.Debugln("WARN: unable to prepare next chunk without issues", err, nextChunk.id)
+			r.repairLog.Printf("WARN: error while preparing chunk %v from %s: %v", nextChunk.index, chunkPath, err)
 			nextChunk.fileEntry.Close()
-=======
-			r.repairLog.Printf("WARN: error while preparing chunk %v from %s: %v", nextChunk.index, chunkPath, err)
-			err = nextChunk.fileEntry.Close()
-			if err != nil {
-				r.repairLog.Printf("WARN: unable to close %s: %v", chunkPath, err)
-			}
->>>>>>> f01d1d1b
 			// Remove the chunk from the repairingChunks map
 			r.uploadHeap.managedMarkRepairDone(nextChunk.id)
 			continue
