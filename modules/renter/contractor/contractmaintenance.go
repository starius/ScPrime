package contractor

// contractmaintenance.go handles forming and renewing contracts for the
// contractor. This includes deciding when new contracts need to be formed, when
// contracts need to be renewed, and if contracts need to be blacklisted.

import (
	"fmt"
	"math"
	"math/big"
	"reflect"
	"time"

	"gitlab.com/NebulousLabs/errors"
	"gitlab.com/NebulousLabs/fastrand"

	"gitlab.com/scpcorp/ScPrime/build"
	"gitlab.com/scpcorp/ScPrime/modules"
	"gitlab.com/scpcorp/ScPrime/modules/renter/proto"
	"gitlab.com/scpcorp/ScPrime/types"
)

// MaxCriticalRenewFailThreshold is the maximum number of contracts failing to renew as
// fraction of the total hosts in the allowance before renew alerts are made
// critical.
const MaxCriticalRenewFailThreshold = 0.2

var (
	// ErrInsufficientAllowance indicates that the renter's allowance is less
	// than the amount necessary to store at least one sector
	ErrInsufficientAllowance = errors.New("allowance is not large enough to cover fees of contract creation")
	errTooExpensive          = errors.New("host price was too high")

	// errContractNotGFR is used to indicate that a contract renewal failed
	// because the contract was marked !GFR.
	errContractNotGFR = errors.New("contract is not GoodForRenew")
)

type (
	// fileContractRenewal is an instruction to renew a file contract.
	fileContractRenewal struct {
		id         types.FileContractID
		amount     types.Currency
		hostPubKey types.SiaPublicKey
		endHeight  types.BlockHeight
	}
)

// callNotifyDoubleSpend is used by the watchdog to alert the contractor
// whenever a monitored file contract input is double-spent. This function
// marks down the host score, and marks the contract as !GoodForRenew and
// !GoodForUpload.
func (c *Contractor) callNotifyDoubleSpend(fcID types.FileContractID, blockHeight types.BlockHeight) {
	c.log.Println("Watchdog found a double-spend: ", fcID, blockHeight)

	// Mark the contract as double-spent. This will cause the contract to be
	// excluded in period spending.
	c.mu.Lock()
	c.doubleSpentContracts[fcID] = blockHeight
	c.mu.Unlock()

	err := c.MarkContractBad(fcID)
	if err != nil {
		c.log.Println("callNotifyDoubleSpend error in MarkContractBad", err)
	}
}

// managedCheckForDuplicates checks for static contracts that have the same host
// key and moves the older one to old contracts.
func (c *Contractor) managedCheckForDuplicates() {
	// Build map for comparison.
	pubkeys := make(map[string]types.FileContractID)
	var newContract, oldContract modules.RenterContract
	for _, contract := range c.staticContracts.ViewAll() {
		id, exists := pubkeys[contract.HostPublicKey.String()]
		if !exists {
			pubkeys[contract.HostPublicKey.String()] = contract.ID
			continue
		}

		// Duplicate contract found, determine older contract to delete.
		if rc, ok := c.staticContracts.View(id); ok {
			if rc.StartHeight >= contract.StartHeight {
				newContract, oldContract = rc, contract
			} else {
				newContract, oldContract = contract, rc
			}
			c.log.Printf("Duplicate contract found. New contract is %x and old contract is %v", newContract.ID, oldContract.ID)

			// Get SafeContract
			oldSC, ok := c.staticContracts.Acquire(oldContract.ID)
			if !ok {
				// Update map
				pubkeys[contract.HostPublicKey.String()] = newContract.ID
				continue
			}

			// Link the contracts to each other and then store the old contract
			// in the record of historic contracts.
			c.mu.Lock()
			c.renewedFrom[newContract.ID] = oldContract.ID
			c.renewedTo[oldContract.ID] = newContract.ID
			c.oldContracts[oldContract.ID] = oldSC.Metadata()

			// Save the contractor and delete the contract.
			//
			// TODO: Ideally these two things would happen atomically, but I'm
			// not completely certain that's feasible with our current
			// architecture.
			//
			// TODO: This should revert the in memory state in the event of an
			// error and continue
			err := c.save()
			if err != nil {
				c.log.Println("Failed to save the contractor after updating renewed maps.")
			}
			c.mu.Unlock()
			c.staticContracts.Delete(oldSC)

			// Update the pubkeys map to contain the newest contract id.
			//
			// TODO: This means that if there are multiple duplicates, say 3
			// contracts that all share the same host, then the ordering may not
			// be perfect. If in reality the renewal order was A<->B<->C, it's
			// possible for the contractor to end up with A->C and B<->C in the
			// mapping.
			pubkeys[contract.HostPublicKey.String()] = newContract.ID
		}
	}
}

// managedEstimateRenewFundingRequirements estimates the amount of money that a
// contract is going to need in the next billing cycle by looking at how much
// storage is in the contract and what the historic usage pattern of the
// contract has been.
func (c *Contractor) managedEstimateRenewFundingRequirements(contract modules.RenterContract, blockHeight types.BlockHeight, allowance modules.Allowance) (types.Currency, error) {
	// Fetch the host pricing to use in the estimate.
	host, exists, err := c.hdb.Host(contract.HostPublicKey)
	if err != nil {
		return types.ZeroCurrency, errors.AddContext(err, "error getting host from hostdb:")
	}
	if !exists {
		return types.ZeroCurrency, errors.New("could not find host in hostdb")
	}
	if host.Filtered {
		return types.ZeroCurrency, errors.New("host is blacklisted")
	}

	// Estimate the amount of money that's going to be needed for existing
	// storage.
	dataStored := contract.Transaction.FileContractRevisions[0].NewFileSize
	maintenanceCost := types.NewCurrency64(dataStored).Mul64(uint64(allowance.Period)).Mul(host.StoragePrice)

	// For the upload and download estimates, we're going to need to know the
	// amount of money that was spent on upload and download by this contract
	// line in this period. That's going to require iterating over the renew
	// history of the contract to get all the spending across any refreshes that
	// occurred this period.
	prevUploadSpending := contract.UploadSpending
	prevDownloadSpending := contract.DownloadSpending
	c.mu.Lock()
	currentID := contract.ID
	for i := 0; i < 10e3; i++ { // prevent an infinite loop if there's an [impossible] contract cycle
		// If there is no previous contract, nothing to do.
		var exists bool
		currentID, exists = c.renewedFrom[currentID]
		if !exists {
			break
		}

		// If the contract is not in oldContracts, that's probably a bug, but
		// nothing to do otherwise.
		currentContract, exists := c.oldContracts[currentID]
		if !exists {
			c.log.Println("WARN: A known previous contract is not found in c.oldContracts")
			break
		}

		// If the contract did not start in the current period, then it is not
		// relevant, and none of the previous contracts will be relevant either.
		if currentContract.StartHeight < c.currentPeriod {
			break
		}

		// Add the upload and download spending.
		prevUploadSpending = prevUploadSpending.Add(currentContract.UploadSpending)
		prevDownloadSpending = prevDownloadSpending.Add(currentContract.DownloadSpending)
	}
	c.mu.Unlock()

	// Estimate the amount of money that's going to be needed for new storage
	// based on the amount of new storage added in the previous period. Account
	// for both the storage price as well as the upload price.
	prevUploadDataEstimate := prevUploadSpending
	if !host.UploadBandwidthPrice.IsZero() {
		// TODO: Because the host upload bandwidth price can change, this is not
		// the best way to estimate the amount of data that was uploaded to this
		// contract. Better would be to look at the amount of data stored in the
		// contract from the previous cycle and use that to determine how much
		// total data.
		prevUploadDataEstimate = prevUploadDataEstimate.Div(host.UploadBandwidthPrice)
	}
	// Sanity check - the host may have changed prices, make sure we aren't
	// assuming an unreasonable amount of data.
	if types.NewCurrency64(dataStored).Cmp(prevUploadDataEstimate) < 0 {
		prevUploadDataEstimate = types.NewCurrency64(dataStored)
	}
	// The estimated cost for new upload spending is the previous upload
	// bandwidth plus the implied storage cost for all of the new data.
	newUploadsCost := prevUploadSpending.Add(prevUploadDataEstimate.Mul64(uint64(allowance.Period)).Mul(host.StoragePrice))

	// The download cost is assumed to be the same. Even if the user is
	// uploading more data, the expectation is that the download amounts will be
	// relatively constant. Add in the contract price as well.
	newDownloadsCost := prevDownloadSpending
	contractPrice := host.ContractPrice

	// Aggregate all estimates so far to compute the estimated siafunds fees.
	// The transaction fees are not included in the siafunds estimate because
	// users are not charged siafund fees on money that doesn't go into the file
	// contract (and the transaction fee goes to the miners, not the file
	// contract).
	beforeSiafundFeesEstimate := maintenanceCost.Add(newUploadsCost).Add(newDownloadsCost).Add(contractPrice)
	afterSiafundFeesEstimate := types.Tax(blockHeight, beforeSiafundFeesEstimate).Add(beforeSiafundFeesEstimate)

	// Get an estimate for how much money we will be charged before going into
	// the transaction pool.
	_, maxTxnFee := c.tpool.FeeEstimation()
	txnFees := maxTxnFee.Mul64(modules.EstimatedFileContractTransactionSetSize)

	// Add them all up and then return the estimate plus 33% for error margin
	// and just general volatility of usage pattern.
	estimatedCost := afterSiafundFeesEstimate.Add(txnFees)
	estimatedCost = estimatedCost.Add(estimatedCost.Div64(3))

	// Check for a sane minimum. The contractor should not be forming contracts
	// with less than 'fileContractMinimumFunding / (num contracts)' of the
	// value of the allowance.
	minimum := allowance.Funds.MulFloat(fileContractMinimumFunding).Div64(allowance.Hosts)
	if estimatedCost.Cmp(minimum) < 0 {
		estimatedCost = minimum
	}
	return estimatedCost, nil
}

// callInterruptContractMaintenance will issue an interrupt signal to any
// running maintenance, stopping that maintenance. If there are multiple threads
// running maintenance, they will all be stopped.
func (c *Contractor) callInterruptContractMaintenance() {
	// Spin up a thread to grab the maintenance lock. Signal that the lock was
	// acquired after the lock is acquired.
	gotLock := make(chan struct{})
	go func() {
		c.maintenanceLock.Lock()
		close(gotLock)
		c.maintenanceLock.Unlock()
	}()

	// There may be multiple threads contending for the maintenance lock. Issue
	// interrupts repeatedly until we get a signal that the maintenance lock has
	// been acquired.
	for {
		select {
		case <-gotLock:
			return
		case c.interruptMaintenance <- struct{}{}:
			c.log.Debugln("Signal sent to interrupt contract maintenance")
		}
	}
}

// managedFindMinAllowedHostScores uses a set of random hosts from the hostdb to
// calculate minimum acceptable score for a host to be marked GFR and GFU.
func (c *Contractor) managedFindMinAllowedHostScores() (error, types.Currency, types.Currency) {
	// Pull a new set of hosts from the hostdb that could be used as a new set
	// to match the allowance. The lowest scoring host of these new hosts will
	// be used as a baseline for determining whether our existing contracts are
	// worthwhile.
	c.mu.RLock()
	hostCount := int(c.allowance.Hosts)
	c.mu.RUnlock()
	hosts, err := c.hdb.RandomHosts(hostCount+randomHostsBufferForScore, nil, nil)
	if err != nil {
		return err, types.Currency{}, types.Currency{}
	}

	if len(hosts) == 0 {
		return errors.New("No hosts returned in RandomHosts"), types.Currency{}, types.Currency{}
	}

	// Find the minimum score that a host is allowed to have to be considered
	// good for upload.
	var minScoreGFR, minScoreGFU types.Currency
	sb, err := c.hdb.ScoreBreakdown(hosts[0])
	if err != nil {
		return err, types.Currency{}, types.Currency{}
	}

	lowestScore := sb.Score
	for i := 1; i < len(hosts); i++ {
		score, err := c.hdb.ScoreBreakdown(hosts[i])
		if err != nil {
			return err, types.Currency{}, types.Currency{}
		}
		if score.Score.Cmp(lowestScore) < 0 {
			lowestScore = score.Score
		}
	}
	// Set the minimum acceptable score to a factor of the lowest score.
	minScoreGFR = lowestScore.Div(scoreLeewayGoodForRenew)
	minScoreGFU = lowestScore.Div(scoreLeewayGoodForUpload)

	// Set min score to the max score seen times 2.
	if c.staticDeps.Disrupt("HighMinHostScore") {
		var maxScore types.Currency
		for i := 1; i < len(hosts); i++ {
			score, err := c.hdb.ScoreBreakdown(hosts[i])
			if err != nil {
				return err, types.Currency{}, types.Currency{}
			}
			if score.Score.Cmp(maxScore) > 0 {
				maxScore = score.Score
			}
		}
		minScoreGFR = maxScore.Mul64(2)
	}

	return nil, minScoreGFR, minScoreGFU
}

// managedNewContract negotiates an initial file contract with the specified
// host, saves it, and returns it.
func (c *Contractor) managedNewContract(host modules.HostDBEntry, contractFunding types.Currency, endHeight types.BlockHeight) (types.Currency, modules.RenterContract, error) {
	// reject hosts that are too expensive
	if host.StoragePrice.Cmp(maxStoragePrice) > 0 {
		return types.ZeroCurrency, modules.RenterContract{}, errTooExpensive
	}
	// Determine if host settings align with allowance period
	c.mu.Lock()
	if reflect.DeepEqual(c.allowance, modules.Allowance{}) {
		c.mu.Unlock()
		return types.ZeroCurrency, modules.RenterContract{}, errors.New("called managedNewContract but allowance wasn't set")
	}
	allowance := c.allowance
	hostSettings := host.HostExternalSettings
	period := c.allowance.Period
	c.mu.Unlock()

	if host.MaxDuration < period {
		err := errors.New("unable to form contract with host due to insufficient MaxDuration of host")
		return types.ZeroCurrency, modules.RenterContract{}, err
	}
	// cap host.MaxCollateral
	if host.MaxCollateral.Cmp(maxCollateral) > 0 {
		host.MaxCollateral = maxCollateral
	}

	// Check for price gouging.
	err := checkFormContractGouging(allowance, hostSettings)
	if err != nil {
		return types.ZeroCurrency, modules.RenterContract{}, errors.AddContext(err, "unable to form a contract due to price gouging detection")
	}

	// get an address to use for negotiation
	uc, err := c.wallet.NextAddress()
	if err != nil {
		return types.ZeroCurrency, modules.RenterContract{}, err
	}

	// get the wallet seed.
	seed, _, err := c.wallet.PrimarySeed()
	if err != nil {
		return types.ZeroCurrency, modules.RenterContract{}, err
	}
	// derive the renter seed and wipe it once we are done with it.
	renterSeed := proto.DeriveRenterSeed(seed)
	defer fastrand.Read(renterSeed[:])

	// create contract params
	c.mu.RLock()
	params := proto.ContractParams{
		Allowance:     c.allowance,
		Host:          host,
		Funding:       contractFunding,
		StartHeight:   c.blockHeight,
		EndHeight:     endHeight,
		RefundAddress: uc.UnlockHash(),
		RenterSeed:    renterSeed.EphemeralRenterSeed(endHeight),
	}
	c.mu.RUnlock()

	// wipe the renter seed once we are done using it.
	defer fastrand.Read(params.RenterSeed[:])

	// create transaction builder and trigger contract formation.
	txnBuilder, err := c.wallet.StartTransaction()
	if err != nil {
		return types.ZeroCurrency, modules.RenterContract{}, err
	}

	contract, formationTxnSet, sweepTxn, sweepParents, err := c.staticContracts.FormContract(params, txnBuilder, c.tpool, c.hdb, c.tg.StopChan())
	if err != nil {
		txnBuilder.Drop()
		return types.ZeroCurrency, modules.RenterContract{}, err
	}

	monitorContractArgs := monitorContractArgs{
		false,
		contract.ID,
		contract.Transaction,
		formationTxnSet,
		sweepTxn,
		sweepParents,
		params.StartHeight,
	}
	err = c.staticWatchdog.callMonitorContract(monitorContractArgs)
	if err != nil {
		return types.ZeroCurrency, modules.RenterContract{}, err
	}

	// Add a mapping from the contract's id to the public key of the host.
	c.mu.Lock()
	_, exists := c.pubKeysToContractID[contract.HostPublicKey.String()]
	if exists {
		c.mu.Unlock()
		txnBuilder.Drop()
		// We need to return a funding value because money was spent on this
		// host, even though the full process could not be completed.
		c.log.Println("WARN: Attempted to form a new contract with a host that we already have a contrat with.")
		return contractFunding, modules.RenterContract{}, fmt.Errorf("We already have a contract with host %v", contract.HostPublicKey)
	}
	c.pubKeysToContractID[contract.HostPublicKey.String()] = contract.ID
	c.mu.Unlock()

	contractValue := contract.RenterFunds
	c.log.Printf("Formed contract %v with %v for %v", contract.ID, host.NetAddress, contractValue.HumanString())
	return contractFunding, contract, nil
}

// managedPrunedRedundantAddressRange uses the hostdb to find hosts that
// violate the rules about address ranges and cancels them.
//TODO: adjust for IPRestriction > 1
func (c *Contractor) managedPrunedRedundantAddressRange() {
	// Get all contracts which are not canceled.
	allContracts := c.staticContracts.ViewAll()
	var contracts []modules.RenterContract
	for _, contract := range allContracts {
		if contract.Utility.Locked && !contract.Utility.GoodForRenew && !contract.Utility.GoodForUpload {
			// contract is canceled
			continue
		}
		contracts = append(contracts, contract)
	}

	// Get all the public keys and map them to contract ids.
	pks := make([]types.SiaPublicKey, 0, len(allContracts))
	cids := make(map[string]types.FileContractID)
	for _, contract := range contracts {
		pks = append(pks, contract.HostPublicKey)
		cids[contract.HostPublicKey.String()] = contract.ID
	}

	// Let the hostdb filter out bad hosts and cancel contracts with those
	// hosts.
	badHosts, err := c.hdb.CheckForIPViolations(pks)
	if err != nil {
		c.log.Println("WARN: error checking for IP violations:", err)
		return
	}
	for _, host := range badHosts {
		if err := c.managedCancelContract(cids[host.String()]); err != nil {
			c.log.Print("WARNING: Wasn't able to cancel contract in managedPrunedRedundantAddressRange", err)
		}
	}
}

// staticCheckFormPaymentContractGouging will check whether the pricing from the
// host for forming a payment contract is too high to justify forming a contract
// with this host.
func staticCheckFormPaymentContractGouging(allowance modules.Allowance, hostSettings modules.HostExternalSettings) error {
	// Check whether the RPC base price is too high.
	if !allowance.MaxRPCPrice.IsZero() && allowance.MaxRPCPrice.Cmp(hostSettings.BaseRPCPrice) <= 0 {
		return errors.New("rpc base price of host is too high - extortion protection enabled")
	}
	// Check whether the form contract price is too high.
	if !allowance.MaxContractPrice.IsZero() && allowance.MaxContractPrice.Cmp(hostSettings.ContractPrice) <= 0 {
		return errors.New("contract price of host is too high - extortion protection enabled")
	}
	// Check whether the sector access price is too high.
	if !allowance.MaxSectorAccessPrice.IsZero() && allowance.MaxSectorAccessPrice.Cmp(hostSettings.SectorAccessPrice) <= 0 {
		return errors.New("sector access price of host is too high - extortion protection enabled")
	}

	// Check whether the form contract price does not leave enough room for
	// uploads and downloads. At least half of the payment contract's funds need
	// to remain for download bandwidth.
	if allowance.PaymentContractInitialFunding.Div64(2).Cmp(hostSettings.ContractPrice) <= 0 {
		return errors.New("contract price of host is too high - extortion protection enabled")
	}
	return nil
}

// checkFormContractGouging will check whether the pricing for forming
// this contract triggers any price gouging warnings.
func checkFormContractGouging(allowance modules.Allowance, hostSettings modules.HostExternalSettings) error {
	// Check whether the RPC base price is too high.
	if !allowance.MaxRPCPrice.IsZero() && allowance.MaxRPCPrice.Cmp(hostSettings.BaseRPCPrice) < 0 {
		return errors.New("rpc base price of host is too high - price gouging protection enabled")
	}
	// Check whether the form contract price is too high.
	if !allowance.MaxContractPrice.IsZero() && allowance.MaxContractPrice.Cmp(hostSettings.ContractPrice) < 0 {
		return errors.New("contract price of host is too high - price gouging protection enabled")
	}

	return nil
}

// managedRenew negotiates a new contract for data already stored with a host.
// It returns the new contract. This is a blocking call that performs network
// I/O.
func (c *Contractor) managedRenew(sc *proto.SafeContract, contractFunding types.Currency, newEndHeight types.BlockHeight, hostSettings modules.HostExternalSettings) (modules.RenterContract, error) {
	// For convenience
	contract := sc.Metadata()
	// Sanity check - should not be renewing a bad contract.
	utility, ok := c.managedContractUtility(contract.ID)
	if !ok || !utility.GoodForRenew {
		c.log.Critical(fmt.Sprintf("Renewing a contract that has been marked as !GoodForRenew %v/%v",
			ok, utility.GoodForRenew))
	}

	// Fetch the host associated with this contract.
	host, ok, err := c.hdb.Host(contract.HostPublicKey)
	if err != nil {
		return modules.RenterContract{}, errors.AddContext(err, "error getting host from hostdb:")
	}
	// Use the most recent hostSettings, along with the host db entry.
	host.HostExternalSettings = hostSettings

	if c.staticDeps.Disrupt("DefaultRenewSettings") {
		c.log.Debugln("Using default host settings")
		host.HostExternalSettings = modules.DefaultHostExternalSettings()
		// Reset some specific settings, not available through the default.
		host.HostExternalSettings.NetAddress = hostSettings.NetAddress
		host.HostExternalSettings.RemainingStorage = hostSettings.RemainingStorage
		host.HostExternalSettings.TotalStorage = hostSettings.TotalStorage
		host.HostExternalSettings.UnlockHash = hostSettings.UnlockHash
		host.HostExternalSettings.RevisionNumber = hostSettings.RevisionNumber
		host.HostExternalSettings.SiaMuxPort = hostSettings.SiaMuxPort
	}

	c.mu.Lock()
	if reflect.DeepEqual(c.allowance, modules.Allowance{}) {
		c.mu.Unlock()
		return modules.RenterContract{}, errors.New("called managedRenew but allowance isn't set")
	}
	period := c.allowance.Period
	c.mu.Unlock()

	if !ok {
		return modules.RenterContract{}, errors.New("no record of that host")
	} else if host.Filtered {
		return modules.RenterContract{}, errors.New("host is blacklisted")
	} else if host.StoragePrice.Cmp(maxStoragePrice) > 0 {
		return modules.RenterContract{}, errTooExpensive
	} else if host.MaxDuration < period {
		return modules.RenterContract{}, errors.New("insufficient MaxDuration of host")
	}

	// cap host.MaxCollateral
	if host.MaxCollateral.Cmp(maxCollateral) > 0 {
		host.MaxCollateral = maxCollateral
	}

	// Check for price gouging on the renewal.
	err = checkFormContractGouging(c.allowance, host.HostExternalSettings)
	if err != nil {
		return modules.RenterContract{}, errors.AddContext(err, "unable to renew - price gouging protection enabled")
	}

	// get an address to use for negotiation
	uc, err := c.wallet.NextAddress()
	if err != nil {
		return modules.RenterContract{}, err
	}

	// get the wallet seed
	seed, _, err := c.wallet.PrimarySeed()
	if err != nil {
		return modules.RenterContract{}, err
	}
	// derive the renter seed and wipe it after we are done with it.
	renterSeed := proto.DeriveRenterSeed(seed)
	defer fastrand.Read(renterSeed[:])

	// create contract params
	c.mu.RLock()
	params := proto.ContractParams{
		Allowance:     c.allowance,
		Host:          host,
		Funding:       contractFunding,
		StartHeight:   c.blockHeight,
		EndHeight:     newEndHeight,
		RefundAddress: uc.UnlockHash(),
		RenterSeed:    renterSeed.EphemeralRenterSeed(newEndHeight),
	}
	c.mu.RUnlock()

	// wipe the renter seed once we are done using it.
	defer fastrand.Read(params.RenterSeed[:])

	// execute negotiation protocol
	txnBuilder, err := c.wallet.StartTransaction()
	if err != nil {
		return modules.RenterContract{}, err
	}
	newContract, formationTxnSet, sweepTxn, sweepParents, err := c.staticContracts.Renew(sc, params, txnBuilder, c.tpool, c.hdb, c.tg.StopChan())
	if err != nil {
		txnBuilder.Drop() // return unused outputs to wallet
		return modules.RenterContract{}, err
	}

	monitorContractArgs := monitorContractArgs{
		false,
		newContract.ID,
		newContract.Transaction,
		formationTxnSet,
		sweepTxn,
		sweepParents,
		params.StartHeight,
	}
	err = c.staticWatchdog.callMonitorContract(monitorContractArgs)
	if err != nil {
		return modules.RenterContract{}, err
	}

	// Add a mapping from the contract's id to the public key of the host. This
	// will destroy the previous mapping from pubKey to contract id but other
	// modules are only interested in the most recent contract anyway.
	c.mu.Lock()
	c.pubKeysToContractID[newContract.HostPublicKey.String()] = newContract.ID
	c.mu.Unlock()

	return newContract, nil
}

// managedRenewContract will use the renew instructions to renew a contract,
// returning the amount of money that was put into the contract for renewal.
func (c *Contractor) managedRenewContract(renewInstructions fileContractRenewal, currentPeriod types.BlockHeight, allowance modules.Allowance, blockHeight, endHeight types.BlockHeight) (fundsSpent types.Currency, err error) {
	if c.staticDeps.Disrupt("ContractRenewFail") {
		err = errors.New("Renew failure due to dependency")
		return
	}
	// Pull the variables out of the renewal.
	id := renewInstructions.id
	amount := renewInstructions.amount
	hostPubKey := renewInstructions.hostPubKey

	// Get a session with the host, before marking it as being renewed.
	hs, err := c.Session(hostPubKey, c.tg.StopChan())
	if err != nil {
		err = errors.AddContext(err, "Unable to establish session with host")
		return
	}
	s := hs.(*hostSession)

	// Mark the contract as being renewed, and defer logic to unmark it
	// once renewing is complete.
	c.log.Debugln("Marking a contract for renew:", id)
	c.mu.Lock()
	c.renewing[id] = true
	c.mu.Unlock()
	defer func() {
		c.log.Debugln("Unmarking the contract for renew", id)
		c.mu.Lock()
		delete(c.renewing, id)
		c.mu.Unlock()
	}()

	// Wait for any active editors/downloaders/sessions to finish for this
	// contract, and then grab the latest host settings.
	var hostSettings modules.HostExternalSettings
	c.mu.RLock()
	e, eok := c.editors[id]
	d, dok := c.downloaders[id]
	c.mu.RUnlock()
	if eok {
		c.log.Debugln("Waiting for editor invalidation")
		e.invalidate()
		c.log.Debugln("Got editor invalidation")
	}
	if dok {
		c.log.Debugln("Waiting for downloader invalidation")
		d.invalidate()
		c.log.Debugln("Got downloader invalidation")
	}

	// Use the Settings RPC with the host and then invalidate the session.
	hostSettings, err = s.Settings()
	if err != nil {
		err = errors.AddContext(err, "Unable to get host settings")
		return
	}
	c.log.Debugln("Waiting for session invalidation")
	s.invalidate()
	c.log.Debugln("Got session invalidation")

	// Fetch the contract that we are renewing.
	c.log.Debugln("Acquiring contract from the contract set", id)
	oldContract, exists := c.staticContracts.Acquire(id)
	if !exists {
		c.log.Debugln("Contract does not seem to exist")
		return types.ZeroCurrency, errors.New("contract no longer exists")
	}
	oldUtility, exists := c.managedContractUtility(id)
	if !exists {
		c.log.Printf("Contract %v slated for renew could not be found in the utility lookup", id)
		return types.ZeroCurrency, errors.New("contract utility could not be found")
	}

	// The contract could have been marked !GFR while the contractor lock was not
	// held.
	if !oldUtility.GoodForRenew {
		return types.ZeroCurrency, errContractNotGFR
	}

	// Perform the actual renew. If the renew fails, return the
	// contract. If the renew fails we check how often it has failed
	// before. Once it has failed for a certain number of blocks in a
	// row and reached its second half of the renew window, we give up
	// on renewing it and set goodForRenew to false.
	c.log.Debugln("calling managedRenew on contract", id)
	newContract, errRenew := c.managedRenew(oldContract, amount, endHeight, hostSettings)
	c.log.Debugln("managedRenew has returned with error:", errRenew)
	if errRenew != nil {
		// Increment the number of failed renews for the contract if it
		// was the host's fault.
		if modules.IsHostsFault(errRenew) {
			c.mu.Lock()
			c.numFailedRenews[oldContract.Metadata().ID]++
			totalFailures := c.numFailedRenews[oldContract.Metadata().ID]
			c.mu.Unlock()
			c.log.Debugln("remote host determined to be at fault, tallying up failed renews", totalFailures, id)
		}

		// Check if contract has to be replaced.
		md := oldContract.Metadata()
		c.mu.RLock()
		numRenews, failedBefore := c.numFailedRenews[md.ID]
		c.mu.RUnlock()
		secondHalfOfWindow := blockHeight+allowance.RenewWindow/2 >= md.EndHeight
		replace := numRenews >= consecutiveRenewalsBeforeReplacement
		if failedBefore && secondHalfOfWindow && replace {
			oldUtility.GoodForRenew = false
			oldUtility.GoodForUpload = false
			oldUtility.Locked = true
			err := c.callUpdateUtility(oldContract, oldUtility, true)
			if err != nil {
				c.log.Println("WARN: failed to mark contract as !goodForRenew:", err)
			}
			c.log.Printf("WARN: consistently failed to renew %v, marked as bad and locked: %v\n",
				oldContract.Metadata().HostPublicKey, errRenew)
			c.staticContracts.Return(oldContract)
			return types.ZeroCurrency, errors.AddContext(errRenew, "contract marked as bad for too many consecutive failed renew attempts")
		}

		// Seems like it doesn't have to be replaced yet. Log the
		// failure and number of renews that have failed so far.
		c.log.Printf("WARN: failed to renew contract %v [%v]: %v\n",
			oldContract.Metadata().HostPublicKey, numRenews, errRenew)
		c.staticContracts.Return(oldContract)
		return types.ZeroCurrency, errors.AddContext(errRenew, "contract renewal with host was unsuccessful")
	}
	c.log.Printf("Renewed contract %v\n", id)

	// Skip the deletion of the old contract if required and delete the new
	// contract to make sure we keep using the old one even though it has been
	// finalized.
	if c.staticDeps.Disrupt("SkipContractDeleteAfterRenew") {
		c.staticContracts.Return(oldContract)
		newSC, ok := c.staticContracts.Acquire(newContract.ID)
		if ok {
			c.staticContracts.Delete(newSC)
		}
		return amount, nil
	}

	// Update the utility values for the new contract, and for the old
	// contract.
	newUtility := modules.ContractUtility{
		GoodForUpload: true,
		GoodForRenew:  true,
	}
	if err := c.managedAcquireAndUpdateContractUtility(newContract.ID, newUtility); err != nil {
		c.log.Println("Failed to update the contract utilities", err)
		c.staticContracts.Return(oldContract)
		return amount, nil // Error is not returned because the renew succeeded.
	}
	oldUtility.GoodForRenew = false
	oldUtility.GoodForUpload = false
	oldUtility.Locked = true
	if err := c.callUpdateUtility(oldContract, oldUtility, true); err != nil {
		c.log.Println("Failed to update the contract utilities", err)
		c.staticContracts.Return(oldContract)
		return amount, nil // Error is not returned because the renew succeeded.
	}

	if c.staticDeps.Disrupt("InterruptContractSaveToDiskAfterDeletion") {
		c.staticContracts.Return(oldContract)
		return amount, errors.New("InterruptContractSaveToDiskAfterDeletion disrupt")
	}
	// Lock the contractor as we update it to use the new contract
	// instead of the old contract.
	c.mu.Lock()
	// Link Contracts
	c.renewedFrom[newContract.ID] = id
	c.renewedTo[id] = newContract.ID
	// Store the contract in the record of historic contracts.
	c.oldContracts[id] = oldContract.Metadata()
	// Save the contractor.
	err = c.save()
	if err != nil {
		c.log.Println("Failed to save the contractor after creating a new contract.")
	}
	c.mu.Unlock()
	// Delete the old contract.
	c.staticContracts.Delete(oldContract)

	// Signal to the watchdog that it should immediately post the last
	// revision for this contract.
	go c.staticWatchdog.threadedSendMostRecentRevision(oldContract.Metadata())
	return amount, nil
}

// managedFindRecoverableContracts will spawn a thread to rescan parts of the
// blockchain for recoverable contracts if the wallet has been locked during the
// last scan.
func (c *Contractor) managedFindRecoverableContracts() {
	if c.staticDeps.Disrupt("disableAutomaticContractRecoveryScan") {
		return
	}
	c.mu.RLock()
	cc := c.recentRecoveryChange
	c.mu.RUnlock()
	if err := c.callInitRecoveryScan(cc); err != nil {
		c.log.Debug(err)
		return
	}
}

// managedAcquireAndUpdateContractUtility is a helper function that acquires a contract, updates
// its ContractUtility and returns the contract again.
func (c *Contractor) managedAcquireAndUpdateContractUtility(id types.FileContractID, utility modules.ContractUtility) error {
	safeContract, ok := c.staticContracts.Acquire(id)
	if !ok {
		return errors.New("failed to acquire contract for update")
	}
	defer c.staticContracts.Return(safeContract)
	return c.callUpdateUtility(safeContract, utility, false)
}

// callUpdateUtility updates the utility of a contract and notifies the
// churnLimiter of churn if necessary. This method should *always* be used as
// opposed to calling UpdateUtility directly on a safe contract from the
// contractor. Pass in renewed as true if the contract has been renewed and is
// not churn.
func (c *Contractor) callUpdateUtility(safeContract *proto.SafeContract, newUtility modules.ContractUtility, renewed bool) error {
	contract := safeContract.Metadata()

	// If the contract is going from GFR to !GFR, notify the churn limiter.
	if !renewed && contract.Utility.GoodForRenew && !newUtility.GoodForRenew {
		c.staticChurnLimiter.callNotifyChurnedContract(contract)
	}

	return safeContract.UpdateUtility(newUtility)
}

// threadedContractMaintenance checks the set of contracts that the contractor
// has against the allownace, renewing any contracts that need to be renewed,
// dropping contracts which are no longer worthwhile, and adding contracts if
// there are not enough.
//
// Between each network call, the thread checks whether a maintenance interrupt
// signal is being sent. If so, maintenance returns, yielding to whatever thread
// issued the interrupt.
func (c *Contractor) threadedContractMaintenance() {
	err := c.tg.Add()
	if err != nil {
		return
	}
	defer c.tg.Done()

	// No contract maintenance unless contractor is synced.
	if !c.managedSynced() {
		c.log.Debugln("Skipping contract maintenance since consensus isn't synced yet")
		return
	}
	c.log.Debugln("starting contract maintenance")

	// Only one instance of this thread should be running at a time. Under
	// normal conditions, fine to return early if another thread is already
	// doing maintenance. The next block will trigger another round. Under
	// testing, control is insufficient if the maintenance loop isn't guaranteed
	// to run.
	if build.Release == "testing" {
		c.maintenanceLock.Lock()
	} else if !c.maintenanceLock.TryLock() {
		c.log.Debugln("maintenance lock could not be obtained")
		return
	}
	defer c.maintenanceLock.Unlock()

	// Register the WalletLockedDuringMaintenance alert if necessary.
	var registerWalletLockedDuringMaintenance bool
	defer func() {
		if registerWalletLockedDuringMaintenance {
			c.staticAlerter.RegisterAlert(modules.AlertIDWalletLockedDuringMaintenance, AlertMSGWalletLockedDuringMaintenance, modules.ErrLockedWallet.Error(), modules.SeverityWarning)
		} else {
			c.staticAlerter.UnregisterAlert(modules.AlertIDWalletLockedDuringMaintenance)
		}
	}()

	// Perform general cleanup of the contracts. This includes recovering lost
	// contracts, archiving contracts, and other cleanup work. This should all
	// happen before the rest of the maintenance.
	c.managedFindRecoverableContracts()
	c.callRecoverContracts()
	c.managedArchiveContracts()
	c.managedCheckForDuplicates()
<<<<<<< HEAD
	c.managedPrunePubkeyMap()

	iprestriction, _ := c.hdb.IPRestriction()

	//Save the work if CheckForIPViolation set to false
	if iprestriction > 0 {
		//TODO: adjust for IPRestriction>1
		c.managedPrunedRedundantAddressRange()
	}
=======
	c.managedUpdatePubKeyToContractIDMap()
	c.managedPrunedRedundantAddressRange()
>>>>>>> 796cd967
	err = c.managedMarkContractsUtility()
	if err != nil {
		c.log.Debugln("Unable to mark contract utilities:", err)
		return
	}
	err = c.hdb.UpdateContracts(c.staticContracts.ViewAll())
	if err != nil {
		c.log.Debugln("Unable to update hostdb contracts:", err)
		return
	}

	// If there are no hosts requested by the allowance, there is no remaining
	// work.
	c.mu.RLock()
	wantedHosts := c.allowance.Hosts
	c.mu.RUnlock()
	if wantedHosts <= 0 {
		c.log.Debugln("Exiting contract maintenance because the number of desired hosts is <= zero.")
		return
	}

	// The rest of this function needs to know a few of the stateful variables
	// from the contractor, build those up under a lock so that the rest of the
	// function can execute without lock contention.
	c.mu.Lock()
	allowance := c.allowance
	blockHeight := c.blockHeight
	currentPeriod := c.currentPeriod
	endHeight := c.contractEndHeight()
	c.mu.Unlock()

	// Create the renewSet and refreshSet. Each is a list of contracts that need
	// to be renewed, paired with the amount of money to use in each renewal.
	//
	// The renewSet is specifically contracts which are being renewed because
	// they are about to expire. And the refreshSet is contracts that are being
	// renewed because they are out of money.
	//
	// The contractor will prioritize contracts in the renewSet over contracts
	// in the refreshSet. If the wallet does not have enough money, or if the
	// allowance does not have enough money, the contractor will prefer to save
	// data in the long term rather than renew a contract.
	var renewSet []fileContractRenewal
	var refreshSet []fileContractRenewal

	// Iterate through the contracts again, figuring out which contracts to
	// renew and how much extra funds to renew them with.
	for _, contract := range c.staticContracts.ViewAll() {
		c.log.Debugln("Examining a contract:", contract.HostPublicKey, contract.ID)
		// Skip any host that does not match our whitelist/blacklist filter
		// settings.
		host, _, err := c.hdb.Host(contract.HostPublicKey)
		if err != nil {
			c.log.Println("WARN: error getting host", err)
			continue
		}
		if host.Filtered {
			c.log.Debugln("Contract skipped because it is filtered")
			continue
		}
		// Skip hosts that can't use the current renter-host protocol.
		if build.VersionCmp(host.Version, modules.MinimumSupportedRenterHostProtocolVersion) < 0 {
			c.log.Debugln("Contract skipped because host is using an outdated version", host.Version)
		}

		// Skip any contracts which do not exist or are otherwise unworthy for
		// renewal.
		utility, ok := c.managedContractUtility(contract.ID)
		if !ok || !utility.GoodForRenew {
			if blockHeight-contract.StartHeight < types.BlocksPerWeek {
				c.log.Debugln("Contract did not last 1 week and is not being renewed", contract.ID)
			}
			c.log.Debugln("Contract skipped because it is not good for renew (utility.GoodForRenew, exists)", utility.GoodForRenew, ok)
			continue
		}

		// If the contract needs to be renewed because it is about to expire,
		// calculate a spending for the contract that is proportional to how
		// much money was spend on the contract throughout this billing cycle
		// (which is now ending).
		if blockHeight+allowance.RenewWindow >= contract.EndHeight && !c.staticDeps.Disrupt("disableRenew") {
			renewAmount, err := c.managedEstimateRenewFundingRequirements(contract, blockHeight, allowance)
			if err != nil {
				c.log.Debugln("Contract skipped because there was an error estimating renew funding requirements", renewAmount, err)
				continue
			}
			renewSet = append(renewSet, fileContractRenewal{
				id:         contract.ID,
				amount:     renewAmount,
				hostPubKey: contract.HostPublicKey,
				endHeight:  contract.EndHeight,
			})
			c.log.Debugln("Contract has been added to the renew set for being past the renew height")
			continue
		}

		// Check if the contract is empty. We define a contract as being empty
		// if less than 'minContractFundRenewalThreshold' funds are remaining
		// (3% at time of writing), or if there is less than 3 sectors worth of
		// storage+upload+download remaining.
		blockBytes := types.NewCurrency64(modules.SectorSize * uint64(allowance.Period))
		sectorStoragePrice := host.StoragePrice.Mul(blockBytes)
		sectorUploadBandwidthPrice := host.UploadBandwidthPrice.Mul64(modules.SectorSize)
		sectorDownloadBandwidthPrice := host.DownloadBandwidthPrice.Mul64(modules.SectorSize)
		sectorBandwidthPrice := sectorUploadBandwidthPrice.Add(sectorDownloadBandwidthPrice)
		sectorPrice := sectorStoragePrice.Add(sectorBandwidthPrice)
		percentRemaining, _ := big.NewRat(0, 1).SetFrac(contract.RenterFunds.Big(), contract.TotalCost.Big()).Float64()
		lowFundsRefresh := c.staticDeps.Disrupt("LowFundsRefresh")
		if lowFundsRefresh || ((contract.RenterFunds.Cmp(sectorPrice.Mul64(3)) < 0 || percentRemaining < MinContractFundRenewalThreshold) && !c.staticDeps.Disrupt("disableRenew")) {
			// Renew the contract with double the amount of funds that the
			// contract had previously. The reason that we double the funding
			// instead of doing anything more clever is that we don't know what
			// the usage pattern has been. The spending could have all occurred
			// in one burst recently, and the user might need a contract that
			// has substantially more money in it.
			//
			// We double so that heavily used contracts can grow in funding
			// quickly without consuming too many transaction fees, however this
			// does mean that a larger percentage of funds get locked away from
			// the user in the event that the user stops uploading immediately
			// after the renew.
			refreshSet = append(refreshSet, fileContractRenewal{
				id:         contract.ID,
				amount:     contract.TotalCost.Mul64(2),
				hostPubKey: contract.HostPublicKey,
				endHeight:  contract.EndHeight,
			})
			c.log.Debugln("Contract identified as needing to be added to refresh set", contract.RenterFunds, sectorPrice.Mul64(3), percentRemaining, MinContractFundRenewalThreshold)
		} else {
			c.log.Debugln("Contract did not get added to the refresh set", contract.RenterFunds, sectorPrice.Mul64(3), percentRemaining, MinContractFundRenewalThreshold)
		}
	}
	if len(renewSet) != 0 || len(refreshSet) != 0 {
		c.log.Printf("renewing %v contracts and refreshing %v contracts", len(renewSet), len(refreshSet))
	}

	// Update the failed renew map so that it only contains contracts which we
	// are currently trying to renew or refresh. The failed renew map is a map
	// that we use to track how many times consecutively we failed to renew a
	// contract with a host, so that we know if we need to abandon that host.
	c.mu.Lock()
	newFirstFailedRenew := make(map[types.FileContractID]types.BlockHeight)
	for _, r := range renewSet {
		if _, exists := c.numFailedRenews[r.id]; exists {
			newFirstFailedRenew[r.id] = c.numFailedRenews[r.id]
		}
	}
	for _, r := range refreshSet {
		if _, exists := c.numFailedRenews[r.id]; exists {
			newFirstFailedRenew[r.id] = c.numFailedRenews[r.id]
		}
	}
	c.numFailedRenews = newFirstFailedRenew
	c.mu.Unlock()

	// Depend on the PeriodSpending function to get a breakdown of spending in
	// the contractor. Then use that to determine how many funds remain
	// available in the allowance for renewals.
	spending, err := c.PeriodSpending()
	if err != nil {
		// This should only error if the contractor is shutting down
		c.log.Println("WARN: error getting period spending:", err)
		return
	}
	var fundsRemaining types.Currency
	// Check for an underflow. This can happen if the user reduced their
	// allowance at some point to less than what we've already spent.
	if spending.TotalAllocated.Cmp(allowance.Funds) < 0 {
		fundsRemaining = allowance.Funds.Sub(spending.TotalAllocated)
	}
	c.log.Debugln("Remaining funds in allowance:", fundsRemaining.HumanString())

	// Keep track of the total number of renews that failed for any reason.
	var numRenewFails int

	// Register or unregister and alerts related to contract renewal or
	// formation.
	var registerLowFundsAlert bool
	var renewErr error
	defer func() {
		if registerLowFundsAlert {
			c.staticAlerter.RegisterAlert(modules.AlertIDRenterAllowanceLowFunds, AlertMSGAllowanceLowFunds, AlertCauseInsufficientAllowanceFunds, modules.SeverityWarning)
		} else {
			c.staticAlerter.UnregisterAlert(modules.AlertIDRenterAllowanceLowFunds)
		}

		alertSeverity := modules.SeverityError
		// Increase the alert severity for renewal fails to critical if the number of
		// contracts which failed to renew is more than 20% of the number of hosts.
		if float64(numRenewFails) > math.Ceil(float64(allowance.Hosts)*MaxCriticalRenewFailThreshold) {
			alertSeverity = modules.SeverityCritical
		}
		if renewErr != nil {
			c.log.Debugln("SEVERE", numRenewFails, float64(allowance.Hosts)*MaxCriticalRenewFailThreshold)
			c.log.Debugln("alert err: ", renewErr)
			c.staticAlerter.RegisterAlert(modules.AlertIDRenterContractRenewalError, AlertMSGFailedContractRenewal, renewErr.Error(), modules.AlertSeverity(alertSeverity))
		} else {
			c.staticAlerter.UnregisterAlert(modules.AlertIDRenterContractRenewalError)
		}
	}()
	// Go through the contracts we've assembled for renewal. Any contracts that
	// need to be renewed because they are expiring (renewSet) get priority over
	// contracts that need to be renewed because they have exhausted their funds
	// (refreshSet). If there is not enough money available, the more expensive
	// contracts will be skipped.
	for _, renewal := range renewSet {
		// Return here if an interrupt or kill signal has been sent.
		select {
		case <-c.tg.StopChan():
			c.log.Println("returning because the renter was stopped")
			return
		case <-c.interruptMaintenance:
			c.log.Println("returning because maintenance was interrupted")
			return
		default:
		}

		unlocked, err := c.wallet.Unlocked()
		if !unlocked || err != nil {
			registerWalletLockedDuringMaintenance = true
			c.log.Println("Contractor is attempting to renew contracts that are about to expire, however the wallet is locked")
			return
		}

		c.log.Println("Attempting to perform a renewal:", renewal.id)
		// Skip this renewal if we don't have enough funds remaining.
		if renewal.amount.Cmp(fundsRemaining) > 0 || c.staticDeps.Disrupt("LowFundsRenewal") {
			c.log.Println("Skipping renewal because there are not enough funds remaining in the allowance", renewal.id, renewal.amount, fundsRemaining)
			registerLowFundsAlert = true
			continue
		}

		// Renew one contract. The error is ignored because the renew function
		// already will have logged the error, and in the event of an error,
		// 'fundsSpent' will return '0'.
		fundsSpent, err := c.managedRenewContract(renewal, currentPeriod, allowance, blockHeight, endHeight)
		if errors.Contains(err, errContractNotGFR) {
			// Do not add a renewal error.
			c.log.Debugln("Contract skipped because it is not good for renew", renewal.id)
		} else if err != nil {
			c.log.Println("Error renewing a contract", renewal.id, err)
			renewErr = errors.Compose(renewErr, err)
			numRenewFails += 1
		} else {
			c.log.Println("Renewal completed without error")
		}
		fundsRemaining = fundsRemaining.Sub(fundsSpent)
	}
	for _, renewal := range refreshSet {
		// Return here if an interrupt or kill signal has been sent.
		select {
		case <-c.tg.StopChan():
			c.log.Println("returning because the renter was stopped")
			return
		case <-c.interruptMaintenance:
			c.log.Println("returning because maintenance was interrupted")
			return
		default:
		}

		unlocked, err := c.wallet.Unlocked()
		if !unlocked || err != nil {
			registerWalletLockedDuringMaintenance = true
			c.log.Println("contractor is attempting to refresh contracts that have run out of funds, however the wallet is locked")
			return
		}

		// Skip this renewal if we don't have enough funds remaining.
		c.log.Debugln("Attempting to perform a contract refresh:", renewal.id)
		if renewal.amount.Cmp(fundsRemaining) > 0 || c.staticDeps.Disrupt("LowFundsRefresh") {
			c.log.Println("skipping refresh because there are not enough funds remaining in the allowance", renewal.amount.HumanString(), fundsRemaining.HumanString())
			registerLowFundsAlert = true
			continue
		}

		// Renew one contract. The error is ignored because the renew function
		// already will have logged the error, and in the event of an error,
		// 'fundsSpent' will return '0'.
		fundsSpent, err := c.managedRenewContract(renewal, currentPeriod, allowance, blockHeight, endHeight)
		if err != nil {
			c.log.Println("Error refreshing a contract", renewal.id, err)
			renewErr = errors.Compose(renewErr, err)
			numRenewFails += 1
		} else {
			c.log.Println("Refresh completed without error")
		}
		fundsRemaining = fundsRemaining.Sub(fundsSpent)
	}

	// Count the number of contracts which are good for uploading, and then make
	// more as needed to fill the gap.
	uploadContracts := 0
	for _, id := range c.staticContracts.IDs() {
		if cu, ok := c.managedContractUtility(id); ok && cu.GoodForUpload {
			uploadContracts++
		}
	}
	c.mu.RLock()
	neededContracts := int(c.allowance.Hosts) - uploadContracts
	c.mu.RUnlock()
	if neededContracts <= 0 && allowance.PaymentContractInitialFunding.IsZero() {
		c.log.Debugln("do not seem to need more contracts")
		return
	}
	if neededContracts > 0 {
		c.log.Println("need more contracts:", neededContracts)
	}

	// Assemble two exclusion lists. The first one includes all hosts that we
	// already have contracts with and the second one includes all hosts we
	// have active contracts with. Then select a new batch of hosts to attempt
	// contract formation with.
	allContracts := c.staticContracts.ViewAll()
	c.mu.RLock()
	var blacklist []types.SiaPublicKey
	var addressBlacklist []types.SiaPublicKey

	for _, contract := range allContracts {
		blacklist = append(blacklist, contract.HostPublicKey)
		if iprestriction > 0 {
			//TODO: adjust for IPRestriction>1
			if !contract.Utility.Locked || contract.Utility.GoodForRenew || contract.Utility.GoodForUpload {
				addressBlacklist = append(addressBlacklist, contract.HostPublicKey)
			}
		}
	}
	// Add the hosts we have recoverable contracts with to the blacklist to
	// avoid losing existing data by forming a new/empty contract.
	for _, contract := range c.recoverableContracts {
		blacklist = append(blacklist, contract.HostPublicKey)
	}

	// Determine the max and min initial contract funding based on the allowance
	// settings
	maxInitialContractFunds := c.allowance.Funds.Div64(c.allowance.Hosts).Mul64(MaxInitialContractFundingMulFactor).Div64(MaxInitialContractFundingDivFactor)
	minInitialContractFunds := c.allowance.Funds.Div64(c.allowance.Hosts).Div64(MinInitialContractFundingDivFactor)
	c.mu.RUnlock()

	// Get Hosts
	hosts, err := c.hdb.RandomHosts(neededContracts*4+randomHostsBufferForScore, blacklist, addressBlacklist)
	if err != nil {
		c.log.Println("WARN: not forming new contracts:", err)
		return
	}
	c.log.Debugln("trying to form contracts with hosts, pulled this many hosts from hostdb:", len(hosts))

	// Calculate the anticipated transaction fee.
	_, maxFee := c.tpool.FeeEstimation()
	txnFee := maxFee.Mul64(modules.EstimatedFileContractTransactionSetSize)

	// Form contracts with the hosts one at a time, until we have enough
	// contracts.
	for _, host := range hosts {
		// Return here if an interrupt or kill signal has been sent.
		select {
		case <-c.tg.StopChan():
			c.log.Println("returning because the renter was stopped")
			return
		case <-c.interruptMaintenance:
			c.log.Println("returning because maintenance was interrupted")
			return
		default:
		}

		// If no more contracts are needed, break.
		if neededContracts <= 0 {
			break
		}

		// Calculate the contract funding with host
		contractFunds := host.ContractPrice.Add(txnFee).Mul64(ContractFeeFundingMulFactor)

		// Check that the contract funding is reasonable compared to the max and
		// min initial funding. This is to protect against increases to
		// allowances being used up to fast and not being able to spread the
		// funds across new contracts properly, as well as protecting against
		// contracts renewing too quickly
		if contractFunds.Cmp(maxInitialContractFunds) > 0 {
			contractFunds = maxInitialContractFunds
		}
		if contractFunds.Cmp(minInitialContractFunds) < 0 {
			contractFunds = minInitialContractFunds
		}

		// Confirm the wallet is still unlocked
		unlocked, err := c.wallet.Unlocked()
		if !unlocked || err != nil {
			registerWalletLockedDuringMaintenance = true
			c.log.Println("contractor is attempting to establish new contracts with hosts, however the wallet is locked")
			return
		}

		// Determine if we have enough money to form a new contract.
		if fundsRemaining.Cmp(contractFunds) < 0 || c.staticDeps.Disrupt("LowFundsFormation") {
			registerLowFundsAlert = true
			c.log.Println("WARN: need to form new contracts, but unable to because of a low allowance")
			break
		}

		// If we are using a custom resolver we need to replace the domain name
		// with 127.0.0.1 to be able to form contracts.
		if c.staticDeps.Disrupt("customResolver") {
			port := host.NetAddress.Port()
			host.NetAddress = modules.NetAddress(fmt.Sprintf("127.0.0.1:%s", port))
		}

		// Attempt forming a contract with this host.
		start := time.Now()
		fundsSpent, newContract, err := c.managedNewContract(host, contractFunds, endHeight)
		if err != nil {
			c.log.Printf("Attempted to form a contract with %v, time spent %v, but negotiation failed: %v\n", host.NetAddress, time.Since(start).Round(time.Millisecond), err)
			continue
		}
		fundsRemaining = fundsRemaining.Sub(fundsSpent)
		neededContracts--

		sb, err := c.hdb.ScoreBreakdown(host)
		if err == nil {
			c.log.Println("A new contract has been formed with a host:", newContract.ID)
			c.log.Println("Score:    ", sb.Score)
			c.log.Println("Age Adjustment:        ", sb.AgeAdjustment)
			c.log.Println("Base Price Adjustment: ", sb.BasePriceAdjustment)
			c.log.Println("Burn Adjustment:       ", sb.BurnAdjustment)
			c.log.Println("Collateral Adjustment: ", sb.CollateralAdjustment)
			c.log.Println("Duration Adjustment:   ", sb.DurationAdjustment)
			c.log.Println("Interaction Adjustment:", sb.InteractionAdjustment)
			c.log.Println("Price Adjustment:      ", sb.PriceAdjustment)
			c.log.Println("Storage Adjustment:    ", sb.StorageRemainingAdjustment)
			c.log.Println("Uptime Adjustment:     ", sb.UptimeAdjustment)
			c.log.Println("Version Adjustment:    ", sb.VersionAdjustment)
		}

		// Add this contract to the contractor and save.
		err = c.managedAcquireAndUpdateContractUtility(newContract.ID, modules.ContractUtility{
			GoodForUpload: true,
			GoodForRenew:  true,
		})
		if err != nil {
			c.log.Println("Failed to update the contract utilities", err)
			return
		}
		c.mu.Lock()
		err = c.save()
		c.mu.Unlock()
		if err != nil {
			c.log.Println("Unable to save the contractor:", err)
		}
	}

	// Portals will need to form additional contracts with any hosts that they
	// do not currently have contracts with. All other nodes can exit here.
	if allowance.PaymentContractInitialFunding.IsZero() {
		return
	}

	// Get a full list of active hosts from the hostdb.
	allHosts, err := c.hdb.ActiveHosts()
	if err != nil {
		c.log.Printf("Error fetching list of active hosts when attempting to form view contracts: %v", err)
	}
	// Get a list of all current contracts.
	allContracts = c.staticContracts.ViewAll()
	currentContracts := make(map[string]modules.RenterContract)
	for _, contract := range allContracts {
		currentContracts[contract.HostPublicKey.String()] = contract
	}
	for _, host := range allHosts {
		// Check if maintenance should be stopped.
		select {
		case <-c.tg.StopChan():
			return
		case <-c.interruptMaintenance:
			return
		default:
		}

		// Check that the price settings of the host are acceptable.
		hostSettings := host.HostExternalSettings
		err := staticCheckFormPaymentContractGouging(allowance, hostSettings)
		if err != nil {
			c.log.Debugf("payment contract loop igorning host %v for gouging: %v", hostSettings, err)
			continue
		}

		// Check if there is already a contract with this host.
		contract, exists := currentContracts[host.PublicKey.String()]
		if exists {
			// Check whether the contract is marked GoodForRenew. If not, mark
			// it as GoodForRenew, but only if the contract has no data in it.
			gfr := contract.Utility.GoodForRenew
			locked := contract.Utility.Locked
			bad := contract.Utility.BadContract
			noData := len(contract.Transaction.FileContracts) > 0 && contract.Transaction.FileContracts[0].FileSize == 0
			if !gfr && !locked && !bad && noData {
				utility := contract.Utility
				utility.GoodForRenew = true
				err := c.managedAcquireAndUpdateContractUtility(contract.ID, utility)
				if err != nil {
					c.log.Printf("Failed to update contract utility for host %v: %v", contract.HostPublicKey.String(), err)
				}
			}
			continue
		}

		// Check that the wallet is unlocked.
		unlocked, err := c.wallet.Unlocked()
		if !unlocked || err != nil {
			registerWalletLockedDuringMaintenance = true
			c.log.Println("contractor is attempting to establish new contracts with hosts, however the wallet is locked")
			return
		}

		// Determine if there is enough money to form a new contract.
		if fundsRemaining.Cmp(allowance.PaymentContractInitialFunding) < 0 || c.staticDeps.Disrupt("LowFundsFormation") {
			registerLowFundsAlert = true
			c.log.Println("WARN: need to form new contracts, but unable to because of a low allowance")
			break
		}

		// If we are using a custom resolver we need to replace the domain name
		// with 127.0.0.1 to be able to form contracts.
		if c.staticDeps.Disrupt("customResolver") {
			port := host.NetAddress.Port()
			host.NetAddress = modules.NetAddress(fmt.Sprintf("127.0.0.1:%s", port))
		}

		// Attempt forming a contract with this host.
		start := time.Now()
		fundsSpent, newContract, err := c.managedNewContract(host, allowance.PaymentContractInitialFunding, endHeight)
		if err != nil {
			c.log.Printf("Attempted to form a contract with %v, time spent %v, but negotiation failed: %v\n", host.NetAddress, time.Since(start).Round(time.Millisecond), err)
			continue
		}
		fundsRemaining = fundsRemaining.Sub(fundsSpent)
		c.log.Println("A view contract has been formed with a host:", newContract.ID)

		// Add this contract to the contractor and save.
		err = c.managedAcquireAndUpdateContractUtility(newContract.ID, modules.ContractUtility{
			GoodForUpload: false,
			GoodForRenew:  true,
		})
		if err != nil {
			c.log.Println("Failed to update the contract utilities", err)
			return
		}
		c.mu.Lock()
		err = c.save()
		c.mu.Unlock()
		if err != nil {
			c.log.Println("Unable to save the contractor:", err)
		}
	}
}<|MERGE_RESOLUTION|>--- conflicted
+++ resolved
@@ -926,20 +926,15 @@
 	c.callRecoverContracts()
 	c.managedArchiveContracts()
 	c.managedCheckForDuplicates()
-<<<<<<< HEAD
-	c.managedPrunePubkeyMap()
 
 	iprestriction, _ := c.hdb.IPRestriction()
 
 	//Save the work if CheckForIPViolation set to false
 	if iprestriction > 0 {
 		//TODO: adjust for IPRestriction>1
+		c.managedUpdatePubKeyToContractIDMap()
 		c.managedPrunedRedundantAddressRange()
 	}
-=======
-	c.managedUpdatePubKeyToContractIDMap()
-	c.managedPrunedRedundantAddressRange()
->>>>>>> 796cd967
 	err = c.managedMarkContractsUtility()
 	if err != nil {
 		c.log.Debugln("Unable to mark contract utilities:", err)
