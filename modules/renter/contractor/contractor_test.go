--- conflicted
+++ resolved
@@ -33,7 +33,6 @@
 func (newStub) FeeEstimation() (a types.Currency, b types.Currency) { return }
 
 // hdb stubs
-<<<<<<< HEAD
 func (newStub) AllHosts() []modules.HostDBEntry                                { return nil }
 func (newStub) ActiveHosts() []modules.HostDBEntry                             { return nil }
 func (newStub) CheckForIPViolations([]types.SiaPublicKey) []types.SiaPublicKey { return nil }
@@ -44,16 +43,7 @@
 func (newStub) Host(types.SiaPublicKey) (settings modules.HostDBEntry, ok bool)       { return }
 func (newStub) IncrementSuccessfulInteractions(key types.SiaPublicKey)                { return }
 func (newStub) IncrementFailedInteractions(key types.SiaPublicKey)                    { return }
-func (newStub) RandomHosts(int, []types.SiaPublicKey, []types.SiaPublicKey) ([]modules.HostDBEntry, error) {
-=======
-func (newStub) AllHosts() []modules.HostDBEntry                                 { return nil }
-func (newStub) ActiveHosts() []modules.HostDBEntry                              { return nil }
-func (newStub) CheckForIPViolations([]types.SiaPublicKey) []types.SiaPublicKey  { return nil }
-func (newStub) Host(types.SiaPublicKey) (settings modules.HostDBEntry, ok bool) { return }
-func (newStub) IncrementSuccessfulInteractions(key types.SiaPublicKey)          { return }
-func (newStub) IncrementFailedInteractions(key types.SiaPublicKey)              { return }
 func (newStub) RandomHosts(int, []types.SiaPublicKey, []types.SiaPublicKey, bool) ([]modules.HostDBEntry, error) {
->>>>>>> 6058931d
 	return nil, nil
 }
 func (newStub) ScoreBreakdown(modules.HostDBEntry) (modules.HostScoreBreakdown, error) {
@@ -126,7 +116,6 @@
 func (stubHostDB) AllHosts() (hs []modules.HostDBEntry)                           { return }
 func (stubHostDB) ActiveHosts() (hs []modules.HostDBEntry)                        { return }
 func (stubHostDB) CheckForIPViolations([]types.SiaPublicKey) []types.SiaPublicKey { return nil }
-<<<<<<< HEAD
 func (stubHostDB) Filter() (modules.FilterMode, map[string]types.SiaPublicKey) {
 	return 0, make(map[string]types.SiaPublicKey)
 }
@@ -135,14 +124,7 @@
 func (stubHostDB) IncrementSuccessfulInteractions(key types.SiaPublicKey)                { return }
 func (stubHostDB) IncrementFailedInteractions(key types.SiaPublicKey)                    { return }
 func (stubHostDB) PublicKey() (spk types.SiaPublicKey)                                   { return }
-func (stubHostDB) RandomHosts(int, []types.SiaPublicKey, []types.SiaPublicKey) (hs []modules.HostDBEntry, _ error) {
-=======
-func (stubHostDB) Host(types.SiaPublicKey) (h modules.HostDBEntry, ok bool)       { return }
-func (stubHostDB) IncrementSuccessfulInteractions(key types.SiaPublicKey)         { return }
-func (stubHostDB) IncrementFailedInteractions(key types.SiaPublicKey)             { return }
-func (stubHostDB) PublicKey() (spk types.SiaPublicKey)                            { return }
 func (stubHostDB) RandomHosts(int, []types.SiaPublicKey, []types.SiaPublicKey, bool) (hs []modules.HostDBEntry, _ error) {
->>>>>>> 6058931d
 	return
 }
 func (stubHostDB) ScoreBreakdown(modules.HostDBEntry) (modules.HostScoreBreakdown, error) {
