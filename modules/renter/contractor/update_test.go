package contractor

import (
	"testing"
	"time"

<<<<<<< HEAD
	"gitlab.com/scpcorp/ScPrime/build"
	"gitlab.com/scpcorp/ScPrime/crypto"
	"gitlab.com/scpcorp/ScPrime/modules"
	"gitlab.com/scpcorp/ScPrime/types"

	"gitlab.com/NebulousLabs/errors"
	"gitlab.com/NebulousLabs/fastrand"
=======
	"gitlab.com/NebulousLabs/errors"
	"gitlab.com/NebulousLabs/fastrand"

	"gitlab.com/NebulousLabs/Sia/build"
	"gitlab.com/NebulousLabs/Sia/crypto"
	"gitlab.com/NebulousLabs/Sia/modules"
	"gitlab.com/NebulousLabs/Sia/types"
>>>>>>> 48ada05a
)

// TestIntegrationAutoRenew tests that contracts are automatically renewed at
// the expected block height.
func TestIntegrationAutoRenew(t *testing.T) {
	if testing.Short() {
		t.SkipNow()
	}
	t.Parallel()
	// create testing trio
	_, c, m, err := newTestingTrio(t.Name())
	if err != nil {
		t.Fatal(err)
	}

	// form a contract with the host
	a := modules.Allowance{
<<<<<<< HEAD
		Funds:              types.ScPrimecoinPrecision.Mul64(100), // 100 SCP
=======
		Funds:              types.SiacoinPrecision.Mul64(100), // 100 SC
>>>>>>> 48ada05a
		Hosts:              1,
		Period:             50,
		RenewWindow:        10,
		ExpectedStorage:    modules.DefaultAllowance.ExpectedStorage,
		ExpectedUpload:     modules.DefaultAllowance.ExpectedUpload,
		ExpectedDownload:   modules.DefaultAllowance.ExpectedDownload,
		ExpectedRedundancy: modules.DefaultAllowance.ExpectedRedundancy,
		MaxPeriodChurn:     modules.DefaultAllowance.MaxPeriodChurn,
	}
	err = c.SetAllowance(a)
	if err != nil {
		t.Fatal(err)
	}
	numRetries := 0
	err = build.Retry(100, 100*time.Millisecond, func() error {
		if numRetries%10 == 0 {
			if _, err := m.AddBlock(); err != nil {
				return err
			}
		}
		numRetries++
		if len(c.Contracts()) == 0 {
			return errors.New("contracts were not formed")
		}
		return nil
	})
	if err != nil {
		t.Fatal(err)
	}
	contract := c.Contracts()[0]

	// revise the contract
	editor, err := c.Editor(contract.HostPublicKey, nil)
	if err != nil {
		t.Fatal(err)
	}
	data := fastrand.Bytes(int(modules.SectorSize))
	// insert the sector
	_, err = editor.Upload(data)
	if err != nil {
		t.Fatal(err)
	}
	err = editor.Close()
	if err != nil {
		t.Fatal(err)
	}

	// mine until we enter the renew window
	renewHeight := contract.EndHeight - c.allowance.RenewWindow
	for c.blockHeight < renewHeight {
		_, err := m.AddBlock()
		if err != nil {
			t.Fatal(err)
		}
	}
	// wait for goroutine in ProcessConsensusChange to finish
	time.Sleep(100 * time.Millisecond)
	c.maintenanceLock.Lock()
	c.maintenanceLock.Unlock()

	// check renewed contract
	contract = c.Contracts()[0]
	endHeight := c.contractEndHeight()
	if contract.EndHeight != endHeight {
		t.Fatalf("Wrong end height, expected %v got %v\n", endHeight, contract.EndHeight)
	}
}

// TestIntegrationRenewInvalidate tests that editors and downloaders are
// properly invalidated when a renew is queued.
func TestIntegrationRenewInvalidate(t *testing.T) {
	if testing.Short() {
		t.SkipNow()
	}
	t.Parallel()
	// create testing trio
	_, c, m, err := newTestingTrio(t.Name())
	if err != nil {
		t.Fatal(err)
	}

	// form a contract with the host
	a := modules.Allowance{
<<<<<<< HEAD
		Funds:              types.ScPrimecoinPrecision.Mul64(100), // 100 SCP
=======
		Funds:              types.SiacoinPrecision.Mul64(100), // 100 SC
>>>>>>> 48ada05a
		Hosts:              1,
		Period:             50,
		RenewWindow:        10,
		ExpectedStorage:    modules.DefaultAllowance.ExpectedStorage,
		ExpectedUpload:     modules.DefaultAllowance.ExpectedUpload,
		ExpectedDownload:   modules.DefaultAllowance.ExpectedDownload,
		ExpectedRedundancy: modules.DefaultAllowance.ExpectedRedundancy,
		MaxPeriodChurn:     modules.DefaultAllowance.MaxPeriodChurn,
	}
	err = c.SetAllowance(a)
	if err != nil {
		t.Fatal(err)
	}
	numRetries := 0
	err = build.Retry(100, 100*time.Millisecond, func() error {
		if numRetries%10 == 0 {
			if _, err := m.AddBlock(); err != nil {
				return err
			}
		}
		numRetries++
		if len(c.Contracts()) == 0 {
			return errors.New("contracts were not formed")
		}
		return nil
	})
	if err != nil {
		t.Fatal(err)
	}
	contract := c.Contracts()[0]

	// revise the contract
	editor, err := c.Editor(contract.HostPublicKey, nil)
	if err != nil {
		t.Fatal(err)
	}
	data := fastrand.Bytes(int(modules.SectorSize))
	// insert the sector
	_, err = editor.Upload(data)
	if err != nil {
		t.Fatal(err)
	}

	// mine until we enter the renew window; the editor should be invalidated
	renewHeight := contract.EndHeight - c.allowance.RenewWindow
	for c.blockHeight < renewHeight {
		_, err := m.AddBlock()
		if err != nil {
			t.Fatal(err)
		}
	}
	// wait for goroutine in ProcessConsensusChange to finish
	time.Sleep(100 * time.Millisecond)
	c.maintenanceLock.Lock()
	c.maintenanceLock.Unlock()

	// check renewed contract
	contract = c.Contracts()[0]
	endHeight := c.contractEndHeight()
	c.mu.Lock()
	if contract.EndHeight != endHeight {
		t.Fatalf("Wrong end height, expected %v got %v\n", endHeight, contract.EndHeight)
	}
	c.mu.Unlock()

	// editor should have been invalidated
	_, err = editor.Upload(make([]byte, modules.SectorSize))
	if err != errInvalidEditor && err != errInvalidSession {
		t.Error("expected invalid editor error; got", err)
	}
	editor.Close()

	// create a downloader
	downloader, err := c.Downloader(contract.HostPublicKey, nil)
	if err != nil {
		t.Fatal(err)
	}
	// mine until we enter the renew window
	renewHeight = contract.EndHeight - c.allowance.RenewWindow
	for c.blockHeight < renewHeight {
		_, err := m.AddBlock()
		if err != nil {
			t.Fatal(err)
		}
	}

	// downloader should have been invalidated
	err = build.Retry(50, 100*time.Millisecond, func() error {
		// wait for goroutine in ProcessConsensusChange to finish
		c.maintenanceLock.Lock()
		c.maintenanceLock.Unlock()
		_, err2 := downloader.Download(crypto.Hash{}, 0, 0)
		if err2 != errInvalidDownloader && err2 != errInvalidSession {
			return errors.AddContext(err, "expected invalid downloader error")
		}
		return downloader.Close()
	})
	if err != nil {
		t.Fatal(err)
	}
}<|MERGE_RESOLUTION|>--- conflicted
+++ resolved
@@ -4,23 +4,13 @@
 	"testing"
 	"time"
 
-<<<<<<< HEAD
+	"gitlab.com/NebulousLabs/errors"
+	"gitlab.com/NebulousLabs/fastrand"
+
 	"gitlab.com/scpcorp/ScPrime/build"
 	"gitlab.com/scpcorp/ScPrime/crypto"
 	"gitlab.com/scpcorp/ScPrime/modules"
 	"gitlab.com/scpcorp/ScPrime/types"
-
-	"gitlab.com/NebulousLabs/errors"
-	"gitlab.com/NebulousLabs/fastrand"
-=======
-	"gitlab.com/NebulousLabs/errors"
-	"gitlab.com/NebulousLabs/fastrand"
-
-	"gitlab.com/NebulousLabs/Sia/build"
-	"gitlab.com/NebulousLabs/Sia/crypto"
-	"gitlab.com/NebulousLabs/Sia/modules"
-	"gitlab.com/NebulousLabs/Sia/types"
->>>>>>> 48ada05a
 )
 
 // TestIntegrationAutoRenew tests that contracts are automatically renewed at
@@ -38,11 +28,7 @@
 
 	// form a contract with the host
 	a := modules.Allowance{
-<<<<<<< HEAD
 		Funds:              types.ScPrimecoinPrecision.Mul64(100), // 100 SCP
-=======
-		Funds:              types.SiacoinPrecision.Mul64(100), // 100 SC
->>>>>>> 48ada05a
 		Hosts:              1,
 		Period:             50,
 		RenewWindow:        10,
@@ -126,11 +112,7 @@
 
 	// form a contract with the host
 	a := modules.Allowance{
-<<<<<<< HEAD
 		Funds:              types.ScPrimecoinPrecision.Mul64(100), // 100 SCP
-=======
-		Funds:              types.SiacoinPrecision.Mul64(100), // 100 SC
->>>>>>> 48ada05a
 		Hosts:              1,
 		Period:             50,
 		RenewWindow:        10,
