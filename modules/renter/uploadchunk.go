--- conflicted
+++ resolved
@@ -6,20 +6,12 @@
 	"os"
 	"sync"
 
-<<<<<<< HEAD
+	"gitlab.com/NebulousLabs/errors"
+
 	"gitlab.com/scpcorp/ScPrime/crypto"
 	"gitlab.com/scpcorp/ScPrime/modules"
 	"gitlab.com/scpcorp/ScPrime/modules/renter/filesystem"
-	"gitlab.com/scpcorp/ScPrime/modules/renter/siafile"
-
-=======
->>>>>>> 48ada05a
-	"gitlab.com/NebulousLabs/errors"
-
-	"gitlab.com/NebulousLabs/Sia/crypto"
-	"gitlab.com/NebulousLabs/Sia/modules"
-	"gitlab.com/NebulousLabs/Sia/modules/renter/filesystem"
-	"gitlab.com/NebulousLabs/Sia/modules/renter/filesystem/siafile"
+	"gitlab.com/scpcorp/ScPrime/modules/renter/filesystem/siafile"
 )
 
 // uploadChunkID is a unique identifier for each chunk in the renter.
@@ -195,30 +187,7 @@
 	r.staticWorkerPool.mu.RUnlock()
 	for _, worker := range workers {
 		worker.callQueueUploadChunk(uc)
-<<<<<<< HEAD
-	}
-}
-
-// padAndEncryptPiece will add padding to a piece and then encrypt it.
-func (uc *unfinishedUploadChunk) padAndEncryptPiece(i int) {
-	// If the piece is not a full sector, pad it with empty bytes. The padding
-	// is done before applying encryption, meaning the data fed to the host does
-	// not have a bunch of zeroes in it.
-	//
-	// This has the extra benefit of making the result deterministic, which is
-	// important when checking the integrity of a local file later on.
-	short := int(modules.SectorSize) - len(uc.logicalChunkData[i])
-	if short > 0 {
-		// The form `append(obj, make([]T, n))` will be optimized by the
-		// compiler to eliminate unneeded allocations starting go 1.11.
-		uc.logicalChunkData[i] = append(uc.logicalChunkData[i], make([]byte, short)...)
-=======
->>>>>>> 48ada05a
-	}
-	// Encrypt the piece.
-	key := uc.fileEntry.MasterKey().Derive(uc.index, uint64(i))
-	// TODO: Switch this to perform in-place encryption.
-	uc.logicalChunkData[i] = key.EncryptBytes(uc.logicalChunkData[i])
+	}
 }
 
 // padAndEncryptPiece will add padding to a piece and then encrypt it.
@@ -427,21 +396,12 @@
 		// Skip if there is no data.
 		if uc.logicalChunkData[i] == nil {
 			continue
-<<<<<<< HEAD
 		}
 		// Skip if this piece is not needed.
 		if uc.pieceUsage[i] {
 			uc.logicalChunkData[i] = nil
 			continue
 		}
-=======
-		}
-		// Skip if this piece is not needed.
-		if uc.pieceUsage[i] {
-			uc.logicalChunkData[i] = nil
-			continue
-		}
->>>>>>> 48ada05a
 		wg.Add(1)
 		go func(i int) {
 			defer wg.Done()
