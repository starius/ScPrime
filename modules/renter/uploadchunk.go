--- conflicted
+++ resolved
@@ -470,14 +470,7 @@
 		r.managedUpdateUploadChunkStuckStatus(uc)
 		// Close the file entry unless disrupted.
 		if !r.deps.Disrupt("disableCloseUploadEntry") {
-<<<<<<< HEAD
 			uc.fileEntry.Close()
-=======
-			err := uc.fileEntry.Close()
-			if err != nil {
-				r.repairLog.Printf("WARN: file not closed after chunk upload complete: %v %v", r.staticFileSet.SiaPath(uc.fileEntry), err)
-			}
->>>>>>> f01d1d1b
 		}
 		// Remove the chunk from the repairingChunks map
 		r.uploadHeap.managedMarkRepairDone(uc.id)
