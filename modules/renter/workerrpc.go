--- conflicted
+++ resolved
@@ -8,11 +8,8 @@
 	"gitlab.com/NebulousLabs/Sia/build"
 	"gitlab.com/NebulousLabs/Sia/modules"
 	"gitlab.com/NebulousLabs/Sia/types"
-<<<<<<< HEAD
 	"gitlab.com/NebulousLabs/ratelimit"
-=======
 	"gitlab.com/NebulousLabs/siamux/mux"
->>>>>>> b3ae8dd7
 
 	"gitlab.com/NebulousLabs/errors"
 )
@@ -51,9 +48,6 @@
 			w.renter.log.Println("ERROR: failed to close stream", err)
 		}
 	}()
-
-	// set the stream's limit
-	limit = stream.Limit()
 
 	// prepare a buffer so we can optimize our writes
 	buffer := bytes.NewBuffer(nil)
