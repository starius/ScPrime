package renter

// The following describes the work flow of how Sia repairs files
//
// There are 3 main functions that work together to make up Sia's file repair
// mechanism, threadedUpdateRenterHealth, threadedUploadLoop, and
// threadedStuckFileLoop. These 3 functions will be referred to as the health
// loop, the repair loop, and the stuck loop respectively.
//
// The health loop is responsible for ensuring that the health of the renter's
// file directory is updated periodically. The health information for a
// directory is stored in the .siadir metadata file and is the worst values for
// any of the files and sub directories. This is true for all directories which
// means the health of top level directory of the renter is the health of the
// worst file in the renter. For health and stuck health the worst value is the
// highest value, for timestamp values the oldest timestamp is the worst value,
// and for aggregate values (ie NumStuckChunks) it will be the sum of all the
// files and sub directories.  The health loop keeps the renter file directory
// updated by following the path of oldest LastHealthCheckTime and then calling
// threadedBubbleHealth, to be referred to as bubble, on that directory. When a
// directory is bubbled, the health information is recalculated and saved to
// disk and then bubble is called on the parent directory until the top level
// directory is reached. If during a bubble a file is found that meets the
// threshold health for repair, then a signal is sent to the repair loop. If a
// stuck chunk is found then a signal is sent to the stuck loop. Once the entire
// renter's directory has been updated within the healthCheckInterval the health
// loop sleeps until the time interval has passed.
//
// The repair loop is responsible for repairing the renter's files, this
// includes uploads. The repair loop follows the path of worst health and then
// adds the files from the directory with the worst health to the repair heap
// and begins repairing. If no directories are unhealthy enough to require
// repair the repair loop sleeps until a new upload triggers it to start or it
// is triggered by a bubble finding a file that requires repair. While there are
// files to repair, the repair loop will continue to work through the renter's
// directory finding the worst health directories and adding them to the repair
// heap. The rebuildChunkHeapInterval is used to make sure the repair heap
// doesn't get stuck on repairing a set of chunks for too long. Once the
// rebuildChunkheapInterval passes, the repair loop will continue in it's search
// for files that need repair. As chunks are repaired, they will call bubble on
// their directory to ensure that the renter directory gets updated.
//
// The stuck loop is responsible for targeting chunks that didn't get repaired
// properly. The stuck loop randomly finds a directory containing stuck chunks
// and adds those to the repair heap. The repair heap will randomly add one
// stuck chunk to the heap at a time. Stuck chunks are priority in the heap, so
// limiting it to 1 stuck chunk at a time prevents the heap from being saturated
// with stuck chunks that potentially cannot be repaired which would cause no
// other files to be repaired. If the repair of a stuck chunk is successful, a
// signal is sent to the stuck loop and another stuck chunk is added to the
// heap. If the repair wasn't successful, the stuck loop will wait for the
// repairStuckChunkInterval to pass and then try another random stuck chunk. If
// the stuck loop doesn't find any stuck chunks, it will sleep until a bubble
// triggers it by finding a stuck chunk.

import (
	"fmt"
	"io/ioutil"
	"math"
	"os"
	"path/filepath"
	"strings"
	"time"

	"gitlab.com/NebulousLabs/Sia/build"
	"gitlab.com/NebulousLabs/Sia/modules"
	"gitlab.com/NebulousLabs/Sia/modules/renter/siadir"
	"gitlab.com/NebulousLabs/Sia/modules/renter/siafile"
	"gitlab.com/NebulousLabs/errors"
	"gitlab.com/NebulousLabs/fastrand"
)

var (
	// errNoStuckFiles is a helper to indicate that there are no stuck files in
	// the renter's directory
	errNoStuckFiles = errors.New("no stuck files")
)

// bubbleStatus indicates the status of a bubble being executed on a
// directory
type bubbleStatus int

// bubbleError, bubbleInit, bubbleActive, and bubblePending are the constants
// used to determine the status of a bubble being executed on a directory
const (
	bubbleError bubbleStatus = iota
	bubbleInit
	bubbleActive
	bubblePending
)

// managedAddStuckChunksToHeap adds all the stuck chunks in a file to the repair
// heap
func (r *Renter) managedAddStuckChunksToHeap(siaPath modules.SiaPath) error {
	// Open File
	sf, err := r.staticFileSet.Open(siaPath)
	if err != nil {
		return fmt.Errorf("unable to open siafile %v, error: %v", siaPath, err)
	}
	defer sf.Close()
	// Add stuck chunks from file to repair heap
	files := []*siafile.SiaFileSetEntry{sf}
	hosts := r.managedRefreshHostsAndWorkers()
	offline, goodForRenew, _ := r.managedRenterContractsAndUtilities([]*siafile.SiaFileSetEntry{sf})
	r.managedBuildAndPushChunks(files, hosts, targetStuckChunks, offline, goodForRenew)
	return nil
}

// managedBubbleNeeded checks if a bubble is needed for a directory, updates the
// renter's bubbleUpdates map and returns a bool
func (r *Renter) managedBubbleNeeded(siaPath modules.SiaPath) (bool, error) {
	r.bubbleUpdatesMu.Lock()
	defer r.bubbleUpdatesMu.Unlock()

	// Check for bubble in bubbleUpdate map
	siaPathStr := siaPath.String()
	status, ok := r.bubbleUpdates[siaPathStr]
	if !ok {
		status = bubbleInit
		r.bubbleUpdates[siaPathStr] = status
	}

	// Update the bubble status
	var err error
	switch status {
	case bubblePending:
	case bubbleActive:
		r.bubbleUpdates[siaPathStr] = bubblePending
	case bubbleInit:
		r.bubbleUpdates[siaPathStr] = bubbleActive
		return true, nil
	default:
		err = errors.New("WARN: invalid bubble status")
	}
	return false, err
}

// managedCalculateDirectoryMetadata calculates the new values for the
// directory's metadata and tracks the value, either worst or best, for each to
// be bubbled up
func (r *Renter) managedCalculateDirectoryMetadata(siaPath modules.SiaPath) (siadir.Metadata, error) {
	// Set default metadata values to start
	metadata := siadir.Metadata{
		AggregateNumFiles:   uint64(0),
		Health:              siadir.DefaultDirHealth,
		LastHealthCheckTime: time.Now(),
		ModTime:             time.Time{},
		MinRedundancy:       math.MaxFloat64,
		NumFiles:            uint64(0),
		NumStuckChunks:      uint64(0),
		NumSubDirs:          uint64(0),
		AggregateSize:       uint64(0),
		StuckHealth:         siadir.DefaultDirHealth,
	}
	// Read directory
	fileinfos, err := ioutil.ReadDir(siaPath.SiaDirSysPath(r.staticFilesDir))
	if err != nil {
		r.log.Printf("WARN: Error in reading files in directory %v : %v\n", siaPath.SiaDirSysPath(r.staticFilesDir), err)
		return siadir.Metadata{}, err
	}

	// Iterate over directory
	for _, fi := range fileinfos {
		// Check to make sure renter hasn't been shutdown
		select {
		case <-r.tg.StopChan():
			return siadir.Metadata{}, err
		default:
		}

		var health, stuckHealth, redundancy float64
		var numStuckChunks uint64
		var lastHealthCheckTime, modTime time.Time
		ext := filepath.Ext(fi.Name())
		// Check for SiaFiles and Directories
		if ext == modules.SiaFileExtension {
			// SiaFile found, calculate the needed metadata information of the siafile
			fName := strings.TrimSuffix(fi.Name(), modules.SiaFileExtension)
			fileSiaPath, err := siaPath.Join(fName)
			if err != nil {
				return siadir.Metadata{}, err
			}
			fileMetadata, err := r.managedCalculateFileMetadata(fileSiaPath)
			if err != nil {
				r.log.Printf("failed to calculate file metadata %v: %v", fi.Name(), err)
				continue
			}
			if time.Since(fileMetadata.RecentRepairTime) >= fileRepairInterval {
				// If the file has not recently been repaired then consider the
				// health of the file
				health = fileMetadata.Health
			}
			lastHealthCheckTime = fileMetadata.LastHealthCheckTime
			modTime = fileMetadata.ModTime
			numStuckChunks = fileMetadata.NumStuckChunks
			redundancy = fileMetadata.Redundancy
			stuckHealth = fileMetadata.StuckHealth
			// Update NumFiles and AggregateNumFiles
			metadata.NumFiles++
			metadata.AggregateNumFiles++
			// Update Size
			metadata.AggregateSize += fileMetadata.Size
		} else if fi.IsDir() {
			// Directory is found, read the directory metadata file
			dirSiaPath, err := siaPath.Join(fi.Name())
			if err != nil {
				return siadir.Metadata{}, err
			}
			dirMetadata, err := r.managedDirectoryMetadata(dirSiaPath)
			if err != nil {
				return siadir.Metadata{}, err
			}
			health = dirMetadata.Health
			lastHealthCheckTime = dirMetadata.LastHealthCheckTime
			modTime = dirMetadata.ModTime
			numStuckChunks = dirMetadata.NumStuckChunks
			redundancy = dirMetadata.MinRedundancy
			stuckHealth = dirMetadata.StuckHealth
			// Update AggregateNumFiles
			metadata.AggregateNumFiles += dirMetadata.AggregateNumFiles
			// Update NumSubDirs
			metadata.NumSubDirs++
			// Update Size
			metadata.AggregateSize += dirMetadata.AggregateSize
		} else {
			// Ignore everything that is not a SiaFile or a directory
			continue
		}
		// Update Health and Stuck Health
		if health > metadata.Health {
			metadata.Health = health
		}
		if stuckHealth > metadata.StuckHealth {
			metadata.StuckHealth = stuckHealth
		}
		// Update ModTime
		if modTime.After(metadata.ModTime) {
			metadata.ModTime = modTime
		}
		// Increment NumStuckChunks
		metadata.NumStuckChunks += numStuckChunks
		// Update MinRedundancy
		if redundancy < metadata.MinRedundancy {
			metadata.MinRedundancy = redundancy
		}
		// Update LastHealthCheckTime
		if lastHealthCheckTime.Before(metadata.LastHealthCheckTime) {
			metadata.LastHealthCheckTime = lastHealthCheckTime
		}
		metadata.NumStuckChunks += numStuckChunks
	}
	// Sanity check on ModTime. If mod time is still zero it means there were no
	// files or subdirectories. Set ModTime to now since we just updated this
	// directory
	if metadata.ModTime.IsZero() {
		metadata.ModTime = time.Now()
	}

	// Sanity check on Redundancy. If MinRedundancy is still math.MaxFloat64
	// then set it to 0
	if metadata.MinRedundancy == math.MaxFloat64 {
		metadata.MinRedundancy = 0
	}

	return metadata, nil
}

// managedCalculateFileMetadata calculates and returns the necessary metadata
// information of a siafile that needs to be bubbled
func (r *Renter) managedCalculateFileMetadata(siaPath modules.SiaPath) (siafile.BubbledMetadata, error) {
	// Load the Siafile.
	sf, err := r.staticFileSet.Open(siaPath)
	if err != nil {
		return siafile.BubbledMetadata{}, err
	}
	defer sf.Close()

	// Mark sure that healthy chunks are not marked as stuck
	hostOfflineMap, hostGoodForRenewMap, _ := r.managedRenterContractsAndUtilities([]*siafile.SiaFileSetEntry{sf})
	err = sf.MarkAllHealthyChunksAsUnstuck(hostOfflineMap, hostGoodForRenewMap)
	if err != nil {
		return siafile.BubbledMetadata{}, errors.AddContext(err, "unable to mark healthy chunks as unstuck")
	}
	// Calculate file health
	health, stuckHealth, numStuckChunks := sf.Health(hostOfflineMap, hostGoodForRenewMap)
	// Update the LastHealthCheckTime
	if err := sf.UpdateLastHealthCheckTime(); err != nil {
		return siafile.BubbledMetadata{}, err
	}
	// Calculate file Redundancy and check if local file is missing and
	// redundancy is less than one
	redundancy := sf.Redundancy(hostOfflineMap, hostGoodForRenewMap)
	if _, err := os.Stat(sf.LocalPath()); os.IsNotExist(err) && redundancy < 1 {
		r.log.Debugln("File not found on disk and possibly unrecoverable:", sf.LocalPath())
	}
	metadata := siafile.CachedHealthMetadata{
		Health:      health,
		Redundancy:  redundancy,
		StuckHealth: stuckHealth,
	}
	return siafile.BubbledMetadata{
		Health:              health,
		LastHealthCheckTime: sf.LastHealthCheckTime(),
		ModTime:             sf.ModTime(),
		NumStuckChunks:      numStuckChunks,
		Redundancy:          redundancy,
		Size:                sf.Size(),
		StuckHealth:         stuckHealth,
	}, sf.UpdateCachedHealthMetadata(metadata)
}

// managedCompleteBubbleUpdate completes the bubble update and updates and/or
// removes it from the renter's bubbleUpdates.
func (r *Renter) managedCompleteBubbleUpdate(siaPath modules.SiaPath) error {
	r.bubbleUpdatesMu.Lock()
	defer r.bubbleUpdatesMu.Unlock()

	// Check current status
	siaPathStr := siaPath.String()
	status, ok := r.bubbleUpdates[siaPathStr]
	if !ok {
		// Bubble not found in map, nothing to do.
		return nil
	}

	// Update status and call new bubble or remove from bubbleUpdates and save
	switch status {
	case bubblePending:
		r.bubbleUpdates[siaPathStr] = bubbleInit
		defer func() {
			go r.threadedBubbleMetadata(siaPath)
		}()
	case bubbleActive:
		delete(r.bubbleUpdates, siaPathStr)
	default:
		return errors.New("WARN: invalid bubble status")
	}

	return r.saveBubbleUpdates()
}

// managedDirectoryMetadata reads the directory metadata and returns the bubble
// metadata
func (r *Renter) managedDirectoryMetadata(siaPath modules.SiaPath) (siadir.Metadata, error) {
	// Check for bad paths and files
	fi, err := os.Stat(siaPath.SiaDirSysPath(r.staticFilesDir))
	if err != nil {
		return siadir.Metadata{}, err
	}
	if !fi.IsDir() {
		return siadir.Metadata{}, fmt.Errorf("%v is not a directory", siaPath)
	}

	//  Open SiaDir
	siaDir, err := r.staticDirSet.Open(siaPath)
	if os.IsNotExist(err) {
		// Remember initial Error
		initError := err
		// Metadata file does not exists, check if directory is empty
		fileInfos, err := ioutil.ReadDir(siaPath.SiaDirSysPath(r.staticFilesDir))
		if err != nil {
			return siadir.Metadata{}, err
		}
		// If the directory is empty and is not the root directory, assume it
		// was deleted so do not create a metadata file
		if len(fileInfos) == 0 && !siaPath.IsRoot() {
			return siadir.Metadata{}, initError
		}
		// If we are at the root directory or the directory is not empty, create
		// a metadata file
		siaDir, err = r.staticDirSet.NewSiaDir(siaPath)
	}
	if err != nil {
		return siadir.Metadata{}, err
	}
	defer siaDir.Close()

	return siaDir.Metadata(), nil
}

// managedOldestHealthCheckTime finds the lowest level directory that has a
// LastHealthCheckTime that is outside the healthCheckInterval
func (r *Renter) managedOldestHealthCheckTime() (modules.SiaPath, time.Time, error) {
	// Check the siadir metadata for the root files directory
	siaPath := modules.RootSiaPath()
	health, err := r.managedDirectoryMetadata(siaPath)
	if err != nil {
		return modules.SiaPath{}, time.Time{}, err
	}

	// Find the lowest level directory that has a LastHealthCheckTime outside
	// the healthCheckInterval
	for time.Since(health.LastHealthCheckTime) > healthCheckInterval {
		// Check to make sure renter hasn't been shutdown
		select {
		case <-r.tg.StopChan():
			return modules.SiaPath{}, time.Time{}, err
		default:
		}

		// Check for sub directories
		subDirSiaPaths, err := r.managedSubDirectories(siaPath)
		if err != nil {
			return modules.SiaPath{}, time.Time{}, err
		}
		// If there are no sub directories, return
		if len(subDirSiaPaths) == 0 {
			return siaPath, health.LastHealthCheckTime, nil
		}

		// Find the oldest LastHealthCheckTime of the sub directories
		updated := false
		for _, subDirPath := range subDirSiaPaths {
			// Check lastHealthCheckTime of sub directory
			subHealth, err := r.managedDirectoryMetadata(subDirPath)
			if err != nil {
				return modules.SiaPath{}, time.Time{}, err
			}

			// If lastCheck is after current lastHealthCheckTime continue since
			// we are already in a directory with an older timestamp
			if subHealth.LastHealthCheckTime.After(health.LastHealthCheckTime) {
				continue
			}

			// Update lastHealthCheckTime and follow older path
			updated = true
			health.LastHealthCheckTime = subHealth.LastHealthCheckTime
			siaPath = subDirPath
		}

		// If the values were never updated with any of the sub directory values
		// then return as we are in the directory we are looking for
		if !updated {
			return siaPath, health.LastHealthCheckTime, nil
		}
	}

	return siaPath, health.LastHealthCheckTime, nil
}

// managedStuckDirectory randomly finds a directory that contains stuck chunks
func (r *Renter) managedStuckDirectory() (modules.SiaPath, error) {
	// Iterating of the renter directory until randomly ending up in a
	// directory, break and return that directory
	siaPath := modules.RootSiaPath()
	for {
		select {
		// Check to make sure renter hasn't been shutdown
		case <-r.tg.StopChan():
			return modules.SiaPath{}, nil
		default:
		}

		directories, files, err := r.DirList(siaPath)
		if err != nil {
			return modules.SiaPath{}, err
		}
		// Sanity check that there is at least the current directory
		if len(directories) == 0 {
			build.Critical("No directories returned from DirList")
		}
		// Check if we are in an empty Directory. This could happen if the only
		// file in a directory was stuck and was very recently deleted so the
		// health of the directory has not yet been updated.
		emptyDir := len(directories) == 1 && len(files) == 0
		if emptyDir {
			// Log an error to keep track of occurrences
			r.log.Debugln("WARN: empty directory found with stuck chunks:", siaPath)
			return siaPath, errNoStuckFiles
		}
		// Check if there are stuck chunks in this directory
		if directories[0].AggregateNumStuckChunks == 0 {
			// Log error if we are not at the root directory
			if !siaPath.IsRoot() {
				r.log.Debugln("WARN: ended up in directory with no stuck chunks that is not root directory:", siaPath)
			}
			return siaPath, errNoStuckFiles
		}
		// Check if we have reached a directory with only files
		if len(directories) == 1 {
			return siaPath, nil
		}

		// Get random int
		rand := fastrand.Intn(int(directories[0].AggregateNumStuckChunks))

		// Use rand to decide which directory to go into. Work backwards over
		// the slice of directories. Since the first element is the current
		// directory that means that it is the sum of all the files and
		// directories.  We can chose a directory by subtracting the number of
		// stuck chunks a directory has from rand and if rand gets to 0 or less
		// we choose that directory
		for i := len(directories) - 1; i >= 0; i-- {
			// If we make it to the last iteration double check that the current
			// directory has files
			if i == 0 && len(files) == 0 {
				break
			}

			// If we are on the last iteration and the directory does have files
			// then return the current directory
			if i == 0 {
				siaPath.LoadString(directories[0].SiaPath)
				return siaPath, nil
			}

			// Skip directories with no stuck chunks
			if directories[i].AggregateNumStuckChunks == uint64(0) {
				continue
			}

			rand = rand - int(directories[i].AggregateNumStuckChunks)
			siaPath.LoadString(directories[i].SiaPath)
			// If rand is less than 0 break out of the loop and continue into
			// that directory
			if rand <= 0 {
				break
			}
		}
	}
}

// managedSubDirectories reads a directory and returns a slice of all the sub
// directory SiaPaths
func (r *Renter) managedSubDirectories(siaPath modules.SiaPath) ([]modules.SiaPath, error) {
	// Read directory
	fileinfos, err := ioutil.ReadDir(siaPath.SiaDirSysPath(r.staticFilesDir))
	if err != nil {
		return nil, err
	}
	// Find all sub directory SiaPaths
	folders := make([]modules.SiaPath, 0, len(fileinfos))
	for _, fi := range fileinfos {
		if fi.IsDir() {
			subDir, err := siaPath.Join(fi.Name())
			if err != nil {
				return nil, err
			}
			folders = append(folders, subDir)
		}
	}
	return folders, nil
}

// managedWorstHealthDirectory follows the path of worst health to the lowest
// level possible
func (r *Renter) managedWorstHealthDirectory() (modules.SiaPath, float64, error) {
	// Check the health of the root files directory
	siaPath := modules.RootSiaPath()
	health, err := r.managedDirectoryMetadata(siaPath)
	if err != nil {
		return modules.SiaPath{}, 0, err
	}

	// Follow the path of worst health to the lowest level. We only want to find
	// directories with a health worse than the repairHealthThreshold to save
	// resources
	for health.Health >= siafile.RemoteRepairDownloadThreshold {
		// Check to make sure renter hasn't been shutdown
		select {
		case <-r.tg.StopChan():
			return modules.SiaPath{}, 0, errors.New("could not find worst health directory due to shutdown")
		default:
		}
		// Check for subdirectories
		subDirSiaPaths, err := r.managedSubDirectories(siaPath)
		if err != nil {
			return modules.SiaPath{}, 0, err
		}
		// If there are no sub directories, return
		if len(subDirSiaPaths) == 0 {
			return siaPath, health.Health, nil
		}

		// Check sub directory healths to find the worst health
		updated := false
		for _, subDirPath := range subDirSiaPaths {
			// Check health of sub directory
			subHealth, err := r.managedDirectoryMetadata(subDirPath)
			if err != nil {
				return modules.SiaPath{}, 0, err
			}

			// If the health of the sub directory is better than the current
			// worst health continue
			if subHealth.Health < health.Health {
				continue
			}

			// Update Health and worst health path
			updated = true
			health.Health = subHealth.Health
			siaPath = subDirPath
		}

		// If the values were never updated with any of the sub directory values
		// then return as we are in the directory we are looking for
		if !updated {
			return siaPath, health.Health, nil
		}
	}

	return siaPath, health.Health, nil
}

// threadedBubbleMetadata is the thread safe method used to call
// managedBubbleMetadata when the call does not need to be blocking
func (r *Renter) threadedBubbleMetadata(siaPath modules.SiaPath) {
	if err := r.tg.Add(); err != nil {
		return
	}
	defer r.tg.Done()
	if err := r.managedBubbleMetadata(siaPath); err != nil {
		r.log.Debugln("WARN: error with bubbling metadata:", err)
	}
}

// managedBubbleMetadata calculates the updated values of a directory's metadata
// and updates the siadir metadata on disk then calls threadedBubbleMetadata on
// the parent directory so that it is only blocking for the current directory
func (r *Renter) managedBubbleMetadata(siaPath modules.SiaPath) error {
	// Check if bubble is needed
	needed, err := r.managedBubbleNeeded(siaPath)
	if err != nil {
		return errors.AddContext(err, "error in checking if bubble is needed")
	}
	if !needed {
		return nil
	}

	// Make sure we call threadedBubbleMetadata on the parent once we are done.
	defer func() error {
		// Complete bubble
		err = r.managedCompleteBubbleUpdate(siaPath)
		if err != nil {
			return errors.AddContext(err, "error in completing bubble")
		}
		// Continue with parent dir if we aren't in the root dir already.
		if siaPath.IsRoot() {
			return nil
		}
		parentDir, err := siaPath.Dir()
		if err != nil {
			return errors.AddContext(err, "failed to defer threadedBubbleMetadata on parent dir")
		}
		go r.threadedBubbleMetadata(parentDir)
		return nil
	}()

	// Calculate the new metadata values of the directory
	metadata, err := r.managedCalculateDirectoryMetadata(siaPath)
	if err != nil {
		e := fmt.Sprintf("could not calculate the metadata of directory %v", siaPath.SiaDirSysPath(r.staticFilesDir))
		return errors.AddContext(err, e)
	}

	// Update directory metadata with the health information. Don't return here
	// to avoid skipping the addChunksToHeap and stuckChunkFound signals.
	siaDir, err := r.staticDirSet.Open(siaPath)
	if err != nil {
		e := fmt.Sprintf("could not open directory %v", siaPath.SiaDirSysPath(r.staticFilesDir))
		err = errors.AddContext(err, e)
	} else {
		defer siaDir.Close()
		err = siaDir.UpdateMetadata(metadata)
		if err != nil {
			e := fmt.Sprintf("could not update the metadata of the  directory %v", siaPath.SiaDirSysPath(r.staticFilesDir))
			err = errors.AddContext(err, e)
		}
	}

	// If siaPath is equal to "" then return as we are in the root files
	// directory of the renter
	if siaPath.IsRoot() {
		// If we are at the root directory then check if any files were found in
		// need of repair or and stuck chunks and trigger the appropriate repair
		// loop. This is only done at the root directory as the repair and stuck
		// loops start at the root directory so there is no point triggering
		// them until the root directory is updated
		if metadata.Health >= siafile.RemoteRepairDownloadThreshold {
			select {
			case r.uploadHeap.addChunksToHeap <- struct{}{}:
			default:
			}
		}
		if metadata.NumStuckChunks > 0 {
			select {
			case r.uploadHeap.stuckChunkFound <- struct{}{}:
			default:
			}
		}
	}
	return err
}

// threadedStuckFileLoop go through the renter directory and finds the stuck
// chunks and tries to repair them
func (r *Renter) threadedStuckFileLoop() {
	err := r.tg.Add()
	if err != nil {
		return
	}
	defer r.tg.Done()

	// Loop until the renter has shutdown or until there are no stuck chunks
	for {
		// Wait until the renter is online to proceed.
		if !r.managedBlockUntilOnline() {
			// The renter shut down before the internet connection was restored.
			r.log.Debugln("renter shutdown before internet connection")
			return
		}

		// Randomly get directory with stuck files
		dirSiaPath, err := r.managedStuckDirectory()
		if err != nil && err != errNoStuckFiles {
			r.log.Debugln("WARN: error getting random stuck directory:", err)
			continue
		}
		if err == errNoStuckFiles {
			// Block until new work is required.
			select {
			case <-r.tg.StopChan():
				// The renter has shut down.
				return
			case <-r.uploadHeap.stuckChunkFound:
				// Health Loop found stuck chunk
			case siaPath := <-r.uploadHeap.stuckChunkSuccess:
				// Stuck chunk was successfully repaired. Add the rest of the file
				// to the heap
				err := r.managedAddStuckChunksToHeap(siaPath)
				if err != nil {
					r.log.Debugln("WARN: unable to add stuck chunks from file", siaPath, "to heap:", err)
				}
			}
			continue
		}

		// Refresh the worker pool and get the set of hosts that are currently
		// useful for uploading.
		hosts := r.managedRefreshHostsAndWorkers()

		// Add stuck chunk to upload heap and signal repair needed
		r.managedBuildChunkHeap(dirSiaPath, hosts, targetStuckChunks)
		r.log.Debugf("Attempting to repair stuck chunks from directory `%s`", dirSiaPath)
<<<<<<< HEAD
		select {
		case r.uploadHeap.repairNeeded <- struct{}{}:
		default:
		}
=======
		r.managedRepairLoop(hosts)

		// Call bubble once all chunks have been popped off heap
		r.managedBubbleMetadata(dirSiaPath)
>>>>>>> 9e2a15c7

		// Sleep until it is time to try and repair another stuck chunk
		rebuildStuckHeapSignal := time.After(repairStuckChunkInterval)
		select {
		case <-r.tg.StopChan():
			// Return if the return has been shutdown
			return
		case <-rebuildStuckHeapSignal:
			// Time to find another random chunk
		case siaPath := <-r.uploadHeap.stuckChunkSuccess:
			// Stuck chunk was successfully repaired. Add the rest of the file
			// to the heap
			err := r.managedAddStuckChunksToHeap(siaPath)
			if err != nil {
				r.log.Debugln("WARN: unable to add stuck chunks from file", siaPath, "to heap:", err)
			}
		}

		// Call bubble before continuing on next iteration to ensure filesystem
		// is up to date. We do not use the upload heap's channel since bubble
		// is called when a chunk is done with its repair and since this loop
		// only typically adds one chunk at a time call bubble before the next
		// iteration is sufficient.
		r.threadedBubbleMetadata(dirSiaPath)
	}
}

// threadedUpdateRenterHealth reads all the siafiles in the renter, calculates
// the health of each file and updates the folder metadata
func (r *Renter) threadedUpdateRenterHealth() {
	err := r.tg.Add()
	if err != nil {
		return
	}
	defer r.tg.Done()
	// Loop until the renter has shutdown or until the renter's top level files
	// directory has a LasHealthCheckTime within the healthCheckInterval
	for {
		select {
		// Check to make sure renter hasn't been shutdown
		case <-r.tg.StopChan():
			return
		default:
		}
		// Follow path of oldest time, return directory and timestamp
		siaPath, lastHealthCheckTime, err := r.managedOldestHealthCheckTime()
		if err != nil {
			r.log.Debug("WARN: Could not find oldest health check time:", err)
			continue
		}

		// If lastHealthCheckTime is within the healthCheckInterval block
		// until it is time to check again
		var nextCheckTime time.Duration
		timeSinceLastCheck := time.Since(lastHealthCheckTime)
		if timeSinceLastCheck > healthCheckInterval { // Check for underflow
			nextCheckTime = 0
		} else {
			nextCheckTime = healthCheckInterval - timeSinceLastCheck
		}
		healthCheckSignal := time.After(nextCheckTime)
		select {
		case <-r.tg.StopChan():
			return
		case <-healthCheckSignal:
			// Bubble directory
			r.managedBubbleMetadata(siaPath)
		}
	}
}<|MERGE_RESOLUTION|>--- conflicted
+++ resolved
@@ -744,17 +744,10 @@
 		// Add stuck chunk to upload heap and signal repair needed
 		r.managedBuildChunkHeap(dirSiaPath, hosts, targetStuckChunks)
 		r.log.Debugf("Attempting to repair stuck chunks from directory `%s`", dirSiaPath)
-<<<<<<< HEAD
 		select {
 		case r.uploadHeap.repairNeeded <- struct{}{}:
 		default:
 		}
-=======
-		r.managedRepairLoop(hosts)
-
-		// Call bubble once all chunks have been popped off heap
-		r.managedBubbleMetadata(dirSiaPath)
->>>>>>> 9e2a15c7
 
 		// Sleep until it is time to try and repair another stuck chunk
 		rebuildStuckHeapSignal := time.After(repairStuckChunkInterval)
@@ -778,7 +771,7 @@
 		// is called when a chunk is done with its repair and since this loop
 		// only typically adds one chunk at a time call bubble before the next
 		// iteration is sufficient.
-		r.threadedBubbleMetadata(dirSiaPath)
+		r.managedBubbleMetadata(dirSiaPath)
 	}
 }
 
