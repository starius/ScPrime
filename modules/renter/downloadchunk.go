package renter

import (
	"fmt"
	"sync"
	"time"

<<<<<<< HEAD
	"gitlab.com/scpcorp/ScPrime/build"
	"gitlab.com/scpcorp/ScPrime/crypto"
	"gitlab.com/scpcorp/ScPrime/modules"
	"gitlab.com/scpcorp/ScPrime/modules/renter/siafile"

	"gitlab.com/NebulousLabs/errors"
=======
	"gitlab.com/NebulousLabs/errors"

	"gitlab.com/NebulousLabs/Sia/build"
	"gitlab.com/NebulousLabs/Sia/crypto"
	"gitlab.com/NebulousLabs/Sia/modules"
	"gitlab.com/NebulousLabs/Sia/modules/renter/filesystem/siafile"
>>>>>>> 48ada05a
)

// downloadPieceInfo contains all the information required to download and
// recover a piece of a chunk from a host. It is a value in a map where the key
// is the file contract id.
type downloadPieceInfo struct {
	index uint64
	root  crypto.Hash
}

// unfinishedDownloadChunk contains a chunk for a download that is in progress.
//
// TODO: Currently, if a standby worker is needed, all of the standby workers
// are added and the first one that is available will pick up the slack. But,
// depending on the situation, we may only want to add a handful of workers to
// make sure that a fast / optimal worker is initially able to pick up the
// slack. This could potentially be streamlined by turning the standby array
// into a standby heap, and then having some general scoring system for figuring
// out how useful a worker is, and then having some threshold that a worker
// needs to be pulled from standby to work on the download. That threshold
// should go up every time that a worker fails, to make sure that if you have
// repeated failures, you keep pulling in the fresh workers instead of getting
// stuck and always rejecting all the standby workers.
type unfinishedDownloadChunk struct {
	// Fetch + Write instructions - read only or otherwise thread safe.
	destination downloadDestination // Where to write the recovered logical chunk.
	erasureCode modules.ErasureCoder
	masterKey   crypto.CipherKey

	// Fetch + Write instructions - read only or otherwise thread safe.
	staticChunkIndex  uint64                       // Required for deriving the encryption keys for each piece.
	staticCacheID     string                       // Used to uniquely identify a chunk in the chunk cache.
	staticChunkMap    map[string]downloadPieceInfo // Maps from host PubKey to the info for the piece associated with that host
	staticChunkSize   uint64
	staticFetchLength uint64 // Length within the logical chunk to fetch.
	staticFetchOffset uint64 // Offset within the logical chunk that is being downloaded.
	staticPieceSize   uint64
	staticWriteOffset int64 // Offset within the writer to write the completed data.

	// Fetch + Write instructions - read only or otherwise thread safe.
	staticDisableDiskFetch bool
	staticLatencyTarget    time.Duration
	staticNeedsMemory      bool // Set to true if memory was not pre-allocated for this chunk.
	staticOverdrive        int
	staticPriority         uint64

	// Download chunk state - need mutex to access.
	completedPieces   []bool    // Which pieces were downloaded successfully.
	failed            bool      // Indicates if the chunk has been marked as failed.
	physicalChunkData [][]byte  // Used to recover the logical data.
	pieceUsage        []bool    // Which pieces are being actively fetched.
	piecesCompleted   int       // Number of pieces that have successfully completed.
	piecesRegistered  int       // Number of pieces that workers are actively fetching.
	recoveryComplete  bool      // Whether or not the recovery has completed and the chunk memory released.
	workersRemaining  int       // Number of workers still able to fetch the chunk.
	workersStandby    []*worker // Set of workers that are able to work on this download, but are not needed unless other workers fail.

	// Memory management variables.
	memoryAllocated uint64

	// The download object, mostly to update download progress.
	download *download
	mu       sync.Mutex

	// The SiaFile from which data is being downloaded.
	renterFile *siafile.Snapshot
}

// fail will set the chunk status to failed. The physical chunk memory will be
// wiped and any memory allocation will be returned to the renter. The download
// as a whole will be failed as well.
func (udc *unfinishedDownloadChunk) fail(err error) {
	udc.failed = true
	udc.recoveryComplete = true
	for i := range udc.physicalChunkData {
		udc.physicalChunkData[i] = nil
	}
	udc.download.managedFail(fmt.Errorf("chunk %v failed: %v", udc.staticChunkIndex, err))
	udc.destination = nil
}

// managedCleanUp will check if the download has failed, and if not it will add
// any standby workers which need to be added. Calling managedCleanUp too many
// times is not harmful, however missing a call to managedCleanUp can lead to
// dealocks.
func (udc *unfinishedDownloadChunk) managedCleanUp() {
	// Check if the chunk is newly failed.
	udc.mu.Lock()
	if udc.workersRemaining+udc.piecesCompleted < udc.erasureCode.MinPieces() && !udc.failed {
		udc.fail(errors.New("not enough workers to continue download"))
	}
	// Return any excess memory.
	udc.returnMemory()

	// Nothing to do if the chunk has failed.
	if udc.failed {
		udc.mu.Unlock()
		return
	}

	// Check whether standby workers are required.
	chunkComplete := udc.piecesCompleted >= udc.erasureCode.MinPieces()
	desiredPiecesRegistered := udc.erasureCode.MinPieces() + udc.staticOverdrive - udc.piecesCompleted
	standbyWorkersRequired := !chunkComplete && udc.piecesRegistered < desiredPiecesRegistered
	if !standbyWorkersRequired {
		udc.mu.Unlock()
		return
	}

	// Assemble a list of standby workers, release the udc lock, and then queue
	// the chunk into the workers. The lock needs to be released early because
	// holding the udc lock and the worker lock at the same time is a deadlock
	// risk (they interact with eachother, call functions on eachother).
	var standbyWorkers []*worker
	for i := 0; i < len(udc.workersStandby); i++ {
		standbyWorkers = append(standbyWorkers, udc.workersStandby[i])
	}
	udc.workersStandby = udc.workersStandby[:0] // Workers have been taken off of standby.
	udc.mu.Unlock()
	for i := 0; i < len(standbyWorkers); i++ {
		standbyWorkers[i].callQueueDownloadChunk(udc)
	}
}

// managedFinalizeRecovery sets recoveryComplete to 'true' and also marks
// the download as complete if there are no more chunks remaining.
func (udc *unfinishedDownloadChunk) managedFinalizeRecovery() {
	// Directly nil out the physical chunk data, it's not going to be used
	// anymore. Also signal that data recovery has completed.
	udc.mu.Lock()
	udc.physicalChunkData = nil
	udc.recoveryComplete = true
	udc.mu.Unlock()

	// Update the download and signal completion of this chunk.
	udc.download.mu.Lock()
	defer udc.download.mu.Unlock()
	udc.download.chunksRemaining--
	if udc.download.chunksRemaining == 0 {
		// Download is complete, send out a notification.
		udc.download.markComplete()
	}
}

// managedRemoveWorker will decrement a worker from the set of remaining workers
// in the udc. After a worker has been removed, the udc needs to be cleaned up.
func (udc *unfinishedDownloadChunk) managedRemoveWorker() {
	udc.mu.Lock()
	udc.workersRemaining--
	udc.mu.Unlock()
	udc.managedCleanUp()
}

// markPieceCompleted marks the piece with pieceIndex as completed.
func (udc *unfinishedDownloadChunk) markPieceCompleted(pieceIndex uint64) {
	udc.completedPieces[pieceIndex] = true
	udc.piecesCompleted++

	// Sanity check to make sure the slice and counter are consistent.
	if !build.DEBUG {
		return
	}
	completed := 0
	for _, b := range udc.completedPieces {
		if b {
			completed++
		}
	}
	if completed != udc.piecesCompleted {
		build.Critical(fmt.Sprintf("pieces completed and completedPieces out of sync %v != %v",
			completed, udc.piecesCompleted))
	}
}

// returnMemory will check on the status of all the workers and pieces, and
// determine how much memory is safe to return to the renter. This should be
// called each time a worker returns, and also after the chunk is recovered.
func (udc *unfinishedDownloadChunk) returnMemory() {
	// The maximum amount of memory is the pieces completed plus the number of
	// workers remaining.
	maxMemory := uint64(udc.workersRemaining+udc.piecesCompleted) * udc.staticPieceSize
	// If enough pieces have completed, max memory is the number of registered
	// pieces plus the number of completed pieces.
	if udc.piecesCompleted >= udc.erasureCode.MinPieces() {
		// udc.piecesRegistered is guaranteed to be at most equal to the number
		// of overdrive pieces, meaning it will be equal to or less than
		// initialMemory.
		maxMemory = uint64(udc.piecesCompleted+udc.piecesRegistered) * udc.staticPieceSize
	}
	// If the chunk recovery has completed, the maximum number of pieces is the
	// number of registered.
	if udc.recoveryComplete {
		maxMemory = uint64(udc.piecesRegistered) * udc.staticPieceSize
	}
	// Return any memory we don't need.
	if uint64(udc.memoryAllocated) > maxMemory {
		udc.download.r.memoryManager.Return(udc.memoryAllocated - maxMemory)
		udc.memoryAllocated = maxMemory
	}
}

// threadedRecoverLogicalData will take all of the pieces that have been
// downloaded and encode them into the logical data which is then written to the
// underlying writer for the download.
func (udc *unfinishedDownloadChunk) threadedRecoverLogicalData() error {
	// Ensure cleanup occurs after the data is recovered, whether recovery
	// succeeds or fails.
	defer udc.managedCleanUp()

	// Write the pieces to the requested output.
	dataOffset := recoveredDataOffset(udc.staticFetchOffset, udc.erasureCode)
	err := udc.destination.WritePieces(udc.erasureCode, udc.physicalChunkData, dataOffset, udc.staticWriteOffset, udc.staticFetchLength)
	if err != nil {
		udc.mu.Lock()
		udc.fail(err)
		udc.mu.Unlock()
		return errors.AddContext(err, "unable to write to download destination")
<<<<<<< HEAD
	}
	// finalize the chunk.
	udc.managedFinalizeRecovery()
	return nil
}

// bytesToRecover returns the number of bytes we need to recover from the
// erasure coded segments. The number of bytes we need to recover doesn't
// always match the chunkFetchLength. e.g. a user might want to fetch 500 bytes
// from a segment that is 640 bytes large after recovery. Then the number of
// bytes to recover would be 640 instead of 500 and the 140 bytes we don't need
// would be discarded after recovery.
func bytesToRecover(chunkFetchOffset, chunkFetchLength, chunkSize uint64, rs modules.ErasureCoder) uint64 {
	// If partialDecoding is not available we downloaded the whole sector and
	// recovered the whole chunk.
	if !rs.SupportsPartialEncoding() {
		return chunkSize
	}
	// Else we need to calculate how much data we need to recover.
	recoveredSegmentSize := uint64(rs.MinPieces() * crypto.SegmentSize)
	_, numSegments := segmentsForRecovery(chunkFetchOffset, chunkFetchLength, rs)
	return numSegments * recoveredSegmentSize

=======
	}
	// finalize the chunk.
	udc.managedFinalizeRecovery()
	return nil
}

// bytesToRecover returns the number of bytes we need to recover from the
// erasure coded segments. The number of bytes we need to recover doesn't
// always match the chunkFetchLength. e.g. a user might want to fetch 500 bytes
// from a segment that is 640 bytes large after recovery. Then the number of
// bytes to recover would be 640 instead of 500 and the 140 bytes we don't need
// would be discarded after recovery.
func bytesToRecover(chunkFetchOffset, chunkFetchLength, chunkSize uint64, rs modules.ErasureCoder) uint64 {
	// If partialDecoding is not available we downloaded the whole sector and
	// recovered the whole chunk.
	if !rs.SupportsPartialEncoding() {
		return chunkSize
	}
	// Else we need to calculate how much data we need to recover.
	recoveredSegmentSize := uint64(rs.MinPieces() * crypto.SegmentSize)
	_, numSegments := segmentsForRecovery(chunkFetchOffset, chunkFetchLength, rs)
	return numSegments * recoveredSegmentSize

>>>>>>> 48ada05a
}

// recoveredDataOffset translates the fetch offset of the chunk into the offset
// within the recovered data.
func recoveredDataOffset(chunkFetchOffset uint64, rs modules.ErasureCoder) uint64 {
	// If partialDecoding is not available we downloaded the whole sector and
	// recovered the whole chunk which means the offset and length are actually
	// equal to the chunkFetchOffset and chunkFetchLength.
	if !rs.SupportsPartialEncoding() {
		return chunkFetchOffset
	}
	// Else we need to adjust the offset a bit.
	recoveredSegmentSize := uint64(rs.MinPieces() * crypto.SegmentSize)
	return chunkFetchOffset % recoveredSegmentSize
}<|MERGE_RESOLUTION|>--- conflicted
+++ resolved
@@ -5,21 +5,12 @@
 	"sync"
 	"time"
 
-<<<<<<< HEAD
+	"gitlab.com/NebulousLabs/errors"
+
 	"gitlab.com/scpcorp/ScPrime/build"
 	"gitlab.com/scpcorp/ScPrime/crypto"
 	"gitlab.com/scpcorp/ScPrime/modules"
-	"gitlab.com/scpcorp/ScPrime/modules/renter/siafile"
-
-	"gitlab.com/NebulousLabs/errors"
-=======
-	"gitlab.com/NebulousLabs/errors"
-
-	"gitlab.com/NebulousLabs/Sia/build"
-	"gitlab.com/NebulousLabs/Sia/crypto"
-	"gitlab.com/NebulousLabs/Sia/modules"
-	"gitlab.com/NebulousLabs/Sia/modules/renter/filesystem/siafile"
->>>>>>> 48ada05a
+	"gitlab.com/scpcorp/ScPrime/modules/renter/filesystem/siafile"
 )
 
 // downloadPieceInfo contains all the information required to download and
@@ -237,7 +228,6 @@
 		udc.fail(err)
 		udc.mu.Unlock()
 		return errors.AddContext(err, "unable to write to download destination")
-<<<<<<< HEAD
 	}
 	// finalize the chunk.
 	udc.managedFinalizeRecovery()
@@ -261,31 +251,6 @@
 	_, numSegments := segmentsForRecovery(chunkFetchOffset, chunkFetchLength, rs)
 	return numSegments * recoveredSegmentSize
 
-=======
-	}
-	// finalize the chunk.
-	udc.managedFinalizeRecovery()
-	return nil
-}
-
-// bytesToRecover returns the number of bytes we need to recover from the
-// erasure coded segments. The number of bytes we need to recover doesn't
-// always match the chunkFetchLength. e.g. a user might want to fetch 500 bytes
-// from a segment that is 640 bytes large after recovery. Then the number of
-// bytes to recover would be 640 instead of 500 and the 140 bytes we don't need
-// would be discarded after recovery.
-func bytesToRecover(chunkFetchOffset, chunkFetchLength, chunkSize uint64, rs modules.ErasureCoder) uint64 {
-	// If partialDecoding is not available we downloaded the whole sector and
-	// recovered the whole chunk.
-	if !rs.SupportsPartialEncoding() {
-		return chunkSize
-	}
-	// Else we need to calculate how much data we need to recover.
-	recoveredSegmentSize := uint64(rs.MinPieces() * crypto.SegmentSize)
-	_, numSegments := segmentsForRecovery(chunkFetchOffset, chunkFetchLength, rs)
-	return numSegments * recoveredSegmentSize
-
->>>>>>> 48ada05a
 }
 
 // recoveredDataOffset translates the fetch offset of the chunk into the offset
