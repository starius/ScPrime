--- conflicted
+++ resolved
@@ -18,15 +18,8 @@
 }
 
 type WorkerRecord struct {
-<<<<<<< HEAD
 	name              string
 	workerID          int64
-=======
-	name      string
-	accountID uint32
-	workerID  int64
-	remoteID  uint32
->>>>>>> bfbbda42
 
 	shareDifficulty   float64
 
