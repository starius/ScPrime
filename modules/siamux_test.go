package modules

import (
	"bytes"
	"net"
	"os"
	"path/filepath"
	"sync"
	"testing"
	"time"

	"gitlab.com/NebulousLabs/Sia/crypto"
	"gitlab.com/NebulousLabs/Sia/persist"
	"gitlab.com/NebulousLabs/Sia/types"
	"gitlab.com/NebulousLabs/siamux"
)

// TestSiaMuxCompat verifies the SiaMux is initialized in compatibility mode
// when the host's persitence metadata version is v1.4.2
func TestSiaMuxCompat(t *testing.T) {
	// ensure the host's persistence file does not exist
	siaDataDir := filepath.Join(os.TempDir(), t.Name())
	siaMuxDir := filepath.Join(siaDataDir, SiaMuxDir)
	persistPath := filepath.Join(siaDataDir, HostDir, HostSettingsFile)
	os.Remove(persistPath)

	// create a new siamux, seeing as there won't be a host persistence file, it
	// will act as if this is a fresh new node and create a new key pair
	mux, err := NewSiaMux(siaMuxDir, siaDataDir, "localhost:0")
	if err != nil {
		t.Fatal(err)
	}
	expectedPK := mux.PublicKey()
	expectedSK := mux.PrivateKey()
	mux.Close()

	// re-open the mux and verify it uses the same keys
	mux, err = NewSiaMux(siaMuxDir, siaDataDir, "localhost:0")
	if err != nil {
		t.Fatal(err)
	}

	actualPK := mux.PublicKey()
	actualSK := mux.PrivateKey()
	if !bytes.Equal(actualPK[:], expectedPK[:]) {
		t.Log(actualPK)
		t.Log(expectedPK)
		t.Fatal("SiaMux's public key was different after reloading the mux")
	}
	if !bytes.Equal(actualSK[:], expectedSK[:]) {
		t.Log(actualSK)
		t.Log(expectedSK)
		t.Fatal("SiaMux's private key was different after reloading the mux")
	}
	mux.Close()

	// prepare a host's persistence file with v1.4.2 and verify the mux is now
	// initialised using the host's key pair

	// create the host directory if it doesn't exist.
	err = os.MkdirAll(filepath.Join(siaDataDir, HostDir), 0700)
	if err != nil {
		t.Fatal(err)
	}

	sk, pk := crypto.GenerateKeyPair()
	spk := types.SiaPublicKey{
		Algorithm: types.SignatureEd25519,
		Key:       pk[:],
	}
	persistence := struct {
		PublicKey types.SiaPublicKey `json:"publickey"`
		SecretKey crypto.SecretKey   `json:"secretkey"`
	}{
		PublicKey: spk,
		SecretKey: sk,
	}
	err = persist.SaveJSON(Hostv120PersistMetadata, persistence, persistPath)
	if err != nil {
		t.Fatal(err)
	}

	// create a new siamux
	mux, err = NewSiaMux(siaMuxDir, siaDataDir, "localhost:0")
	if err != nil {
		t.Fatal(err)
	}

	actualPK = mux.PublicKey()
	actualSK = mux.PrivateKey()
	if !bytes.Equal(actualPK[:], spk.Key) {
		t.Log(actualPK)
		t.Log(spk.Key)
		t.Fatal("SiaMux's public key was not equal to the host's pubkey")
	}
	if !bytes.Equal(actualSK[:], sk[:]) {
		t.Log(mux.PrivateKey())
		t.Log(spk.Key)
		t.Fatal("SiaMux's public key was not equal to the host's pubkey")
	}
}

<<<<<<< HEAD
// testStream is a helper struct that wraps a net.Conn and implements the
// siamux.Stream interface.
type testStream struct {
	c net.Conn
}

// NewTestStreams returns two siamux.Stream mock objects.
func NewTestStreams() (client siamux.Stream, server siamux.Stream) {
	var clientConn net.Conn
	var serverConn net.Conn
	ln, _ := net.Listen("tcp", "127.0.0.1:0")
	var wg sync.WaitGroup
	wg.Add(1)
	go func() {
		serverConn, _ = ln.Accept()
		wg.Done()
	}()
	clientConn, _ = net.Dial("tcp", ln.Addr().String())
	wg.Wait()

	client = testStream{c: clientConn}
	server = testStream{c: serverConn}
	return
}

func (s testStream) Read(b []byte) (n int, err error)  { return s.c.Read(b) }
func (s testStream) Write(b []byte) (n int, err error) { return s.c.Write(b) }
func (s testStream) Close() error                      { return s.c.Close() }

func (s testStream) LocalAddr() net.Addr            { panic("not implemented") }
func (s testStream) RemoteAddr() net.Addr           { panic("not implemented") }
func (s testStream) SetDeadline(t time.Time) error  { panic("not implemented") }
func (s testStream) SetPriority(priority int) error { panic("not implemented") }

func (s testStream) SetReadDeadline(t time.Time) error {
	panic("not implemented")
}
func (s testStream) SetWriteDeadline(t time.Time) error {
	panic("not implemented")
}

// TestStreams is a small test that verifies the working of the test stream. It
// will test that an object can be written to and read from the stream over the
// underlying connection.
func TestStreams(t *testing.T) {
	renter, host := NewTestStreams()

	var pr PaymentRequest
	var wg sync.WaitGroup
	wg.Add(1)
	func() {
		defer wg.Done()
		req := PaymentRequest{Type: PayByContract}
		err := RPCWrite(renter, req)
		if err != nil {
			t.Fatal(err)
		}
	}()

	wg.Add(1)
	func() {
		defer wg.Done()
		err := RPCRead(host, &pr)
		if err != nil {
			t.Fatal(err)
		}
	}()
	wg.Wait()

	if pr.Type != PayByContract {
		t.Fatal("Unexpected request received")
=======
// TestSiaMuxAbsolutePath verifies we can not create the SiaMux using a relative
// path for neither the siamux dir nor the sia data dir.
func TestSiaMuxAbsolutePath(t *testing.T) {
	t.Parallel()

	assertRecover := func() {
		if r := recover(); r == nil {
			t.Fatalf("Expected a panic when a relative path is passed to the SiaMux")
		}
	}

	absPath := os.TempDir()
	for _, relPath := range []string{"", ".", ".."} {
		func() {
			defer assertRecover()
			NewSiaMux(absPath, relPath, "localhost:0")
		}()
		func() {
			defer assertRecover()
			NewSiaMux(relPath, absPath, "localhost:0")
		}()
>>>>>>> 874e5b0c
	}
}<|MERGE_RESOLUTION|>--- conflicted
+++ resolved
@@ -2,17 +2,13 @@
 
 import (
 	"bytes"
-	"net"
 	"os"
 	"path/filepath"
-	"sync"
 	"testing"
-	"time"
 
 	"gitlab.com/NebulousLabs/Sia/crypto"
 	"gitlab.com/NebulousLabs/Sia/persist"
 	"gitlab.com/NebulousLabs/Sia/types"
-	"gitlab.com/NebulousLabs/siamux"
 )
 
 // TestSiaMuxCompat verifies the SiaMux is initialized in compatibility mode
@@ -100,79 +96,6 @@
 	}
 }
 
-<<<<<<< HEAD
-// testStream is a helper struct that wraps a net.Conn and implements the
-// siamux.Stream interface.
-type testStream struct {
-	c net.Conn
-}
-
-// NewTestStreams returns two siamux.Stream mock objects.
-func NewTestStreams() (client siamux.Stream, server siamux.Stream) {
-	var clientConn net.Conn
-	var serverConn net.Conn
-	ln, _ := net.Listen("tcp", "127.0.0.1:0")
-	var wg sync.WaitGroup
-	wg.Add(1)
-	go func() {
-		serverConn, _ = ln.Accept()
-		wg.Done()
-	}()
-	clientConn, _ = net.Dial("tcp", ln.Addr().String())
-	wg.Wait()
-
-	client = testStream{c: clientConn}
-	server = testStream{c: serverConn}
-	return
-}
-
-func (s testStream) Read(b []byte) (n int, err error)  { return s.c.Read(b) }
-func (s testStream) Write(b []byte) (n int, err error) { return s.c.Write(b) }
-func (s testStream) Close() error                      { return s.c.Close() }
-
-func (s testStream) LocalAddr() net.Addr            { panic("not implemented") }
-func (s testStream) RemoteAddr() net.Addr           { panic("not implemented") }
-func (s testStream) SetDeadline(t time.Time) error  { panic("not implemented") }
-func (s testStream) SetPriority(priority int) error { panic("not implemented") }
-
-func (s testStream) SetReadDeadline(t time.Time) error {
-	panic("not implemented")
-}
-func (s testStream) SetWriteDeadline(t time.Time) error {
-	panic("not implemented")
-}
-
-// TestStreams is a small test that verifies the working of the test stream. It
-// will test that an object can be written to and read from the stream over the
-// underlying connection.
-func TestStreams(t *testing.T) {
-	renter, host := NewTestStreams()
-
-	var pr PaymentRequest
-	var wg sync.WaitGroup
-	wg.Add(1)
-	func() {
-		defer wg.Done()
-		req := PaymentRequest{Type: PayByContract}
-		err := RPCWrite(renter, req)
-		if err != nil {
-			t.Fatal(err)
-		}
-	}()
-
-	wg.Add(1)
-	func() {
-		defer wg.Done()
-		err := RPCRead(host, &pr)
-		if err != nil {
-			t.Fatal(err)
-		}
-	}()
-	wg.Wait()
-
-	if pr.Type != PayByContract {
-		t.Fatal("Unexpected request received")
-=======
 // TestSiaMuxAbsolutePath verifies we can not create the SiaMux using a relative
 // path for neither the siamux dir nor the sia data dir.
 func TestSiaMuxAbsolutePath(t *testing.T) {
@@ -194,6 +117,5 @@
 			defer assertRecover()
 			NewSiaMux(relPath, absPath, "localhost:0")
 		}()
->>>>>>> 874e5b0c
 	}
 }