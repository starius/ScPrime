package wallet

import (
<<<<<<< HEAD
	"errors"

	"gitlab.com/scpcorp/ScPrime/build"
	"gitlab.com/scpcorp/ScPrime/modules"
	"gitlab.com/scpcorp/ScPrime/types"
=======
	"gitlab.com/NebulousLabs/Sia/build"
	"gitlab.com/NebulousLabs/Sia/modules"
	"gitlab.com/NebulousLabs/Sia/types"
	"gitlab.com/NebulousLabs/errors"
>>>>>>> 48ada05a
)

// estimatedTransactionSize is the estimated size of a transaction used to send
// siacoins.
const estimatedTransactionSize = 750

// sortedOutputs is a struct containing a slice of siacoin outputs and their
// corresponding ids. sortedOutputs can be sorted using the sort package.
type sortedOutputs struct {
	ids     []types.SiacoinOutputID
	outputs []types.SiacoinOutput
}

// DustThreshold returns the quantity per byte below which a Currency is
// considered to be Dust.
func (w *Wallet) DustThreshold() (types.Currency, error) {
	if err := w.tg.Add(); err != nil {
		return types.Currency{}, modules.ErrWalletShutdown
	}
	defer w.tg.Done()

	minFee, _ := w.tpool.FeeEstimation()
	return minFee.Mul64(3), nil
}

// ConfirmedBalance returns the balance of the wallet according to all of the
// confirmed transactions.
func (w *Wallet) ConfirmedBalance() (siacoinBalance types.Currency, siafundBalance types.Currency, siafundClaimBalance types.Currency, err error) {
	if err := w.tg.Add(); err != nil {
		return types.ZeroCurrency, types.ZeroCurrency, types.ZeroCurrency, modules.ErrWalletShutdown
	}
	defer w.tg.Done()

	// dustThreshold has to be obtained separate from the lock
	dustThreshold, err := w.DustThreshold()
	if err != nil {
		return types.ZeroCurrency, types.ZeroCurrency, types.ZeroCurrency, modules.ErrWalletShutdown
	}

	w.mu.Lock()
	defer w.mu.Unlock()

	// ensure durability of reported balance
	if err = w.syncDB(); err != nil {
		return
	}

	dbForEachSiacoinOutput(w.dbTx, func(_ types.SiacoinOutputID, sco types.SiacoinOutput) {
		if sco.Value.Cmp(dustThreshold) > 0 {
			siacoinBalance = siacoinBalance.Add(sco.Value)
		}
	})

	siafundPool, err := dbGetSiafundPool(w.dbTx)
	if err != nil {
		return
	}
	dbForEachSiafundOutput(w.dbTx, func(_ types.SiafundOutputID, sfo types.SiafundOutput) {
		siafundBalance = siafundBalance.Add(sfo.Value)
		if sfo.ClaimStart.Cmp(siafundPool) > 0 {
			// Skip claims larger than the siafund pool. This should only
			// occur if the siafund pool has not been initialized yet.
			w.log.Debugf("skipping claim with start value %v because siafund pool is only %v", sfo.ClaimStart, siafundPool)
			return
		}
		siafundClaimBalance = siafundClaimBalance.Add(w.cs.SiafundClaim(sfo))
	})
	return
}

// UnconfirmedBalance returns the number of outgoing and incoming siacoins in
// the unconfirmed transaction set. Refund outputs are included in this
// reporting.
func (w *Wallet) UnconfirmedBalance() (outgoingSiacoins types.Currency, incomingSiacoins types.Currency, err error) {
	if err := w.tg.Add(); err != nil {
		return types.ZeroCurrency, types.ZeroCurrency, modules.ErrWalletShutdown
	}
	defer w.tg.Done()

	// dustThreshold has to be obtained separate from the lock
	dustThreshold, err := w.DustThreshold()
	if err != nil {
		return types.ZeroCurrency, types.ZeroCurrency, modules.ErrWalletShutdown
	}

	w.mu.Lock()
	defer w.mu.Unlock()

	for _, upt := range w.unconfirmedProcessedTransactions {
		for _, input := range upt.Inputs {
			if input.FundType == types.SpecifierSiacoinInput && input.WalletAddress {
				outgoingSiacoins = outgoingSiacoins.Add(input.Value)
			}
		}
		for _, output := range upt.Outputs {
			if output.FundType == types.SpecifierSiacoinOutput && output.WalletAddress && output.Value.Cmp(dustThreshold) > 0 {
				incomingSiacoins = incomingSiacoins.Add(output.Value)
			}
		}
	}
	return
}

// SendSiacoins creates a transaction sending 'amount' to 'dest'. The
// transaction is submitted to the transaction pool and is also returned. Fees
// are added to the amount sent.
func (w *Wallet) SendSiacoins(amount types.Currency, dest types.UnlockHash) ([]types.Transaction, error) {
	if err := w.tg.Add(); err != nil {
		err = modules.ErrWalletShutdown
		return nil, err
	}
	defer w.tg.Done()

<<<<<<< HEAD
	// Check if consensus is synced
	if !w.cs.Synced() || w.deps.Disrupt("UnsyncedConsensus") {
		return nil, errors.New("cannot send scprimecoin until fully synced")
=======
	_, fee := w.tpool.FeeEstimation()
	fee = fee.Mul64(estimatedTransactionSize)
	return w.managedSendSiacoins(amount, fee, dest)
}

// SendSiacoinsFeeIncluded creates a transaction sending 'amount' to 'dest'. The
// transaction is submitted to the transaction pool and is also returned. Fees
// are subtracted from the amount sent.
func (w *Wallet) SendSiacoinsFeeIncluded(amount types.Currency, dest types.UnlockHash) ([]types.Transaction, error) {
	if err := w.tg.Add(); err != nil {
		err = modules.ErrWalletShutdown
		return nil, err
	}
	defer w.tg.Done()

	_, fee := w.tpool.FeeEstimation()
	fee = fee.Mul64(estimatedTransactionSize)
	// Don't allow sending an amount equal to the fee, as zero spending is not
	// allowed and would error out later.
	if amount.Cmp(fee) <= 0 {
		w.log.Println("Attempt to send coins has failed - not enough to cover fee")
		return nil, errors.AddContext(modules.ErrLowBalance, "not enough coins to cover fee")
	}
	return w.managedSendSiacoins(amount.Sub(fee), fee, dest)
}

// managedSendSiacoins creates a transaction sending 'amount' to 'dest'. The
// transaction is submitted to the transaction pool and is also returned.
func (w *Wallet) managedSendSiacoins(amount, fee types.Currency, dest types.UnlockHash) (txns []types.Transaction, err error) {
	// Check if consensus is synced
	if !w.cs.Synced() || w.deps.Disrupt("UnsyncedConsensus") {
		return nil, errors.New("cannot send siacoin until fully synced")
>>>>>>> 48ada05a
	}

	w.mu.RLock()
	unlocked := w.unlocked
	w.mu.RUnlock()
	if !unlocked {
		w.log.Println("Attempt to send coins has failed - wallet is locked")
		return nil, modules.ErrLockedWallet
	}

	output := types.SiacoinOutput{
		Value:      amount,
		UnlockHash: dest,
	}

	txnBuilder, err := w.StartTransaction()
	if err != nil {
		return nil, err
	}
	defer func() {
		if err != nil {
			txnBuilder.Drop()
		}
	}()
	err = txnBuilder.FundSiacoins(amount.Add(fee))
	if err != nil {
		w.log.Println("Attempt to send coins has failed - failed to fund transaction:", err)
		return nil, build.ExtendErr("unable to fund transaction", err)
	}
	txnBuilder.AddMinerFee(fee)
	txnBuilder.AddSiacoinOutput(output)
	txnSet, err := txnBuilder.Sign(true)
	if err != nil {
		w.log.Println("Attempt to send coins has failed - failed to sign transaction:", err)
		return nil, build.ExtendErr("unable to sign transaction", err)
	}
	if w.deps.Disrupt("SendSiacoinsInterrupted") {
		return nil, errors.New("failed to accept transaction set (SendSiacoinsInterrupted)")
	}
	err = w.tpool.AcceptTransactionSet(txnSet)
	if err != nil {
		w.log.Println("Attempt to send coins has failed - transaction pool rejected transaction:", err)
		return nil, build.ExtendErr("unable to get transaction accepted", err)
	}
<<<<<<< HEAD
	w.log.Println("Submitted a scprimecoin transfer transaction set for value", amount.HumanString(), "with fees", tpoolFee.HumanString(), "IDs:")
=======
	w.log.Println("Submitted a siacoin transfer transaction set for value", amount.HumanString(), "with fees", fee.HumanString(), "IDs:")
>>>>>>> 48ada05a
	for _, txn := range txnSet {
		w.log.Println("\t", txn.ID())
	}
	return txnSet, nil
}

// SendSiacoinsMulti creates a transaction that includes the specified
// outputs. The transaction is submitted to the transaction pool and is also
// returned.
func (w *Wallet) SendSiacoinsMulti(outputs []types.SiacoinOutput) (txns []types.Transaction, err error) {
	w.log.Println("Beginning call to SendSiacoinsMulti")
	if err := w.tg.Add(); err != nil {
		err = modules.ErrWalletShutdown
		return nil, err
	}
	defer w.tg.Done()

	// Check if consensus is synced
	if !w.cs.Synced() || w.deps.Disrupt("UnsyncedConsensus") {
<<<<<<< HEAD
		return nil, errors.New("cannot send scprimecoin until fully synced")
=======
		return nil, errors.New("cannot send siacoin until fully synced")
>>>>>>> 48ada05a
	}

	w.mu.RLock()
	unlocked := w.unlocked
	w.mu.RUnlock()
	if !unlocked {
		w.log.Println("Attempt to send coins has failed - wallet is locked")
		return nil, modules.ErrLockedWallet
	}

	txnBuilder, err := w.StartTransaction()
	if err != nil {
		return nil, err
	}
	defer func() {
		if err != nil {
			txnBuilder.Drop()
		}
	}()

	// Add estimated transaction fee.
	_, tpoolFee := w.tpool.FeeEstimation()
	tpoolFee = tpoolFee.Mul64(2)                              // We don't want send-to-many transactions to fail.
	tpoolFee = tpoolFee.Mul64(1000 + 60*uint64(len(outputs))) // Estimated transaction size in bytes
	txnBuilder.AddMinerFee(tpoolFee)

	// Calculate total cost to wallet.
	//
	// NOTE: we only want to call FundSiacoins once; that way, it will
	// (ideally) fund the entire transaction with a single input, instead of
	// many smaller ones.
	totalCost := tpoolFee
	for _, sco := range outputs {
		totalCost = totalCost.Add(sco.Value)
	}
	err = txnBuilder.FundSiacoins(totalCost)
	if err != nil {
		return nil, build.ExtendErr("unable to fund transaction", err)
	}

	for _, sco := range outputs {
		txnBuilder.AddSiacoinOutput(sco)
	}

	txnSet, err := txnBuilder.Sign(true)
	if err != nil {
		w.log.Println("Attempt to send coins has failed - failed to sign transaction:", err)
		return nil, build.ExtendErr("unable to sign transaction", err)
	}
	if w.deps.Disrupt("SendSiacoinsInterrupted") {
		return nil, errors.New("failed to accept transaction set (SendSiacoinsInterrupted)")
	}
	w.log.Println("Attempting to broadcast a multi-send over the network")
	err = w.tpool.AcceptTransactionSet(txnSet)
	if err != nil {
		w.log.Println("Attempt to send coins has failed - transaction pool rejected transaction:", err)
		return nil, build.ExtendErr("unable to get transaction accepted", err)
	}

	// Log the success.
	var outputList string
	for _, output := range outputs {
		outputList = outputList + "\n\tAddress: " + output.UnlockHash.String() + "\n\tValue: " + output.Value.HumanString() + "\n"
	}
	w.log.Printf("Successfully broadcast transaction with id %v, fee %v, and the following outputs: %v", txnSet[len(txnSet)-1].ID(), tpoolFee.HumanString(), outputList)
	return txnSet, nil
}

// SendSiafunds creates a transaction sending 'amount' to 'dest'. The transaction
// is submitted to the transaction pool and is also returned.
func (w *Wallet) SendSiafunds(amount types.Currency, dest types.UnlockHash) (txns []types.Transaction, err error) {
	if err := w.tg.Add(); err != nil {
		err = modules.ErrWalletShutdown
		return nil, err
	}
	defer w.tg.Done()

	// Check if consensus is synced
	if !w.cs.Synced() || w.deps.Disrupt("UnsyncedConsensus") {
<<<<<<< HEAD
		return nil, errors.New("cannot send scprimefunds until fully synced")
=======
		return nil, errors.New("cannot send siafunds until fully synced")
>>>>>>> 48ada05a
	}

	w.mu.RLock()
	unlocked := w.unlocked
	w.mu.RUnlock()
	if !unlocked {
		return nil, modules.ErrLockedWallet
	}

	_, tpoolFee := w.tpool.FeeEstimation()
	tpoolFee = tpoolFee.Mul64(750) // Estimated transaction size in bytes
	tpoolFee = tpoolFee.Mul64(5)   // use large fee to ensure siafund transactions are selected by miners
	output := types.SiafundOutput{
		Value:      amount,
		UnlockHash: dest,
	}

	txnBuilder, err := w.StartTransaction()
	if err != nil {
		return nil, err
	}
	defer func() {
		if err != nil {
			txnBuilder.Drop()
		}
	}()
	err = txnBuilder.FundSiacoins(tpoolFee)
	if err != nil {
		return nil, err
	}
	err = txnBuilder.FundSiafunds(amount)
	if err != nil {
		return nil, err
	}
	txnBuilder.AddMinerFee(tpoolFee)
	txnBuilder.AddSiafundOutput(output)
	txnSet, err := txnBuilder.Sign(true)
	if err != nil {
		return nil, err
	}
	err = w.tpool.AcceptTransactionSet(txnSet)
	if err != nil {
		return nil, err
	}
	w.log.Println("Submitted a scprimefund transfer transaction set for value", amount.HumanString(), "with fees", tpoolFee.HumanString(), "IDs:")
	for _, txn := range txnSet {
		w.log.Println("\t", txn.ID())
	}
	return txnSet, nil
}

// Len returns the number of elements in the sortedOutputs struct.
func (so sortedOutputs) Len() int {
	if build.DEBUG && len(so.ids) != len(so.outputs) {
		panic("sortedOutputs object is corrupt")
	}
	return len(so.ids)
}

// Less returns whether element 'i' is less than element 'j'. The currency
// value of each output is used for comparison.
func (so sortedOutputs) Less(i, j int) bool {
	return so.outputs[i].Value.Cmp(so.outputs[j].Value) < 0
}

// Swap swaps two elements in the sortedOutputs set.
func (so sortedOutputs) Swap(i, j int) {
	so.ids[i], so.ids[j] = so.ids[j], so.ids[i]
	so.outputs[i], so.outputs[j] = so.outputs[j], so.outputs[i]
}<|MERGE_RESOLUTION|>--- conflicted
+++ resolved
@@ -1,18 +1,11 @@
 package wallet
 
 import (
-<<<<<<< HEAD
-	"errors"
+	"gitlab.com/NebulousLabs/errors"
 
 	"gitlab.com/scpcorp/ScPrime/build"
 	"gitlab.com/scpcorp/ScPrime/modules"
 	"gitlab.com/scpcorp/ScPrime/types"
-=======
-	"gitlab.com/NebulousLabs/Sia/build"
-	"gitlab.com/NebulousLabs/Sia/modules"
-	"gitlab.com/NebulousLabs/Sia/types"
-	"gitlab.com/NebulousLabs/errors"
->>>>>>> 48ada05a
 )
 
 // estimatedTransactionSize is the estimated size of a transaction used to send
@@ -126,11 +119,6 @@
 	}
 	defer w.tg.Done()
 
-<<<<<<< HEAD
-	// Check if consensus is synced
-	if !w.cs.Synced() || w.deps.Disrupt("UnsyncedConsensus") {
-		return nil, errors.New("cannot send scprimecoin until fully synced")
-=======
 	_, fee := w.tpool.FeeEstimation()
 	fee = fee.Mul64(estimatedTransactionSize)
 	return w.managedSendSiacoins(amount, fee, dest)
@@ -162,8 +150,7 @@
 func (w *Wallet) managedSendSiacoins(amount, fee types.Currency, dest types.UnlockHash) (txns []types.Transaction, err error) {
 	// Check if consensus is synced
 	if !w.cs.Synced() || w.deps.Disrupt("UnsyncedConsensus") {
-		return nil, errors.New("cannot send siacoin until fully synced")
->>>>>>> 48ada05a
+		return nil, errors.New("cannot send scprimecoin until fully synced")
 	}
 
 	w.mu.RLock()
@@ -208,11 +195,7 @@
 		w.log.Println("Attempt to send coins has failed - transaction pool rejected transaction:", err)
 		return nil, build.ExtendErr("unable to get transaction accepted", err)
 	}
-<<<<<<< HEAD
-	w.log.Println("Submitted a scprimecoin transfer transaction set for value", amount.HumanString(), "with fees", tpoolFee.HumanString(), "IDs:")
-=======
-	w.log.Println("Submitted a siacoin transfer transaction set for value", amount.HumanString(), "with fees", fee.HumanString(), "IDs:")
->>>>>>> 48ada05a
+	w.log.Println("Submitted a scprimecoin transfer transaction set for value", amount.HumanString(), "with fees", fee.HumanString(), "IDs:")
 	for _, txn := range txnSet {
 		w.log.Println("\t", txn.ID())
 	}
@@ -232,11 +215,7 @@
 
 	// Check if consensus is synced
 	if !w.cs.Synced() || w.deps.Disrupt("UnsyncedConsensus") {
-<<<<<<< HEAD
 		return nil, errors.New("cannot send scprimecoin until fully synced")
-=======
-		return nil, errors.New("cannot send siacoin until fully synced")
->>>>>>> 48ada05a
 	}
 
 	w.mu.RLock()
@@ -316,11 +295,7 @@
 
 	// Check if consensus is synced
 	if !w.cs.Synced() || w.deps.Disrupt("UnsyncedConsensus") {
-<<<<<<< HEAD
 		return nil, errors.New("cannot send scprimefunds until fully synced")
-=======
-		return nil, errors.New("cannot send siafunds until fully synced")
->>>>>>> 48ada05a
 	}
 
 	w.mu.RLock()
