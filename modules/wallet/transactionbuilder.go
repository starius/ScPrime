--- conflicted
+++ resolved
@@ -95,23 +95,27 @@
 }
 
 // checkOutput is a helper function used to determine if an output is usable.
-func (w *Wallet) checkOutput(id types.SiacoinOutputID, output types.SiacoinOutput) error {
+func (w *Wallet) checkOutput(tx *bolt.Tx, currentHeight types.BlockHeight, id types.SiacoinOutputID, output types.SiacoinOutput) error {
 	// Check that an output is not dust
 	if output.Value.Cmp(dustValue()) < 0 {
 		return errDustOutput
 	}
 	// Check that this output has not recently been spent by the wallet.
-	spendHeight := w.spentOutputs[types.OutputID(id)]
+	spendHeight, err := dbGetSpentOutput(tx, types.OutputID(id))
+	if err != nil {
+		// mimic map behavior: no entry means zero value
+		spendHeight = 0
+	}
 	// Prevent an underflow error.
-	allowedHeight := w.consensusSetHeight - RespendTimeout
-	if w.consensusSetHeight < RespendTimeout {
+	allowedHeight := currentHeight - RespendTimeout
+	if currentHeight < RespendTimeout {
 		allowedHeight = 0
 	}
 	if spendHeight > allowedHeight {
 		return errSpendHeightTooHigh
 	}
 	outputUnlockConditions := w.keys[output.UnlockHash].UnlockConditions
-	if w.consensusSetHeight < outputUnlockConditions.Timelock {
+	if currentHeight < outputUnlockConditions.Timelock {
 		return errOutputTimelock
 	}
 
@@ -141,7 +145,6 @@
 		if err != nil {
 			return err
 		}
-<<<<<<< HEAD
 		// Add all of the unconfirmed outputs as well.
 		for _, upt := range tb.wallet.unconfirmedProcessedTransactions {
 			for i, sco := range upt.Transaction.SiacoinOutputs {
@@ -169,30 +172,18 @@
 		for i := range so.ids {
 			scoid := so.ids[i]
 			sco := so.outputs[i]
-			// Check that this output has not recently been spent by the wallet.
-			spendHeight, err := dbGetSpentOutput(tx, types.OutputID(scoid))
-			if err != nil {
-				// mimic map behavior: no entry means zero value
-				spendHeight = 0
-			}
-			// Prevent an underflow error.
-			allowedHeight := consensusHeight - RespendTimeout
-			if consensusHeight < RespendTimeout {
-				allowedHeight = 0
-			}
-			if spendHeight > allowedHeight {
-				potentialFund = potentialFund.Add(sco.Value)
-				continue
-			}
-			outputUnlockConditions := tb.wallet.keys[sco.UnlockHash].UnlockConditions
-			if consensusHeight < outputUnlockConditions.Timelock {
+			// Check that the output can be spent.
+			if err := tb.wallet.checkOutput(tx, consensusHeight, scoid, sco); err != nil {
+				if err == errSpendHeightTooHigh {
+					potentialFund = potentialFund.Add(sco.Value)
+				}
 				continue
 			}
 
 			// Add a siacoin input for this output.
 			sci := types.SiacoinInput{
 				ParentID:         scoid,
-				UnlockConditions: outputUnlockConditions,
+				UnlockConditions: tb.wallet.keys[sco.UnlockHash].UnlockConditions,
 			}
 			parentTxn.SiacoinInputs = append(parentTxn.SiacoinInputs, sci)
 			spentScoids = append(spentScoids, scoid)
@@ -216,50 +207,6 @@
 		parentUnlockConditions, err := tb.wallet.nextPrimarySeedAddress(tx)
 		if err != nil {
 			return err
-=======
-	}
-	sort.Sort(sort.Reverse(so))
-
-	// Create and fund a parent transaction that will add the correct amount of
-	// siacoins to the transaction.
-	var fund types.Currency
-	// potentialFund tracks the balance of the wallet including outputs that
-	// have been spent in other unconfirmed transactions recently. This is to
-	// provide the user with a more useful error message in the event that they
-	// are overspending.
-	var potentialFund types.Currency
-
-	parentTxn := types.Transaction{}
-	var spentScoids []types.SiacoinOutputID
-	for i := range so.ids {
-		scoid := so.ids[i]
-		sco := so.outputs[i]
-
-		// Check that this output has not recently been spent by the wallet.
-		if err := tb.wallet.checkOutput(scoid, sco); err != nil {
-			if err == errSpendHeightTooHigh {
-				potentialFund = potentialFund.Add(sco.Value)
-			}
-			continue
-		}
-
-		// If the next output is large enough to cover the amount requested and it
-		// is valid, skip to it.
-		if i != len(so.outputs)-1 {
-			nextOutput := so.outputs[i+1]
-			nextOutputID := so.ids[i+1]
-			if err := tb.wallet.checkOutput(nextOutputID, nextOutput); err == nil && nextOutput.Value.Cmp(amount) > 0 {
-				continue
-			}
-		}
-
-		outputUnlockConditions := tb.wallet.keys[sco.UnlockHash].UnlockConditions
-
-		// Add a siacoin input for this output.
-		sci := types.SiacoinInput{
-			ParentID:         scoid,
-			UnlockConditions: outputUnlockConditions,
->>>>>>> dc1ae257
 		}
 
 		exactOutput := types.SiacoinOutput{
