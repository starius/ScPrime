package wallet

import (
	"sync"
	"testing"

	"github.com/NebulousLabs/Sia/modules"
	"github.com/NebulousLabs/Sia/types"
)

// addBlockNoPayout adds a block to the wallet tester that does not have any
// payouts.
func (wt *walletTester) addBlockNoPayout() error {
	block, target, err := wt.miner.BlockForWork()
	if err != nil {
		return err
	}
	// Clear the miner payout so that the wallet is not getting additional
	// outputs from these blocks.
	for i := range block.MinerPayouts {
		block.MinerPayouts[i].UnlockHash = types.UnlockHash{}
	}

	// Solve and submit the block.
	solvedBlock, _ := wt.miner.SolveBlock(block, target)
	err = wt.cs.AcceptBlock(solvedBlock)
	if err != nil {
		return err
	}
	return nil
}

// TestViewAdded checks that 'ViewAdded' returns sane-seeming values when
// indicating which elements have been added automatically to a transaction
// set.
func TestViewAdded(t *testing.T) {
	if testing.Short() {
		t.SkipNow()
	}
	wt, err := createWalletTester(t.Name(), modules.ProdDependencies)
	if err != nil {
		t.Fatal(err)
	}
	defer wt.closeWt()

	// Mine an extra block to get more outputs - the wallet is going to be
	// loading two transactions at the same time.
	_, err = wt.miner.AddBlock()
	if err != nil {
		t.Fatal(err)
	}

	// Create a transaction, add money to it, spend the money in a miner fee
	// but do not sign the transaction. The format of this test mimics the way
	// that the host-renter protocol behaves when building a file contract
	// transaction.
	b, err := wt.wallet.StartTransaction()
	if err != nil {
		t.Fatal(err)
	}
	txnFund := types.NewCurrency64(100e9)
	err = b.FundSiacoins(txnFund)
	if err != nil {
		t.Fatal(err)
	}
	_ = b.AddMinerFee(txnFund)
	_ = b.AddSiacoinOutput(types.SiacoinOutput{Value: txnFund})
	unfinishedTxn, unfinishedParents := b.View()

	// Create a second builder that extends the first, unsigned transaction. Do
	// not sign the transaction, but do give the extensions to the original
	// builder.
	b2, err := wt.wallet.RegisterTransaction(unfinishedTxn, unfinishedParents)
	if err != nil {
		t.Fatal(err)
	}
	err = b2.FundSiacoins(txnFund)
	if err != nil {
		t.Fatal(err)
	}
	unfinishedTxn2, unfinishedParents2 := b2.View()
	newParentIndices, newInputIndices, _, _ := b2.ViewAdded()

	// Add the new elements from b2 to b and sign the transaction, fetching the
	// signature for b.
	for _, parentIndex := range newParentIndices {
		b.AddParents([]types.Transaction{unfinishedParents2[parentIndex]})
	}
	for _, inputIndex := range newInputIndices {
		b.AddSiacoinInput(unfinishedTxn2.SiacoinInputs[inputIndex])
	}
	// Signing with WholeTransaction=true makes the transaction more brittle to
	// construction mistakes, meaning that an error is more likely to turn up.
	set1, err := b.Sign(true)
	if err != nil {
		t.Fatal(err)
	}
	if set1[len(set1)-1].ID() == unfinishedTxn.ID() {
		t.Error("seems like there's memory sharing happening between txn calls")
	}
	// Set1 should be missing some signatures.
	err = wt.tpool.AcceptTransactionSet(set1)
	if err == nil {
		t.Fatal(err)
	}
	unfinishedTxn3, _ := b.View()
	// Only the new signatures are needed because the previous call to 'View'
	// included everything else.
	_, _, _, newTxnSignaturesIndices := b.ViewAdded()

	// Add the new signatures to b2, and then sign b2's inputs. The resulting
	// set from b2 should be valid.
	for _, sigIndex := range newTxnSignaturesIndices {
		b2.AddTransactionSignature(unfinishedTxn3.TransactionSignatures[sigIndex])
	}
	set2, err := b2.Sign(true)
	if err != nil {
		t.Fatal(err)
	}
	err = wt.tpool.AcceptTransactionSet(set2)
	if err != nil {
		t.Fatal(err)
	}
	finishedTxn, _ := b2.View()
	_, _, _, newTxnSignaturesIndices3 := b2.ViewAdded()

	// Add the new signatures from b2 to the b1 transaction, which should
	// complete the transaction and create a transaction set in 'b' that is
	// identical to the transaction set that is in b2.
	for _, sigIndex := range newTxnSignaturesIndices3 {
		b.AddTransactionSignature(finishedTxn.TransactionSignatures[sigIndex])
	}
	set3Txn, set3Parents := b.View()
	err = wt.tpool.AcceptTransactionSet(append(set3Parents, set3Txn))
	if err != modules.ErrDuplicateTransactionSet {
		t.Fatal(err)
	}
}

// TestDoubleSignError checks that an error is returned if there is a problem
// when trying to call 'Sign' on a transaction twice.
func TestDoubleSignError(t *testing.T) {
	if testing.Short() {
		t.SkipNow()
	}
	wt, err := createWalletTester(t.Name(), modules.ProdDependencies)
	if err != nil {
		t.Fatal(err)
	}
	defer wt.closeWt()

	// Create a transaction, add money to it, and then call sign twice.
	b, err := wt.wallet.StartTransaction()
	if err != nil {
		t.Fatal(err)
	}
	txnFund := types.NewCurrency64(100e9)
	err = b.FundSiacoins(txnFund)
	if err != nil {
		t.Fatal(err)
	}
	_ = b.AddMinerFee(txnFund)
	txnSet, err := b.Sign(true)
	if err != nil {
		t.Fatal(err)
	}
	txnSet2, err := b.Sign(true)
	if err != errBuilderAlreadySigned {
		t.Error("the wrong error is being returned after a double call to sign")
	}
	if err != nil && txnSet2 != nil {
		t.Error("errored call to sign did not return a nil txn set")
	}
	err = wt.tpool.AcceptTransactionSet(txnSet)
	if err != nil {
		t.Fatal(err)
	}
}

// TestConcurrentBuilders checks that multiple transaction builders can safely
// be opened at the same time, and that they will make valid transactions when
// building concurrently.
func TestConcurrentBuilders(t *testing.T) {
	if testing.Short() {
		t.SkipNow()
	}
	wt, err := createWalletTester(t.Name(), modules.ProdDependencies)
	if err != nil {
		t.Fatal(err)
	}
	defer wt.closeWt()

	// Mine a few more blocks so that the wallet has lots of outputs to pick
	// from.
	for i := 0; i < 5; i++ {
		_, err := wt.miner.AddBlock()
		if err != nil {
			t.Fatal(err)
		}
	}

	// Get a baseline balance for the wallet.
	startingSCConfirmed, _, _, err := wt.wallet.ConfirmedBalance()
	if err != nil {
		t.Fatal(err)
	}
	startingOutgoing, startingIncoming, err := wt.wallet.UnconfirmedBalance()
	if err != nil {
		t.Fatal(err)
	}
	if !startingOutgoing.IsZero() {
		t.Fatal(startingOutgoing)
	}
	if !startingIncoming.IsZero() {
		t.Fatal(startingIncoming)
	}

	// Create two builders at the same time, then add money to each.
	builder1, err := wt.wallet.StartTransaction()
	if err != nil {
		t.Fatal(err)
	}
	builder2, err := wt.wallet.StartTransaction()
	if err != nil {
		t.Fatal(err)
	}
	// Fund each builder with a siacoin output that is smaller than all of the
	// outputs that the wallet should currently have.
	funding := types.NewCurrency64(10e3).Mul(types.SiacoinPrecision)
	err = builder1.FundSiacoins(funding)
	if err != nil {
		t.Fatal(err)
	}
	err = builder2.FundSiacoins(funding)
	if err != nil {
		t.Fatal(err)
	}

	// Get a second reading on the wallet's balance.
	fundedSCConfirmed, _, _, err := wt.wallet.ConfirmedBalance()
	if err != nil {
		t.Fatal(err)
	}
	if !startingSCConfirmed.Equals(fundedSCConfirmed) {
		t.Fatal("confirmed siacoin balance changed when no blocks have been mined", startingSCConfirmed, fundedSCConfirmed)
	}

	// Spend the transaction funds on miner fees and the void output.
	builder1.AddMinerFee(types.NewCurrency64(25).Mul(types.SiacoinPrecision))
	builder2.AddMinerFee(types.NewCurrency64(25).Mul(types.SiacoinPrecision))
	// Send the money to the void.
	output := types.SiacoinOutput{Value: types.NewCurrency64(9975).Mul(types.SiacoinPrecision)}
	builder1.AddSiacoinOutput(output)
	builder2.AddSiacoinOutput(output)

	// Sign the transactions and verify that both are valid.
	tset1, err := builder1.Sign(true)
	if err != nil {
		t.Fatal(err)
	}
	tset2, err := builder2.Sign(true)
	if err != nil {
		t.Fatal(err)
	}
	err = wt.tpool.AcceptTransactionSet(tset1)
	if err != nil {
		t.Fatal(err)
	}
	err = wt.tpool.AcceptTransactionSet(tset2)
	if err != nil {
		t.Fatal(err)
	}

	// Mine a block to get the transaction sets into the blockchain.
	_, err = wt.miner.AddBlock()
	if err != nil {
		t.Fatal(err)
	}
}

// TestConcurrentBuildersSingleOutput probes the behavior when multiple
// builders are created at the same time, but there is only a single wallet
// output that they end up needing to share.
func TestConcurrentBuildersSingleOutput(t *testing.T) {
	if testing.Short() {
		t.SkipNow()
	}
	wt, err := createWalletTester(t.Name(), modules.ProdDependencies)
	if err != nil {
		t.Fatal(err)
	}
	defer wt.closeWt()

	// Mine MaturityDelay blocks on the wallet using blocks that don't give
	// miner payouts to the wallet, so that all outputs can be condensed into a
	// single confirmed output. Currently the wallet will be getting a new
	// output per block because it has mined some blocks that haven't had their
	// outputs matured.
	for i := types.BlockHeight(0); i < types.MaturityDelay+1; i++ {
		err = wt.addBlockNoPayout()
		if err != nil {
			t.Fatal(err)
		}
	}

	// Send all coins to a single confirmed output for the wallet.
	unlockConditions, err := wt.wallet.NextAddress()
	if err != nil {
		t.Fatal(err)
	}
	scBal, _, _, err := wt.wallet.ConfirmedBalance()
	if err != nil {
		t.Fatal(err)
	}
	// Use a custom builder so that there is no transaction fee.
	builder, err := wt.wallet.StartTransaction()
	if err != nil {
		t.Fatal(err)
	}
	err = builder.FundSiacoins(scBal)
	if err != nil {
		t.Fatal(err)
	}
	output := types.SiacoinOutput{
		Value:      scBal,
		UnlockHash: unlockConditions.UnlockHash(),
	}
	builder.AddSiacoinOutput(output)
	tSet, err := builder.Sign(true)
	if err != nil {
		t.Fatal(err)
	}
	err = wt.tpool.AcceptTransactionSet(tSet)
	if err != nil {
		t.Fatal(err)
	}
	// Get the transaction into the blockchain without giving a miner payout to
	// the wallet.
	err = wt.addBlockNoPayout()
	if err != nil {
		t.Fatal(err)
	}

	// Get a baseline balance for the wallet.
	startingSCConfirmed, _, _, err := wt.wallet.ConfirmedBalance()
	if err != nil {
		t.Fatal(err)
	}
	startingOutgoing, startingIncoming, err := wt.wallet.UnconfirmedBalance()
	if err != nil {
		t.Fatal(err)
	}
	if !startingOutgoing.IsZero() {
		t.Fatal(startingOutgoing)
	}
	if !startingIncoming.IsZero() {
		t.Fatal(startingIncoming)
	}

	// Create two builders at the same time, then add money to each.
	builder1, err := wt.wallet.StartTransaction()
	if err != nil {
		t.Fatal(err)
	}
	builder2, err := wt.wallet.StartTransaction()
	if err != nil {
		t.Fatal(err)
	}
	// Fund each builder with a siacoin output.
	funding := types.NewCurrency64(10e3).Mul(types.SiacoinPrecision)
	err = builder1.FundSiacoins(funding)
	if err != nil {
		t.Fatal(err)
	}
	// This add should fail, blocking the builder from completion.
	err = builder2.FundSiacoins(funding)
	if err != modules.ErrIncompleteTransactions {
		t.Fatal(err)
	}

	// Get a second reading on the wallet's balance.
	fundedSCConfirmed, _, _, err := wt.wallet.ConfirmedBalance()
	if err != nil {
		t.Fatal(err)
	}
	if !startingSCConfirmed.Equals(fundedSCConfirmed) {
		t.Fatal("confirmed siacoin balance changed when no blocks have been mined", startingSCConfirmed, fundedSCConfirmed)
	}

	// Spend the transaction funds on miner fees and the void output.
	builder1.AddMinerFee(types.NewCurrency64(25).Mul(types.SiacoinPrecision))
	// Send the money to the void.
	output = types.SiacoinOutput{Value: types.NewCurrency64(9975).Mul(types.SiacoinPrecision)}
	builder1.AddSiacoinOutput(output)

	// Sign the transaction and submit it.
	tset1, err := builder1.Sign(true)
	if err != nil {
		t.Fatal(err)
	}
	err = wt.tpool.AcceptTransactionSet(tset1)
	if err != nil {
		t.Fatal(err)
	}

	// Mine a block to get the transaction sets into the blockchain.
	_, err = wt.miner.AddBlock()
	if err != nil {
		t.Fatal(err)
	}
}

// TestParallelBuilders checks that multiple transaction builders can safely be
// opened at the same time, and that they will make valid transactions when
// building concurrently, using multiple gothreads to manage the builders.
func TestParallelBuilders(t *testing.T) {
	if testing.Short() {
		t.SkipNow()
	}
	wt, err := createWalletTester(t.Name(), modules.ProdDependencies)
	if err != nil {
		t.Fatal(err)
	}
	defer wt.closeWt()

	// Mine a few more blocks so that the wallet has lots of outputs to pick
	// from.
	outputsDesired := 10
	for i := 0; i < outputsDesired; i++ {
		_, err := wt.miner.AddBlock()
		if err != nil {
			t.Fatal(err)
		}
	}
	// Add MatruityDelay blocks with no payout to make tracking the balance
	// easier.
	for i := types.BlockHeight(0); i < types.MaturityDelay+1; i++ {
		err = wt.addBlockNoPayout()
		if err != nil {
			t.Fatal(err)
		}
	}

	// Get a baseline balance for the wallet.
	startingSCConfirmed, _, _, err := wt.wallet.ConfirmedBalance()
	if err != nil {
		t.Fatal(err)
	}
	startingOutgoing, startingIncoming, err := wt.wallet.UnconfirmedBalance()
	if err != nil {
		t.Fatal(err)
	}
	if !startingOutgoing.IsZero() {
		t.Fatal(startingOutgoing)
	}
	if !startingIncoming.IsZero() {
		t.Fatal(startingIncoming)
	}

	// Create several builders in parallel.
	var wg sync.WaitGroup
	funding := types.NewCurrency64(10e3).Mul(types.SiacoinPrecision)
	for i := 0; i < outputsDesired; i++ {
		wg.Add(1)
		go func() {
			// Create the builder and fund the transaction.
			builder, err := wt.wallet.StartTransaction()
			if err != nil {
				t.Fatal(err)
			}
			err = builder.FundSiacoins(funding)
			if err != nil {
				t.Fatal(err)
			}

			// Spend the transaction funds on miner fees and the void output.
			builder.AddMinerFee(types.NewCurrency64(25).Mul(types.SiacoinPrecision))
			output := types.SiacoinOutput{Value: types.NewCurrency64(9975).Mul(types.SiacoinPrecision)}
			builder.AddSiacoinOutput(output)
			// Sign the transactions and verify that both are valid.
			tset, err := builder.Sign(true)
			if err != nil {
				t.Fatal(err)
			}
			err = wt.tpool.AcceptTransactionSet(tset)
			if err != nil {
				t.Fatal(err)
			}
			wg.Done()
		}()
	}
	wg.Wait()

	// Mine a block to get the transaction sets into the blockchain.
	err = wt.addBlockNoPayout()
	if err != nil {
		t.Fatal(err)
	}

	// Check the final balance.
	endingSCConfirmed, _, _, err := wt.wallet.ConfirmedBalance()
	if err != nil {
		t.Fatal(err)
	}
	expected := startingSCConfirmed.Sub(funding.Mul(types.NewCurrency64(uint64(outputsDesired))))
	if !expected.Equals(endingSCConfirmed) {
		t.Fatal("did not get the expected ending balance", expected, endingSCConfirmed, startingSCConfirmed)
	}
}

<<<<<<< HEAD
// TestSignTransaction constructs a valid, signed transaction using the
// wallet's SpendableOutputs and SignTransaction methods.
func TestSignTransaction(t *testing.T) {
	if testing.Short() {
		t.SkipNow()
	}
	wt, err := createWalletTester(t.Name(), modules.ProdDependencies)
=======
// TestUnconfirmedParents tests the functionality of the transaction builder's
// UnconfirmedParents method.
func TestUnconfirmedParents(t *testing.T) {
	if testing.Short() {
		t.SkipNow()
	}
	wt, err := createWalletTester(t.Name(), &modules.ProductionDependencies{})
>>>>>>> f4678bf4
	if err != nil {
		t.Fatal(err)
	}
	defer wt.closeWt()

<<<<<<< HEAD
	// get an output to spend
	outputs := wt.wallet.SpendableOutputs()

	// create a transaction that sends an output to the void
	txn := types.Transaction{
		SiacoinInputs: []types.SiacoinInput{{
			ParentID: types.SiacoinOutputID(outputs[0].ID),
		}},
		SiacoinOutputs: []types.SiacoinOutput{{
			Value:      outputs[0].Value,
			UnlockHash: types.UnlockHash{},
		}},
	}

	// sign the transaction
	err = wt.wallet.SignTransaction(&txn, map[types.OutputID]types.UnlockHash{
		outputs[0].ID: outputs[0].UnlockHash,
	})
	if err != nil {
		t.Fatal(err)
	}
	// txn should now have unlock condictions and a signature
	if txn.SiacoinInputs[0].UnlockConditions.SignaturesRequired == 0 {
		t.Fatal("unlock conditions are still unset")
	}
	if len(txn.TransactionSignatures) == 0 {
		t.Fatal("transaction was not signed")
	}

	// the resulting transaction should be valid; submit it to the tpool and
	// mine a block to confirm it
	err = txn.StandaloneValid(wt.wallet.Height())
	if err != nil {
		t.Fatal(err)
	}
	err = wt.tpool.AcceptTransactionSet([]types.Transaction{txn})
	if err != nil {
		t.Fatal(err)
	}
	wt.addBlockNoPayout()

	// the wallet should no longer list the resulting output as spendable
	outputs = wt.wallet.SpendableOutputs()
	if len(outputs) != 1 {
		t.Fatal("expected one output")
	}
	if outputs[0].ID == types.OutputID(txn.SiacoinInputs[0].ParentID) {
		t.Fatal("spent output still listed as spendable")
=======
	// Send all of the wallet's available balance to itself.
	uc, err := wt.wallet.NextAddress()
	if err != nil {
		t.Fatal("Failed to get address", err)
	}
	siacoins, _, _, err := wt.wallet.ConfirmedBalance()
	if err != nil {
		t.Fatal(err)
	}
	tSet, err := wt.wallet.SendSiacoins(siacoins.Sub(types.SiacoinPrecision), uc.UnlockHash())
	if err != nil {
		t.Fatal("Failed to send coins", err)
	}

	// Create a transaction. That transaction should use siacoin outputs from
	// the unconfirmed transactions in tSet as inputs and is therefore a child
	// of tSet.
	b, err := wt.wallet.StartTransaction()
	if err != nil {
		t.Fatal(err)
	}
	txnFund := types.NewCurrency64(1e3)
	err = b.FundSiacoins(txnFund)
	if err != nil {
		t.Fatal(err)
	}

	// UnconfirmedParents should return the transactions of the transaction set
	// we used to send money to ourselves.
	parents, err := b.UnconfirmedParents()
	if err != nil {
		t.Fatal(err)
	}
	if len(tSet) != len(parents) {
		t.Fatal("parents should have same length as unconfirmed transaction set")
	}
	for i := 0; i < len(tSet); i++ {
		if tSet[i].ID() != parents[i].ID() {
			t.Error("returned parent doesn't match transaction of transaction set")
		}
>>>>>>> f4678bf4
	}
}<|MERGE_RESOLUTION|>--- conflicted
+++ resolved
@@ -508,7 +508,6 @@
 	}
 }
 
-<<<<<<< HEAD
 // TestSignTransaction constructs a valid, signed transaction using the
 // wallet's SpendableOutputs and SignTransaction methods.
 func TestSignTransaction(t *testing.T) {
@@ -516,21 +515,11 @@
 		t.SkipNow()
 	}
 	wt, err := createWalletTester(t.Name(), modules.ProdDependencies)
-=======
-// TestUnconfirmedParents tests the functionality of the transaction builder's
-// UnconfirmedParents method.
-func TestUnconfirmedParents(t *testing.T) {
-	if testing.Short() {
-		t.SkipNow()
-	}
-	wt, err := createWalletTester(t.Name(), &modules.ProductionDependencies{})
->>>>>>> f4678bf4
 	if err != nil {
 		t.Fatal(err)
 	}
 	defer wt.closeWt()
 
-<<<<<<< HEAD
 	// get an output to spend
 	outputs := wt.wallet.SpendableOutputs()
 
@@ -562,7 +551,8 @@
 
 	// the resulting transaction should be valid; submit it to the tpool and
 	// mine a block to confirm it
-	err = txn.StandaloneValid(wt.wallet.Height())
+	height, _ := wt.wallet.Height()
+	err = txn.StandaloneValid(height)
 	if err != nil {
 		t.Fatal(err)
 	}
@@ -579,7 +569,21 @@
 	}
 	if outputs[0].ID == types.OutputID(txn.SiacoinInputs[0].ParentID) {
 		t.Fatal("spent output still listed as spendable")
-=======
+	}
+}
+
+// TestUnconfirmedParents tests the functionality of the transaction builder's
+// UnconfirmedParents method.
+func TestUnconfirmedParents(t *testing.T) {
+	if testing.Short() {
+		t.SkipNow()
+	}
+	wt, err := createWalletTester(t.Name(), &modules.ProductionDependencies{})
+	if err != nil {
+		t.Fatal(err)
+	}
+	defer wt.closeWt()
+
 	// Send all of the wallet's available balance to itself.
 	uc, err := wt.wallet.NextAddress()
 	if err != nil {
@@ -620,6 +624,5 @@
 		if tSet[i].ID() != parents[i].ID() {
 			t.Error("returned parent doesn't match transaction of transaction set")
 		}
->>>>>>> f4678bf4
 	}
 }