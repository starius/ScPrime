--- conflicted
+++ resolved
@@ -8,19 +8,13 @@
 	"sync"
 	"time"
 
-<<<<<<< HEAD
+	"gitlab.com/scpcorp/ScPrime/build"
 	"gitlab.com/scpcorp/ScPrime/modules"
 	"gitlab.com/scpcorp/ScPrime/persist"
-
-=======
+	"gitlab.com/scpcorp/ScPrime/types"
+
 	"gitlab.com/NebulousLabs/errors"
 	"gitlab.com/NebulousLabs/fastrand"
-
-	"gitlab.com/NebulousLabs/Sia/build"
-	"gitlab.com/NebulousLabs/Sia/modules"
-	"gitlab.com/NebulousLabs/Sia/persist"
-	"gitlab.com/NebulousLabs/Sia/types"
->>>>>>> ac9409a1
 	"gitlab.com/NebulousLabs/threadgroup"
 )
 
@@ -31,7 +25,7 @@
 
 	// nebAddress is the nebulous address that is used to send Nebulous its cut
 	// of the application fees.
-	nebAddress = [32]byte{14, 56, 201, 152, 87, 64, 139, 125, 38, 4, 161, 206, 32, 198, 119, 108, 158, 66, 177, 5, 178, 222, 155, 12, 209, 231, 91, 170, 213, 236, 57, 197}
+	// nebAddress = [32]byte{14, 56, 201, 152, 87, 64, 139, 125, 38, 4, 161, 206, 32, 198, 119, 108, 158, 66, 177, 5, 178, 222, 155, 12, 209, 231, 91, 170, 213, 236, 57, 197}
 
 	// Enforce that FeeManager satisfies the modules.FeeManager interface.
 	_ modules.FeeManager = (*FeeManager)(nil)
