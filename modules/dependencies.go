package modules

import (
	"errors"
	"io"
	"io/ioutil"
	"net"
	"os"
	"sync"
	"time"

<<<<<<< HEAD
	"gitlab.com/scpcorp/ScPrime/build"
	"gitlab.com/scpcorp/ScPrime/persist"

	"gitlab.com/NebulousLabs/fastrand"
=======
	"gitlab.com/NebulousLabs/fastrand"

	"gitlab.com/NebulousLabs/Sia/build"
	"gitlab.com/NebulousLabs/Sia/persist"
>>>>>>> 48ada05a
)

// ProdDependencies act as a global instance of the production dependencies to
// avoid having to instantiate new dependencies every time we want to pass
// production dependencies.
var ProdDependencies = new(ProductionDependencies)

// Dependencies defines dependencies used by all of Sia's modules. Custom
// dependencies can be created to inject certain behavior during testing.
type (
	Dependencies interface {
		// AtLeastOne will return a value that is at least one. In production,
		// the value should always be one. This function is used to test the
		// idempotency of actions, so during testing sometimes the value
		// returned will be higher, causing an idempotent action to be
		// committed multiple times. If the action is truly idempotent,
		// committing it multiple times should not cause any problems or
		// changes.
		AtLeastOne() uint64

		// CreateFile gives the host the ability to create files on the
		// operating system.
		CreateFile(string) (File, error)

		// Destruct will clean up the dependencies, panicking if there are
		// unclosed resources.
		Destruct()

		// DialTimeout tries to create a tcp connection to the specified
		// address with a certain timeout.
		DialTimeout(NetAddress, time.Duration) (net.Conn, error)

		// Disrupt can be inserted in the code as a way to inject problems,
		// such as a network call that take 10 minutes or a disk write that
		// never completes. disrupt will return true if the disruption is
		// forcibly triggered. In production, disrupt will always return false.
		Disrupt(string) bool

		// Listen gives the host the ability to receive incoming connections.
		Listen(string, string) (net.Listener, error)

		// LoadFile allows the host to load a persistence structure form disk.
		LoadFile(persist.Metadata, interface{}, string) error

		// LookupIP resolves a hostname to a number of IP addresses. If an IP
		// address is provided as an argument it will just return that IP.
		LookupIP(string) ([]net.IP, error)

		// MkdirAll gives the host the ability to create chains of folders
		// within the filesystem.
		MkdirAll(string, os.FileMode) error

		// NewLogger creates a logger that the host can use to log messages and
		// write critical statements.
		NewLogger(string) (*persist.Logger, error)

		// OpenDatabase creates a database that the host can use to interact
		// with large volumes of persistent data.
		OpenDatabase(persist.Metadata, string) (*persist.BoltDatabase, error)

		// Open opens a file readonly.
		Open(string) (File, error)

		// OpenFile opens a file with the specified mode.
		OpenFile(string, int, os.FileMode) (File, error)

		// Resolver returns a Resolver which can resolve hostnames to IPs.
		Resolver() Resolver

		// RandRead fills the input bytes with random data.
		RandRead([]byte) (int, error)

		// ReadFile reads a file in full from the filesystem.
		ReadFile(string) ([]byte, error)

		// RemoveFile removes a file from file filesystem.
		RemoveFile(string) error

		// RenameFile renames a file on disk to another name.
		RenameFile(string, string) error

		// SaveFileSync writes JSON encoded data to disk and syncs the file
		// afterwards.
		SaveFileSync(persist.Metadata, interface{}, string) error

		// Sleep blocks the calling thread for at least the specified duration.
		Sleep(time.Duration)

		// Symlink creates a sym link between a source and a destination.
		Symlink(s1, s2 string) error

		// WriteFile writes data to the filesystem using the provided filename.
		WriteFile(string, []byte, os.FileMode) error
	}

	// File implements all of the methods that can be called on an os.File.
	File interface {
		io.ReadWriteCloser
		Name() string
		ReadAt([]byte, int64) (int, error)
		Seek(int64, int) (int64, error)
		Sync() error
		Truncate(int64) error
		WriteAt([]byte, int64) (int, error)
	}
)

type (
	// ProductionDependencies are the dependencies used in a Release or Debug
	// production build.
	ProductionDependencies struct {
		openFiles map[string]int
		mu        sync.Mutex
	}

	// ProductionFile is the implementation of the File interface that is used
	// in a Release or Debug production build.
	ProductionFile struct {
		pd *ProductionDependencies
		*os.File
	}
)

// Close will close a file, checking whether the file handle is open somewhere
// else before closing completely. This check is performed on Windows but not
// Linux, therefore a mock is used to ensure that linux testing picks up
// potential problems that would be seen on Windows.
func (pf *ProductionFile) Close() error {
	if !build.DEBUG {
		return pf.File.Close()
	}

	pf.pd.mu.Lock()
	if pf.pd.openFiles == nil {
		pf.pd.openFiles = make(map[string]int)
	}
	v, exists := pf.pd.openFiles[pf.File.Name()]
	if !exists {
		panic("file not registered")
	}
	if v == 1 {
		delete(pf.pd.openFiles, pf.File.Name())
	} else if v > 1 {
		pf.pd.openFiles[pf.File.Name()] = v - 1
	} else {
		panic("inconsistent state")
	}
	pf.pd.mu.Unlock()
	return pf.File.Close()
}

// AtLeastOne will return a value that is equal to 1 if debugging is disabled.
// If debugging is enabled, a higher value may be returned.
func (*ProductionDependencies) AtLeastOne() uint64 {
	if !build.DEBUG {
		return 1
	}

	// Probabilistically return a number greater than one.
	val := uint64(1)
	for fastrand.Intn(2) != 0 {
		val++
	}
	return val
}

// CreateFile gives the host the ability to create files on the operating
// system.
func (pd *ProductionDependencies) CreateFile(s string) (File, error) {
	if !build.DEBUG {
		return os.Create(s)
	}

	f, err := os.Create(s)
	if err != nil {
		return f, err
	}

	pd.mu.Lock()
	if pd.openFiles == nil {
		pd.openFiles = make(map[string]int)
	}
	v := pd.openFiles[s]
	pd.openFiles[s] = v + 1
	pd.mu.Unlock()
	return &ProductionFile{
		pd:   pd,
		File: f,
	}, nil
}

// Destruct checks that all resources have been cleaned up correctly.
func (pd *ProductionDependencies) Destruct() {
	if !build.DEBUG {
		return
	}

	pd.mu.Lock()
	l := len(pd.openFiles)
	pd.mu.Unlock()
	if l != 0 {
		panic("unclosed resources - most likely file handles")
	}
}

// DialTimeout creates a tcp connection to a certain address with the specified
// timeout.
func (*ProductionDependencies) DialTimeout(addr NetAddress, timeout time.Duration) (net.Conn, error) {
	return net.DialTimeout("tcp", string(addr), timeout)
}

// Disrupt can be used to inject specific behavior into a module by overwriting
// it using a custom dependency.
func (*ProductionDependencies) Disrupt(string) bool {
	return false
}

// Listen gives the host the ability to receive incoming connections.
func (*ProductionDependencies) Listen(s1, s2 string) (net.Listener, error) {
	return net.Listen(s1, s2)
}

// LoadFile loads JSON encoded data from a file.
func (*ProductionDependencies) LoadFile(meta persist.Metadata, data interface{}, filename string) error {
	return persist.LoadJSON(meta, data, filename)
}

// LookupIP resolves a hostname to a number of IP addresses. If an IP address
// is provided as an argument it will just return that IP.
func (*ProductionDependencies) LookupIP(host string) ([]net.IP, error) {
	return net.LookupIP(host)
}

// SaveFileSync writes JSON encoded data to a file and syncs the file to disk
// afterwards.
func (*ProductionDependencies) SaveFileSync(meta persist.Metadata, data interface{}, filename string) error {
	return persist.SaveJSON(meta, data, filename)
}

// MkdirAll gives the host the ability to create chains of folders within the
// filesystem.
func (*ProductionDependencies) MkdirAll(s string, fm os.FileMode) error {
	return os.MkdirAll(s, fm)
}

// NewLogger creates a logger that the host can use to log messages and write
// critical statements.
func (*ProductionDependencies) NewLogger(s string) (*persist.Logger, error) {
	return persist.NewFileLogger(s)
}

// OpenDatabase creates a database that the host can use to interact with large
// volumes of persistent data.
func (*ProductionDependencies) OpenDatabase(m persist.Metadata, s string) (*persist.BoltDatabase, error) {
	return persist.OpenDatabase(m, s)
}

// Open opens a file readonly.
func (pd *ProductionDependencies) Open(s string) (File, error) {
	return pd.OpenFile(s, os.O_RDONLY, 0)
}

// OpenFile opens a file with the specified mode and permissions.
func (pd *ProductionDependencies) OpenFile(s string, i int, fm os.FileMode) (File, error) {
	if !build.DEBUG {
		return os.OpenFile(s, i, fm)
	}

	f, err := os.OpenFile(s, i, fm)
	if err != nil {
		return f, err
	}

	pd.mu.Lock()
	if pd.openFiles == nil {
		pd.openFiles = make(map[string]int)
	}
	v := pd.openFiles[s]
	pd.openFiles[s] = v + 1
	pd.mu.Unlock()
	return &ProductionFile{
		pd:   pd,
		File: f,
	}, nil
}

// RandRead fills the input bytes with random data.
func (*ProductionDependencies) RandRead(b []byte) (int, error) {
	return fastrand.Reader.Read(b)
}

// ReadFile reads a file from the filesystem.
func (*ProductionDependencies) ReadFile(s string) ([]byte, error) {
	return ioutil.ReadFile(s)
}

// RemoveFile will remove a file from disk.
func (pd *ProductionDependencies) RemoveFile(s string) error {
	if !build.DEBUG {
		return os.Remove(s)
	}

	pd.mu.Lock()
	if pd.openFiles == nil {
		pd.openFiles = make(map[string]int)
	}
	v, exists := pd.openFiles[s]
	pd.mu.Unlock()
	if exists && v > 0 {
		return errors.New("cannot remove the file, it's open somewhere else right now")
	}
	return os.Remove(s)
}

// RenameFile renames a file on disk.
func (pd *ProductionDependencies) RenameFile(s1 string, s2 string) error {
	if !build.DEBUG {
		return os.Rename(s1, s2)
	}

	pd.mu.Lock()
	if pd.openFiles == nil {
		pd.openFiles = make(map[string]int)
	}
	v1, exists1 := pd.openFiles[s1]
	v2, exists2 := pd.openFiles[s2]
	pd.mu.Unlock()
	if exists1 && v1 > 0 {
		return errors.New("cannot remove the file, it's open somewhere else right now")
	}
	if exists2 && v2 > 0 {
		return errors.New("cannot remove the file, it's open somewhere else right now")
	}
	return os.Rename(s1, s2)
}

// Sleep blocks the calling thread for a certain duration.
func (*ProductionDependencies) Sleep(d time.Duration) {
	time.Sleep(d)
}

// Symlink creates a symlink between a source and a destination file.
func (*ProductionDependencies) Symlink(s1, s2 string) error {
	return os.Symlink(s1, s2)
}

// WriteFile writes a file to the filesystem.
func (*ProductionDependencies) WriteFile(s string, b []byte, fm os.FileMode) error {
	return ioutil.WriteFile(s, b, fm)
}

// Resolver is an interface that allows resolving a hostname into IP
// addresses.
type Resolver interface {
	LookupIP(string) ([]net.IP, error)
}

// ProductionResolver is the hostname resolver used in production builds.
type ProductionResolver struct{}

// LookupIP is a passthrough function to net.LookupIP. In testing builds it
// returns a random IP.
func (ProductionResolver) LookupIP(host string) ([]net.IP, error) {
	if build.Release == "testing" {
		rawIP := make([]byte, 16)
		fastrand.Read(rawIP)
		return []net.IP{net.IP(rawIP)}, nil
	}
	return net.LookupIP(host)
}

// Resolver returns the ProductionResolver.
func (*ProductionDependencies) Resolver() Resolver {
	return ProductionResolver{}
}<|MERGE_RESOLUTION|>--- conflicted
+++ resolved
@@ -9,17 +9,10 @@
 	"sync"
 	"time"
 
-<<<<<<< HEAD
+	"gitlab.com/NebulousLabs/fastrand"
+
 	"gitlab.com/scpcorp/ScPrime/build"
 	"gitlab.com/scpcorp/ScPrime/persist"
-
-	"gitlab.com/NebulousLabs/fastrand"
-=======
-	"gitlab.com/NebulousLabs/fastrand"
-
-	"gitlab.com/NebulousLabs/Sia/build"
-	"gitlab.com/NebulousLabs/Sia/persist"
->>>>>>> 48ada05a
 )
 
 // ProdDependencies act as a global instance of the production dependencies to
