--- conflicted
+++ resolved
@@ -11,19 +11,13 @@
 
 	"gitlab.com/NebulousLabs/fastrand"
 
-<<<<<<< HEAD
 	"gitlab.com/scpcorp/ScPrime/build"
 	"gitlab.com/scpcorp/ScPrime/persist"
-=======
-	"gitlab.com/NebulousLabs/Sia/build"
-	"gitlab.com/NebulousLabs/Sia/persist"
-	"gitlab.com/NebulousLabs/Sia/types"
->>>>>>> e5aa1018
 )
 
 // nebulousAddress is the nebulous address that is used to send SiaCoin to
 // Nebulous.
-var nebulousAddress = [32]byte{14, 56, 201, 152, 87, 64, 139, 125, 38, 4, 161, 206, 32, 198, 119, 108, 158, 66, 177, 5, 178, 222, 155, 12, 209, 231, 91, 170, 213, 236, 57, 197}
+//var nebulousAddress = [32]byte{14, 56, 201, 152, 87, 64, 139, 125, 38, 4, 161, 206, 32, 198, 119, 108, 158, 66, 177, 5, 178, 222, 155, 12, 209, 231, 91, 170, 213, 236, 57, 197}
 
 // ProdDependencies act as a global instance of the production dependencies to
 // avoid having to instantiate new dependencies every time we want to pass
@@ -36,7 +30,7 @@
 	Dependencies interface {
 		// NebulousAddress will return an address that can be used to send
 		// SiaCoin to a Nebulous managed Wallet.
-		NebulousAddress() types.UnlockHash
+		//NebulousAddress() types.UnlockHash
 
 		// AtLeastOne will return a value that is at least one. In production,
 		// the value should always be one. This function is used to test the
@@ -180,9 +174,9 @@
 
 // NebulousAddress will return an address that can be used to send SiaCoin to a
 // Nebulous managed Wallet.
-func (*ProductionDependencies) NebulousAddress() types.UnlockHash {
-	return nebulousAddress
-}
+//func (*ProductionDependencies) NebulousAddress() types.UnlockHash {
+//	return nebulousAddress
+//}
 
 // AtLeastOne will return a value that is equal to 1 if debugging is disabled.
 // If debugging is enabled, a higher value may be returned.
