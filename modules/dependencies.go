--- conflicted
+++ resolved
@@ -9,15 +9,9 @@
 	"sync"
 	"time"
 
-<<<<<<< HEAD
-	"gitlab.com/NebulousLabs/fastrand"
-	"gitlab.com/SiaPrime/Sia/build"
-	"gitlab.com/SiaPrime/Sia/persist"
-=======
 	"gitlab.com/SiaPrime/Sia/build"
 	"gitlab.com/SiaPrime/Sia/persist"
 	"gitlab.com/SiaPrime/fastrand"
->>>>>>> 93bce530
 )
 
 // ProdDependencies act as a global instance of the production dependencies to
