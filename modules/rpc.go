--- conflicted
+++ resolved
@@ -1,11 +1,8 @@
 package modules
 
 import (
-<<<<<<< HEAD
-=======
 	"encoding/hex"
 	"encoding/json"
->>>>>>> 2038b019
 	"errors"
 	"io"
 
