--- conflicted
+++ resolved
@@ -4,15 +4,10 @@
 // compatibility with the test suite.
 
 import (
+	"gitlab.com/NebulousLabs/encoding"
 	bolt "go.etcd.io/bbolt"
 
-<<<<<<< HEAD
-	"gitlab.com/scpcorp/ScPrime/encoding"
 	"gitlab.com/scpcorp/ScPrime/types"
-=======
-	"gitlab.com/NebulousLabs/Sia/types"
-	"gitlab.com/NebulousLabs/encoding"
->>>>>>> da1da3de
 )
 
 // dbBlockHeight is a convenience function allowing blockHeight to be called
