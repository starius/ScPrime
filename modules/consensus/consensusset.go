package consensus

// All changes to the consenuss set are made via diffs, specifically by calling
// a commitDiff function. This means that future modifications (such as
// replacing in-memory versions of the utxo set with on-disk versions of the
// utxo set) should be relatively easy to verify for correctness. Modifying the
// commitDiff functions will be sufficient.

import (
	"errors"

	"gitlab.com/NebulousLabs/demotemutex"
<<<<<<< HEAD
	bolt "go.etcd.io/bbolt"

	"gitlab.com/scpcorp/ScPrime/encoding"
	"gitlab.com/scpcorp/ScPrime/modules"
	"gitlab.com/scpcorp/ScPrime/persist"
	siasync "gitlab.com/scpcorp/ScPrime/sync"
	"gitlab.com/scpcorp/ScPrime/types"
=======
	"gitlab.com/NebulousLabs/threadgroup"

	"gitlab.com/NebulousLabs/Sia/modules"
	"gitlab.com/NebulousLabs/Sia/persist"
	"gitlab.com/NebulousLabs/Sia/types"
	"gitlab.com/NebulousLabs/encoding"
>>>>>>> da1da3de
)

var (
	errNilGateway = errors.New("cannot have a nil gateway as input")
)

// marshaler marshals objects into byte slices and unmarshals byte
// slices into objects.
type marshaler interface {
	Marshal(interface{}) []byte
	Unmarshal([]byte, interface{}) error
}
type stdMarshaler struct{}

func (stdMarshaler) Marshal(v interface{}) []byte            { return encoding.Marshal(v) }
func (stdMarshaler) Unmarshal(b []byte, v interface{}) error { return encoding.Unmarshal(b, v) }

// The ConsensusSet is the object responsible for tracking the current status
// of the blockchain. Broadly speaking, it is responsible for maintaining
// consensus.  It accepts blocks and constructs a blockchain, forking when
// necessary.
type ConsensusSet struct {
	// The gateway manages peer connections and keeps the consensus set
	// synchronized to the rest of the network.
	gateway modules.Gateway

	// The block root contains the genesis block.
	blockRoot processedBlock

	// Subscribers to the consensus set will receive a changelog every time
	// there is an update to the consensus set. At initialization, they receive
	// all changes that they are missing.
	//
	// Memory: A consensus set typically has fewer than 10 subscribers, and
	// subscription typically happens entirely at startup. This slice is
	// unlikely to grow beyond 1kb, and cannot by manipulated by an attacker as
	// the function of adding a subscriber should not be exposed.
	subscribers []modules.ConsensusSetSubscriber

	// dosBlocks are blocks that are invalid, but the invalidity is only
	// discoverable during an expensive step of validation. These blocks are
	// recorded to eliminate a DoS vector where an expensive-to-validate block
	// is submitted to the consensus set repeatedly.
	//
	// TODO: dosBlocks needs to be moved into the database, and if there's some
	// reason it can't be in THE database, it should be in a separate database.
	// dosBlocks is an unbounded map that an attacker can manipulate, though
	// iirc manipulations are expensive, to the tune of creating a blockchain
	// PoW per DoS block (though the attacker could conceivably build off of
	// the genesis block, meaning the PoW is not very expensive.
	dosBlocks map[types.BlockID]struct{}

	// checkingConsistency is a bool indicating whether or not a consistency
	// check is in progress. The consistency check logic call itself, resulting
	// in infinite loops. This bool prevents that while still allowing for full
	// granularity consistency checks. Previously, consistency checks were only
	// performed after a full reorg, but now they are performed after every
	// block.
	checkingConsistency bool

	// synced is true if initial blockchain download has finished. It indicates
	// whether the consensus set is synced with the network.
	synced bool

	// Interfaces to abstract the dependencies of the ConsensusSet.
	marshaler       marshaler
	blockRuleHelper blockRuleHelper
	blockValidator  blockValidator

	// Utilities
	db         *persist.BoltDatabase
	staticDeps modules.Dependencies
	log        *persist.Logger
	mu         demotemutex.DemoteMutex
	persistDir string
	tg         threadgroup.ThreadGroup
}

// consensusSetBlockingStartup handles the blocking portion of NewCustomConsensusSet.
func consensusSetBlockingStartup(gateway modules.Gateway, persistDir string, deps modules.Dependencies) (*ConsensusSet, error) {
	// Check for nil dependencies.
	if gateway == nil {
		return nil, errNilGateway
	}
	// Create the ConsensusSet object.
	cs := &ConsensusSet{
		gateway: gateway,

		blockRoot: processedBlock{
			Block:       types.GenesisBlock,
			ChildTarget: types.RootTarget,
			Depth:       types.RootDepth,

			DiffsGenerated: true,
		},

		dosBlocks: make(map[types.BlockID]struct{}),

		marshaler:       stdMarshaler{},
		blockRuleHelper: stdBlockRuleHelper{},
		blockValidator:  NewBlockValidator(),

		staticDeps: deps,
		persistDir: persistDir,
	}
	// Create the diffs for the genesis transaction outputs
	for _, transaction := range types.GenesisBlock.Transactions {
		// Create the diffs for the genesis siacoin outputs.
		for i, siacoinOutput := range transaction.SiacoinOutputs {
			scid := transaction.SiacoinOutputID(uint64(i))
			scod := modules.SiacoinOutputDiff{
				Direction:     modules.DiffApply,
				ID:            scid,
				SiacoinOutput: siacoinOutput,
			}
			cs.blockRoot.SiacoinOutputDiffs = append(cs.blockRoot.SiacoinOutputDiffs, scod)
		}
		// Create the diffs for the genesis siafund outputs.
		for i, siafundOutput := range transaction.SiafundOutputs {
			sfid := transaction.SiafundOutputID(uint64(i))
			sfod := modules.SiafundOutputDiff{
				Direction:     modules.DiffApply,
				ID:            sfid,
				SiafundOutput: siafundOutput,
			}
			cs.blockRoot.SiafundOutputDiffs = append(cs.blockRoot.SiafundOutputDiffs, sfod)
		}
	}
	// Initialize the consensus persistence structures.
	err := cs.initPersist()
	if err != nil {
		return nil, err
	}
	return cs, nil
}

// consensusSetAsyncStartup handles the async portion of NewCustomConsensusSet.
func consensusSetAsyncStartup(cs *ConsensusSet, bootstrap bool) error {
	if cs.staticDeps.Disrupt("BlockAsyncStartup") {
		return nil
	}
	// Sync with the network. Don't sync if we are testing because
	// typically we don't have any mock peers to synchronize with in
	// testing.
	if bootstrap {
		err := cs.managedInitialBlockchainDownload()
		if err != nil {
			return err
		}
	}

	// Register RPCs
	cs.gateway.RegisterRPC("SendBlocks", cs.rpcSendBlocks)
	cs.gateway.RegisterRPC("RelayHeader", cs.threadedRPCRelayHeader)
	cs.gateway.RegisterRPC("SendBlk", cs.rpcSendBlk)
	cs.gateway.RegisterConnectCall("SendBlocks", cs.threadedReceiveBlocks)
	err := cs.tg.OnStop(func() error {
		cs.gateway.UnregisterRPC("SendBlocks")
		cs.gateway.UnregisterRPC("RelayHeader")
		cs.gateway.UnregisterRPC("SendBlk")
		cs.gateway.UnregisterConnectCall("SendBlocks")
		return nil
	})
	if err != nil {
		return err
	}

	// Mark that we are synced with the network.
	cs.mu.Lock()
	cs.synced = true
	cs.mu.Unlock()
	return nil
}

// New returns a new ConsensusSet, containing at least the genesis block. If
// there is an existing block database present in the persist directory, it
// will be loaded.
func New(gateway modules.Gateway, bootstrap bool, persistDir string) (*ConsensusSet, <-chan error) {
	return NewCustomConsensusSet(gateway, bootstrap, persistDir, modules.ProdDependencies)
}

// NewCustomConsensusSet returns a new ConsensusSet, containing at least the genesis block. If
// there is an existing block database present in the persist directory, it
// will be loaded.
func NewCustomConsensusSet(gateway modules.Gateway, bootstrap bool, persistDir string, deps modules.Dependencies) (*ConsensusSet, <-chan error) {
	// Handle blocking consensus startup first.
	errChan := make(chan error, 1)
	cs, err := consensusSetBlockingStartup(gateway, persistDir, deps)
	if err != nil {
		errChan <- err
		return nil, errChan
	}

	// non-blocking consensus startup.
	go func() {
		defer close(errChan)
		err := cs.tg.Add()
		if err != nil {
			errChan <- err
			return
		}
		defer cs.tg.Done()

		err = consensusSetAsyncStartup(cs, bootstrap)
		if err != nil {
			errChan <- err
			return
		}
	}()
	return cs, errChan
}

// BlockAtHeight returns the block at a given height.
func (cs *ConsensusSet) BlockAtHeight(height types.BlockHeight) (block types.Block, exists bool) {
	_ = cs.db.View(func(tx *bolt.Tx) error {
		id, err := getPath(tx, height)
		if err != nil {
			return err
		}
		pb, err := getBlockMap(tx, id)
		if err != nil {
			return err
		}
		block = pb.Block
		exists = true
		return nil
	})
	return block, exists
}

// BlockByID returns the block for a given BlockID.
func (cs *ConsensusSet) BlockByID(id types.BlockID) (block types.Block, height types.BlockHeight, exists bool) {
	_ = cs.db.View(func(tx *bolt.Tx) error {
		pb, err := getBlockMap(tx, id)
		if err != nil {
			return err
		}
		block = pb.Block
		height = pb.Height
		exists = true
		return nil
	})
	return block, height, exists
}

// ChildTarget returns the target for the child of a block.
func (cs *ConsensusSet) ChildTarget(id types.BlockID) (target types.Target, exists bool) {
	// A call to a closed database can cause undefined behavior.
	err := cs.tg.Add()
	if err != nil {
		return types.Target{}, false
	}
	defer cs.tg.Done()

	_ = cs.db.View(func(tx *bolt.Tx) error {
		pb, err := getBlockMap(tx, id)
		if err != nil {
			return err
		}
		target = pb.ChildTarget
		exists = true
		return nil
	})
	return target, exists
}

// Close safely closes the block database.
func (cs *ConsensusSet) Close() error {
	return cs.tg.Stop()
}

// managedCurrentBlock returns the latest block in the heaviest known blockchain.
func (cs *ConsensusSet) managedCurrentBlock() (block types.Block) {
	cs.mu.RLock()
	defer cs.mu.RUnlock()

	_ = cs.db.View(func(tx *bolt.Tx) error {
		pb := currentProcessedBlock(tx)
		block = pb.Block
		return nil
	})
	return block
}

// CurrentBlock returns the latest block in the heaviest known blockchain.
func (cs *ConsensusSet) CurrentBlock() (block types.Block) {
	// A call to a closed database can cause undefined behavior.
	err := cs.tg.Add()
	if err != nil {
		return types.Block{}
	}
	defer cs.tg.Done()

	// Block until a lock can be grabbed on the consensus set, indicating that
	// all modules have received the most recent block. The lock is held so that
	// there are no race conditions when trying to synchronize nodes.
	cs.mu.Lock()
	defer cs.mu.Unlock()

	_ = cs.db.View(func(tx *bolt.Tx) error {
		pb := currentProcessedBlock(tx)
		block = pb.Block
		return nil
	})
	return block
}

<<<<<<< HEAD
// Flush will block until the consensus set has finished all in-progress
// routines.
func (cs *ConsensusSet) Flush() error {
	return cs.tg.Flush()
}

// SiafundClaim returns claim by SiafundOutput taking hardfork into account.
func (cs *ConsensusSet) SiafundClaim(sfo types.SiafundOutput) types.Currency {
	// A call to a closed database can cause undefined behavior.
	err := cs.tg.Add()
	if err != nil {
		return types.ZeroCurrency
	}
	defer cs.tg.Done()

	var claim types.Currency
	_ = cs.db.View(func(tx *bolt.Tx) error {
		claim = siafundClaim(tx, sfo)
		return nil
	})
	return claim
}

=======
>>>>>>> da1da3de
// Height returns the height of the consensus set.
func (cs *ConsensusSet) Height() (height types.BlockHeight) {
	// A call to a closed database can cause undefined behavior.
	err := cs.tg.Add()
	if err != nil {
		return 0
	}
	defer cs.tg.Done()

	// Block until a lock can be grabbed on the consensus set, indicating that
	// all modules have received the most recent block. The lock is held so that
	// there are no race conditions when trying to synchronize nodes.
	cs.mu.Lock()
	defer cs.mu.Unlock()

	_ = cs.db.View(func(tx *bolt.Tx) error {
		height = blockHeight(tx)
		return nil
	})
	return height
}

// InCurrentPath returns true if the block presented is in the current path,
// false otherwise.
func (cs *ConsensusSet) InCurrentPath(id types.BlockID) (inPath bool) {
	// A call to a closed database can cause undefined behavior.
	err := cs.tg.Add()
	if err != nil {
		return false
	}
	defer cs.tg.Done()

	_ = cs.db.View(func(tx *bolt.Tx) error {
		pb, err := getBlockMap(tx, id)
		if err != nil {
			inPath = false
			return nil
		}
		pathID, err := getPath(tx, pb.Height)
		if err != nil {
			inPath = false
			return nil
		}
		inPath = pathID == id
		return nil
	})
	return inPath
}

// MinimumValidChildTimestamp returns the earliest timestamp that the next block
// can have in order for it to be considered valid.
func (cs *ConsensusSet) MinimumValidChildTimestamp(id types.BlockID) (timestamp types.Timestamp, exists bool) {
	// A call to a closed database can cause undefined behavior.
	err := cs.tg.Add()
	if err != nil {
		return 0, false
	}
	defer cs.tg.Done()

	// Error is not checked because it does not matter.
	_ = cs.db.View(func(tx *bolt.Tx) error {
		pb, err := getBlockMap(tx, id)
		if err != nil {
			return err
		}
		timestamp = cs.blockRuleHelper.minimumValidChildTimestamp(tx.Bucket(BlockMap), pb)
		exists = true
		return nil
	})
	return timestamp, exists
}

// StorageProofSegment returns the segment to be used in the storage proof for
// a given file contract.
func (cs *ConsensusSet) StorageProofSegment(fcid types.FileContractID) (index uint64, err error) {
	// A call to a closed database can cause undefined behavior.
	err = cs.tg.Add()
	if err != nil {
		return 0, err
	}
	defer cs.tg.Done()

	_ = cs.db.View(func(tx *bolt.Tx) error {
		index, err = storageProofSegment(tx, fcid)
		return nil
	})
	return index, err
}

// Db returns the database associated with the ConsensusSet
func (cs *ConsensusSet) Db() *persist.BoltDatabase {
	return cs.db
}<|MERGE_RESOLUTION|>--- conflicted
+++ resolved
@@ -10,22 +10,13 @@
 	"errors"
 
 	"gitlab.com/NebulousLabs/demotemutex"
-<<<<<<< HEAD
+	"gitlab.com/NebulousLabs/encoding"
+	"gitlab.com/NebulousLabs/threadgroup"
 	bolt "go.etcd.io/bbolt"
 
-	"gitlab.com/scpcorp/ScPrime/encoding"
 	"gitlab.com/scpcorp/ScPrime/modules"
 	"gitlab.com/scpcorp/ScPrime/persist"
-	siasync "gitlab.com/scpcorp/ScPrime/sync"
 	"gitlab.com/scpcorp/ScPrime/types"
-=======
-	"gitlab.com/NebulousLabs/threadgroup"
-
-	"gitlab.com/NebulousLabs/Sia/modules"
-	"gitlab.com/NebulousLabs/Sia/persist"
-	"gitlab.com/NebulousLabs/Sia/types"
-	"gitlab.com/NebulousLabs/encoding"
->>>>>>> da1da3de
 )
 
 var (
@@ -333,13 +324,6 @@
 	return block
 }
 
-<<<<<<< HEAD
-// Flush will block until the consensus set has finished all in-progress
-// routines.
-func (cs *ConsensusSet) Flush() error {
-	return cs.tg.Flush()
-}
-
 // SiafundClaim returns claim by SiafundOutput taking hardfork into account.
 func (cs *ConsensusSet) SiafundClaim(sfo types.SiafundOutput) types.Currency {
 	// A call to a closed database can cause undefined behavior.
@@ -357,8 +341,6 @@
 	return claim
 }
 
-=======
->>>>>>> da1da3de
 // Height returns the height of the consensus set.
 func (cs *ConsensusSet) Height() (height types.BlockHeight) {
 	// A call to a closed database can cause undefined behavior.
