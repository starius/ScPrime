package modules

import (
	"encoding/json"
	"fmt"
	"io"
	"os"
	"time"

	"gitlab.com/scpcorp/ScPrime/build"
	"gitlab.com/scpcorp/ScPrime/crypto"
	"gitlab.com/scpcorp/ScPrime/pubaccesskey"
	"gitlab.com/scpcorp/ScPrime/types"

	"gitlab.com/NebulousLabs/errors"
)

var (
	// DefaultAllowance is the set of default allowance settings that will be
	// used when allowances are not set or not fully set
	DefaultAllowance = Allowance{
		Funds:       types.ScPrimecoinPrecision.Mul64(100),      // 100 SCP
		Hosts:       uint64(PriceEstimationScope),               // 50
		Period:      types.BlockHeight(types.BlocksPerMonth),    // 1 Month
		RenewWindow: types.BlockHeight(2 * types.BlocksPerWeek), // 2 Weeks

		ExpectedStorage:    1e12,                                         // 1 TB
		ExpectedUpload:     uint64(300e9) / uint64(types.BlocksPerMonth), // 300 GB per month
		ExpectedDownload:   uint64(200e9) / uint64(types.BlocksPerMonth), // 200 GB per month
		ExpectedRedundancy: 3.0,                                          // default is 10/30 erasure coding
		MaxPeriodChurn:     uint64(250e9),                                // 250 GB
	}
	// ErrHostFault indicates if an error is the host's fault.
	ErrHostFault = errors.New("host has returned an error")

	// ErrDownloadCancelled is the error set when a download was cancelled
	// manually by the user.
	ErrDownloadCancelled = errors.New("download was cancelled")

	// PriceEstimationScope is the number of hosts that get queried by the
	// renter when providing price estimates. Especially for the 'Standard'
	// variable, there should be congruence with the number of contracts being
	// used in the renter allowance.
	PriceEstimationScope = build.Select(build.Var{
		Standard: int(50),
		Dev:      int(12),
		Testing:  int(4),
	}).(int)
	// BackupKeySpecifier is a specifier that is hashed with the wallet seed to
	// create a key for encrypting backups.
	BackupKeySpecifier = types.NewSpecifier("backupkey")
)

// FilterMode is the helper type for the enum constants for the HostDB filter
// mode
type FilterMode int

// HostDBFilterError HostDBDisableFilter HostDBActivateBlacklist and
// HostDBActiveWhitelist are the constants used to enable and disable the filter
// mode of the renter's hostdb
const (
	HostDBFilterError FilterMode = iota
	HostDBDisableFilter
	HostDBActivateBlacklist
	HostDBActiveWhitelist
)

// Filesystem related consts.
const (
	// DefaultDirPerm defines the default permissions used for a new dir if no
	// permissions are supplied. Changing this value is a compatibility issue
	// since users expect dirs to have these permissions.
	DefaultDirPerm = 0755

	// DefaultFilePerm defines the default permissions used for a new file if no
	// permissions are supplied. Changing this value is a compatibility issue
	// since users expect files to have these permissions.
	DefaultFilePerm = 0644
)

// String returns the string value for the FilterMode
func (fm FilterMode) String() string {
	switch fm {
	case HostDBFilterError:
		return "error"
	case HostDBDisableFilter:
		return "disable"
	case HostDBActivateBlacklist:
		return "blacklist"
	case HostDBActiveWhitelist:
		return "whitelist"
	default:
		return ""
	}
}

// FromString assigned the FilterMode from the provide string
func (fm *FilterMode) FromString(s string) error {
	switch s {
	case "disable":
		*fm = HostDBDisableFilter
	case "blacklist":
		*fm = HostDBActivateBlacklist
	case "whitelist":
		*fm = HostDBActiveWhitelist
	default:
		*fm = HostDBFilterError
		return fmt.Errorf("could not assigned FilterMode from string %v", s)
	}
	return nil
}

// IsHostsFault indicates if a returned error is the host's fault.
func IsHostsFault(err error) bool {
	return errors.Contains(err, ErrHostFault)
}

const (
	// RenterDir is the name of the directory that is used to store the
	// renter's persistent data.
	RenterDir = "renter"

	// FileSystemRoot is the name of the directory that is used as the root of
	// the renter's filesystem.
	FileSystemRoot = "fs"

	// CombinedChunksRoot is the name of the directory that contains combined
	// chunks consisting of multiple partial chunks.
	CombinedChunksRoot = "combinedchunks"

	// EstimatedFileContractTransactionSetSize is the estimated blockchain size
	// of a transaction set between a renter and a host that contains a file
	// contract. This transaction set will contain a setup transaction from each
	// the host and the renter, and will also contain a file contract and file
	// contract revision that have each been signed by all parties.
	EstimatedFileContractTransactionSetSize = 2048

	// EstimatedFileContractRevisionAndProofTransactionSetSize is the
	// estimated blockchain size of a transaction set used by the host to
	// provide the storage proof at the end of the contract duration.
	EstimatedFileContractRevisionAndProofTransactionSetSize = 5000

	// StreamDownloadSize is the size of downloaded in a single streaming download
	// request.
	StreamDownloadSize = uint64(1 << 16) // 64 KiB

	// StreamUploadSize is the size of downloaded in a single streaming upload
	// request.
	StreamUploadSize = uint64(1 << 16) // 64 KiB
)

type (
	// DownloadID is a unique identifier used to identify downloads within the
	// download history.
	DownloadID string

	// CombinedChunkID is a unique identifier for a combined chunk which makes up
	// part of its filename on disk.
	CombinedChunkID string

	// PartialChunk holds some information about a combined chunk
	PartialChunk struct {
		ChunkID        CombinedChunkID // The ChunkID of the combined chunk the partial is in.
		InPartialsFile bool            // 'true' if the combined chunk is already in the partials siafile.
		Length         uint64          // length of the partial chunk within the combined chunk.
		Offset         uint64          // offset of the partial chunk within the combined chunk.
	}
)

type (
	// ErasureCoderType is an identifier for the individual types of erasure
	// coders.
	ErasureCoderType [4]byte

	// ErasureCoderIdentifier is an identifier that only matches another
	// ErasureCoder's identifier if they both are of the same type and settings.
	ErasureCoderIdentifier string

	// An ErasureCoder is an error-correcting encoder and decoder.
	ErasureCoder interface {
		// NumPieces is the number of pieces returned by Encode.
		NumPieces() int

		// MinPieces is the minimum number of pieces that must be present to
		// recover the original data.
		MinPieces() int

		// Encode splits data into equal-length pieces, with some pieces
		// containing parity data.
		Encode(data []byte) ([][]byte, error)

		// Identifier returns the ErasureCoderIdentifier of the ErasureCoder.
		Identifier() ErasureCoderIdentifier

		// EncodeShards encodes the input data like Encode but accepts an already
		// sharded input.
		EncodeShards(data [][]byte) ([][]byte, error)

		// Reconstruct recovers the full set of encoded shards from the provided
		// pieces, of which at least MinPieces must be non-nil.
		Reconstruct(pieces [][]byte) error

		// Recover recovers the original data from pieces and writes it to w.
		// pieces should be identical to the slice returned by Encode (length and
		// order must be preserved), but with missing elements set to nil. n is
		// the number of bytes to be written to w; this is necessary because
		// pieces may have been padded with zeros during encoding.
		Recover(pieces [][]byte, n uint64, w io.Writer) error

		// SupportsPartialEncoding returns true if the ErasureCoder can be used
		// to encode/decode any crypto.SegmentSize bytes of an encoded piece or
		// false otherwise.
		SupportsPartialEncoding() bool

		// Type returns the type identifier of the ErasureCoder.
		Type() ErasureCoderType
	}
)

// An Allowance dictates how much the Renter is allowed to spend in a given
// period. Note that funds are spent on both storage and bandwidth.
//
// NOTE: When changing the allowance struct, any new or adjusted fields are
// going to be loaded as blank when the contractor first starts up. The startup
// code either needs to set sane defaults, or the code which depends on the
// values needs to appropriately handle the values being empty.
type Allowance struct {
	Funds       types.Currency    `json:"funds"`
	Hosts       uint64            `json:"hosts"`
	Period      types.BlockHeight `json:"period"`
	RenewWindow types.BlockHeight `json:"renewwindow"`

	// PaymentContractInitialFunding establishes the amount of money that the a
	// Pubaccess portal will put into a brand new payment contract. If this value
	// is set to zero, this node will not act as a Pubaccess portal. When this
	// value is non-zero, this node will act as a Pubaccess portal, and form
	// contracts with every reasonably priced host.
	PaymentContractInitialFunding types.Currency `json:"paymentcontractinitialfunding"`

	// ExpectedStorage is the amount of data that we expect to have in a contract.
	ExpectedStorage uint64 `json:"expectedstorage"`

	// ExpectedUpload is the expected amount of data uploaded through the API,
	// before redundancy, per block.
	ExpectedUpload uint64 `json:"expectedupload"`

	// ExpectedDownload is the expected amount of data downloaded through the
	// API per block.
	ExpectedDownload uint64 `json:"expecteddownload"`

	// ExpectedRedundancy is the average redundancy of files being uploaded.
	ExpectedRedundancy float64 `json:"expectedredundancy"`

	// MaxPeriodChurn is maximum amount of contract churn allowed in a single
	// period.
	MaxPeriodChurn uint64 `json:"maxperiodchurn"`

	// The following fields provide price gouging protection for the user. By
	// setting a particular maximum price for each mechanism that a host can use
	// to charge users, the workers know to avoid hosts that go outside of the
	// safety range.
	//
	// The intention is that if the fields are not set, a reasonable value will
	// be derived from the other allowance settings. The intention is that the
	// hostdb will pay attention to these limits when forming contracts,
	// understanding that a certain feature (such as storage) will not be used
	// if the host price is above the limit. If the hostdb believes that a host
	// is valuable for its other, more reasonably priced features, the hostdb
	// may choose to form a contract with the host anyway.
	//
	// NOTE: If the allowance max price fields are ever extended, all of the
	// price gouging checks throughout the worker code and contract formation
	// code also need to be extended.
	MaxRPCPrice               types.Currency `json:"maxrpcprice"`
	MaxContractPrice          types.Currency `json:"maxcontractprice"`
	MaxDownloadBandwidthPrice types.Currency `json:"maxdownloadbandwidthprice"`
	MaxSectorAccessPrice      types.Currency `json:"maxsectoraccessprice"`
	MaxStoragePrice           types.Currency `json:"maxstorageprice"`
	MaxUploadBandwidthPrice   types.Currency `json:"maxuploadbandwidthprice"`
}

// Active returns true if and only if this allowance has been set in the
// contractor.
func (a Allowance) Active() bool {
	return a.Period != 0
}

// ContractUtility contains metrics internal to the contractor that reflect the
// utility of a given contract.
type ContractUtility struct {
	GoodForUpload bool `json:"goodforupload"`
	GoodForRenew  bool `json:"goodforrenew"`

	// BadContract will be set to true if there's good reason to believe that
	// the contract is unusable and will continue to be unusable. For example,
	// if the host is claiming that the contract does not exist, the contract
	// should be marked as bad.
	BadContract bool              `json:"badcontract"`
	LastOOSErr  types.BlockHeight `json:"lastooserr"` // OOS means Out Of Storage

	// If a contract is locked, the utility should not be updated. 'Locked' is a
	// value that gets persisted.
	Locked bool `json:"locked"`
}

// ContractWatchStatus provides information about the status of a contract in
// the renter's watchdog.
type ContractWatchStatus struct {
	Archived                  bool              `json:"archived"`
	FormationSweepHeight      types.BlockHeight `json:"formationsweepheight"`
	ContractFound             bool              `json:"contractfound"`
	LatestRevisionFound       uint64            `json:"latestrevisionfound"`
	StorageProofFoundAtHeight types.BlockHeight `json:"storageprooffoundatheight"`
	DoubleSpendHeight         types.BlockHeight `json:"doublespendheight"`
	WindowStart               types.BlockHeight `json:"windowstart"`
	WindowEnd                 types.BlockHeight `json:"windowend"`
}

// DirectoryInfo provides information about a siadir
type DirectoryInfo struct {
	// The following fields are aggregate values of the siadir. These values are
	// the totals of the siadir and any sub siadirs, or are calculated based on
	// all the values in the subtree
	AggregateHealth              float64   `json:"aggregatehealth"`
	AggregateLastHealthCheckTime time.Time `json:"aggregatelasthealthchecktime"`
	AggregateMaxHealth           float64   `json:"aggregatemaxhealth"`
	AggregateMaxHealthPercentage float64   `json:"aggregatemaxhealthpercentage"`
	AggregateMinRedundancy       float64   `json:"aggregateminredundancy"`
	AggregateMostRecentModTime   time.Time `json:"aggregatemostrecentmodtime"`
	AggregateNumFiles            uint64    `json:"aggregatenumfiles"`
	AggregateNumStuckChunks      uint64    `json:"aggregatenumstuckchunks"`
	AggregateNumSubDirs          uint64    `json:"aggregatenumsubdirs"`
	AggregateSize                uint64    `json:"aggregatesize"`
	AggregateStuckHealth         float64   `json:"aggregatestuckhealth"`

	// The following fields are information specific to the siadir that is not
	// an aggregate of the entire sub directory tree
	Health              float64     `json:"health"`
	LastHealthCheckTime time.Time   `json:"lasthealthchecktime"`
	MaxHealthPercentage float64     `json:"maxhealthpercentage"`
	MaxHealth           float64     `json:"maxhealth"`
	MinRedundancy       float64     `json:"minredundancy"`
	DirMode             os.FileMode `json:"mode,siamismatch"` // Field is called DirMode for fuse compatibility
	MostRecentModTime   time.Time   `json:"mostrecentmodtime"`
	NumFiles            uint64      `json:"numfiles"`
	NumStuckChunks      uint64      `json:"numstuckchunks"`
	NumSubDirs          uint64      `json:"numsubdirs"`
	SiaPath             SiaPath     `json:"siapath"`
	DirSize             uint64      `json:"size,siamismatch"` // Stays as 'size' in json for compatibility
	StuckHealth         float64     `json:"stuckhealth"`
	UID                 uint64      `json:"uid"`
}

// Name implements os.FileInfo.
func (d DirectoryInfo) Name() string { return d.SiaPath.Name() }

// Size implements os.FileInfo.
func (d DirectoryInfo) Size() int64 { return int64(d.DirSize) }

// Mode implements os.FileInfo.
func (d DirectoryInfo) Mode() os.FileMode { return d.DirMode }

// ModTime implements os.FileInfo.
func (d DirectoryInfo) ModTime() time.Time { return d.MostRecentModTime }

// IsDir implements os.FileInfo.
func (d DirectoryInfo) IsDir() bool { return true }

// Sys implements os.FileInfo.
func (d DirectoryInfo) Sys() interface{} { return nil }

// DownloadInfo provides information about a file that has been requested for
// download.
type DownloadInfo struct {
	Destination     string  `json:"destination"`     // The destination of the download.
	DestinationType string  `json:"destinationtype"` // Can be "file", "memory buffer", or "http stream".
	Length          uint64  `json:"length"`          // The length requested for the download.
	Offset          uint64  `json:"offset"`          // The offset within the siafile requested for the download.
	SiaPath         SiaPath `json:"siapath"`         // The siapath of the file used for the download.

	Completed            bool      `json:"completed"`            // Whether or not the download has completed.
	EndTime              time.Time `json:"endtime"`              // The time when the download fully completed.
	Error                string    `json:"error"`                // Will be the empty string unless there was an error.
	Received             uint64    `json:"received"`             // Amount of data confirmed and decoded.
	StartTime            time.Time `json:"starttime"`            // The time when the download was started.
	StartTimeUnix        int64     `json:"starttimeunix"`        // The time when the download was started in unix format.
	TotalDataTransferred uint64    `json:"totaldatatransferred"` // Total amount of data transferred, including negotiation, etc.
}

// FileUploadParams contains the information used by the Renter to upload a
// file.
type FileUploadParams struct {
	Source              string
	SiaPath             SiaPath
	ErasureCode         ErasureCoder
	Force               bool
	DisablePartialChunk bool
	Repair              bool

	// CipherType was added later. If it is left blank, the renter will use the
	// default encryption method (as of writing, Threefish)
	CipherType crypto.CipherType

	// CipherKey was added in v1.5.0. If it is left blank, the renter will use it
	// to create a CipherKey with the given CipherType. This value override
	// CipherType if it is set.
	CipherKey crypto.CipherKey
}

// FileInfo provides information about a file.
type FileInfo struct {
	AccessTime       time.Time         `json:"accesstime"`
	Available        bool              `json:"available"`
	ChangeTime       time.Time         `json:"changetime"`
	CipherType       string            `json:"ciphertype"`
	CreateTime       time.Time         `json:"createtime"`
	Expiration       types.BlockHeight `json:"expiration"`
	Filesize         uint64            `json:"filesize"`
	Health           float64           `json:"health"`
	LocalPath        string            `json:"localpath"`
	MaxHealth        float64           `json:"maxhealth"`
	MaxHealthPercent float64           `json:"maxhealthpercent"`
	ModificationTime time.Time         `json:"modtime,siamismatch"` // Stays as 'modtime' in json for compatibility
	FileMode         os.FileMode       `json:"mode,siamismatch"`    // Field is called FileMode for fuse compatibility
	NumStuckChunks   uint64            `json:"numstuckchunks"`
	OnDisk           bool              `json:"ondisk"`
	Recoverable      bool              `json:"recoverable"`
	Redundancy       float64           `json:"redundancy"`
	Renewing         bool              `json:"renewing"`
	Publinks         []string          `json:"publinks"`
	SiaPath          SiaPath           `json:"siapath"`
	Stuck            bool              `json:"stuck"`
	StuckHealth      float64           `json:"stuckhealth"`
	UID              uint64            `json:"uid"`
	UploadedBytes    uint64            `json:"uploadedbytes"`
	UploadProgress   float64           `json:"uploadprogress"`
}

// Name implements os.FileInfo.
func (f FileInfo) Name() string { return f.SiaPath.Name() }

// Size implements os.FileInfo.
func (f FileInfo) Size() int64 { return int64(f.Filesize) }

// Mode implements os.FileInfo.
func (f FileInfo) Mode() os.FileMode { return f.FileMode }

// ModTime implements os.FileInfo.
func (f FileInfo) ModTime() time.Time { return f.ModificationTime }

// IsDir implements os.FileInfo.
func (f FileInfo) IsDir() bool { return false }

// Sys implements os.FileInfo.
func (f FileInfo) Sys() interface{} { return nil }

// A HostDBEntry represents one host entry in the Renter's host DB. It
// aggregates the host's external settings and metrics with its public key.
type HostDBEntry struct {
	HostExternalSettings

	// FirstSeen is the last block height at which this host was announced.
	FirstSeen types.BlockHeight `json:"firstseen"`

	// Measurements that have been taken on the host. The most recent
	// measurements are kept in full detail, historic ones are compressed into
	// the historic values.
	HistoricDowntime time.Duration `json:"historicdowntime"`
	HistoricUptime   time.Duration `json:"historicuptime"`
	ScanHistory      HostDBScans   `json:"scanhistory"`

	// Measurements that are taken whenever we interact with a host.
	HistoricFailedInteractions     float64 `json:"historicfailedinteractions"`
	HistoricSuccessfulInteractions float64 `json:"historicsuccessfulinteractions"`
	RecentFailedInteractions       float64 `json:"recentfailedinteractions"`
	RecentSuccessfulInteractions   float64 `json:"recentsuccessfulinteractions"`

	LastHistoricUpdate types.BlockHeight `json:"lasthistoricupdate"`

	// Measurements related to the IP subnet mask.
	IPNets          []string  `json:"ipnets"`
	LastIPNetChange time.Time `json:"lastipnetchange"`

	// The public key of the host, stored separately to minimize risk of certain
	// MitM based vulnerabilities.
	PublicKey types.SiaPublicKey `json:"publickey"`

	// Filtered says whether or not a HostDBEntry is being filtered out of the
	// filtered hosttree due to the filter mode of the hosttree
	Filtered bool `json:"filtered"`
}

// HostDBScan represents a single scan event.
type HostDBScan struct {
	Timestamp time.Time `json:"timestamp"`
	Success   bool      `json:"success"`
}

// HostScoreBreakdown provides a piece-by-piece explanation of why a host has
// the score that they do.
//
// NOTE: Renters are free to use whatever scoring they feel appropriate for
// hosts. Some renters will outright blacklist or whitelist sets of hosts. The
// results provided by this struct can only be used as a guide, and may vary
// significantly from machine to machine.
type HostScoreBreakdown struct {
	Score          types.Currency `json:"score"`
	ConversionRate float64        `json:"conversionrate"`

	AgeAdjustment              float64 `json:"ageadjustment"`
	BasePriceAdjustment        float64 `json:"basepriceadjustment"`
	BurnAdjustment             float64 `json:"burnadjustment"`
	CollateralAdjustment       float64 `json:"collateraladjustment"`
	DurationAdjustment         float64 `json:"durationadjustment"`
	InteractionAdjustment      float64 `json:"interactionadjustment"`
	PriceAdjustment            float64 `json:"pricesmultiplier,siamismatch"`
	StorageRemainingAdjustment float64 `json:"storageremainingadjustment"`
	UptimeAdjustment           float64 `json:"uptimeadjustment"`
	VersionAdjustment          float64 `json:"versionadjustment"`
}

// MountInfo contains information about a mounted FUSE filesystem.
type MountInfo struct {
	MountPoint string  `json:"mountpoint"`
	SiaPath    SiaPath `json:"siapath"`

	MountOptions MountOptions `json:"mountoptions"`
}

// RenterPriceEstimation contains a bunch of files estimating the costs of
// various operations on the network.
type RenterPriceEstimation struct {
	// The cost of downloading 1 TB of data.
	DownloadTerabyte types.Currency `json:"downloadterabyte"`

	// The cost of forming a set of contracts using the defaults.
	FormContracts types.Currency `json:"formcontracts"`

	// The cost of storing 1 TB for a month, including redundancy.
	StorageTerabyteMonth types.Currency `json:"storageterabytemonth"`

	// The cost of consuming 1 TB of upload bandwidth from the host, including
	// redundancy.
	UploadTerabyte types.Currency `json:"uploadterabyte"`
}

// RenterSettings control the behavior of the Renter.
type RenterSettings struct {
	Allowance Allowance `json:"allowance"`
	// TODO: remove IPViolationCheck field eventually as it is included in the IPrestriction
	IPViolationCheck bool          `json:"ipviolationcheck"`
	IPrestriction    int           `json:"iprestriction"`
	MaxUploadSpeed   int64         `json:"maxuploadspeed"`
	MaxDownloadSpeed int64         `json:"maxdownloadspeed"`
	UploadsStatus    UploadsStatus `json:"uploadsstatus"`
}

// UploadsStatus contains information about the Renter's Uploads
type UploadsStatus struct {
	Paused       bool      `json:"paused"`
	PauseEndTime time.Time `json:"pauseendtime"`
}

// HostDBScans represents a sortable slice of scans.
type HostDBScans []HostDBScan

func (s HostDBScans) Len() int           { return len(s) }
func (s HostDBScans) Less(i, j int) bool { return s[i].Timestamp.Before(s[j].Timestamp) }
func (s HostDBScans) Swap(i, j int)      { s[i], s[j] = s[j], s[i] }

// MerkleRootSet is a set of Merkle roots, and gets encoded more efficiently.
type MerkleRootSet []crypto.Hash

// MarshalJSON defines a JSON encoding for a MerkleRootSet.
func (mrs MerkleRootSet) MarshalJSON() ([]byte, error) {
	// Copy the whole array into a giant byte slice and then encode that.
	fullBytes := make([]byte, crypto.HashSize*len(mrs))
	for i := range mrs {
		copy(fullBytes[i*crypto.HashSize:(i+1)*crypto.HashSize], mrs[i][:])
	}
	return json.Marshal(fullBytes)
}

// UnmarshalJSON attempts to decode a MerkleRootSet, falling back on the legacy
// decoding of a []crypto.Hash if that fails.
func (mrs *MerkleRootSet) UnmarshalJSON(b []byte) error {
	// Decode the giant byte slice, and then split it into separate arrays.
	var fullBytes []byte
	err := json.Unmarshal(b, &fullBytes)
	if err != nil {
		// Encoding the byte slice has failed, try decoding it as a []crypto.Hash.
		var hashes []crypto.Hash
		err := json.Unmarshal(b, &hashes)
		if err != nil {
			return err
		}
		*mrs = MerkleRootSet(hashes)
		return nil
	}

	umrs := make(MerkleRootSet, len(fullBytes)/32)
	for i := range umrs {
		copy(umrs[i][:], fullBytes[i*crypto.HashSize:(i+1)*crypto.HashSize])
	}
	*mrs = umrs
	return nil
}

// MountOptions specify various settings of a FUSE filesystem mount.
type MountOptions struct {
	AllowOther bool `json:"allowother"`
	ReadOnly   bool `json:"readonly"`
}

// RecoverableContract is a types.FileContract as it appears on the blockchain
// with additional fields which contain the information required to recover its
// latest revision from a host.
type RecoverableContract struct {
	types.FileContract
	// ID is the FileContract's ID.
	ID types.FileContractID `json:"id"`
	// HostPublicKey is the public key of the host we formed this contract
	// with.
	HostPublicKey types.SiaPublicKey `json:"hostpublickey"`
	// InputParentID is the ParentID of the first SiacoinInput of the
	// transaction that contains this contract.
	InputParentID types.SiacoinOutputID `json:"inputparentid"`
	// StartHeight is the estimated startheight of a recoverable contract.
	StartHeight types.BlockHeight `json:"startheight"`
	// TxnFee of the transaction which contains the contract.
	TxnFee types.Currency `json:"txnfee"`
}

// A RenterContract contains metadata about a file contract. It is read-only;
// modifying a RenterContract does not modify the actual file contract.
type RenterContract struct {
	ID            types.FileContractID
	HostPublicKey types.SiaPublicKey
	Transaction   types.Transaction

	StartHeight types.BlockHeight
	EndHeight   types.BlockHeight

	// RenterFunds is the amount remaining in the contract that the renter can
	// spend.
	RenterFunds types.Currency

	// The FileContract does not indicate what funds were spent on, so we have
	// to track the various costs manually.
	DownloadSpending types.Currency
	StorageSpending  types.Currency
	UploadSpending   types.Currency

	// Utility contains utility information about the renter.
	Utility ContractUtility

	// TotalCost indicates the amount of money that the renter spent and/or
	// locked up while forming a contract. This includes fees, and includes
	// funds which were allocated (but not necessarily committed) to spend on
	// uploads/downloads/storage.
	TotalCost types.Currency

	// ContractFee is the amount of money paid to the host to cover potential
	// future transaction fees that the host may incur, and to cover any other
	// overheads the host may have.
	//
	// TxnFee is the amount of money spent on the transaction fee when putting
	// the renter contract on the blockchain.
	//
	// SiafundFee is the amount of money spent on siafund fees when creating the
	// contract. The siafund fee that the renter pays covers both the renter and
	// the host portions of the contract, and therefore can be unexpectedly high
	// if the the host collateral is high.
	ContractFee types.Currency
	TxnFee      types.Currency
	SiafundFee  types.Currency
}

// ContractorSpending contains the metrics about how much the Contractor has
// spent during the current billing period.
type ContractorSpending struct {
	// ContractFees are the sum of all fees in the contract. This means it
	// includes the ContractFee, TxnFee and SiafundFee
	ContractFees types.Currency `json:"contractfees"`
	// DownloadSpending is the money currently spent on downloads.
	DownloadSpending types.Currency `json:"downloadspending"`
	// StorageSpending is the money currently spent on storage.
	StorageSpending types.Currency `json:"storagespending"`
	// ContractSpending is the total amount of money that the renter has put
	// into contracts, whether it's locked and the renter gets that money
	// back or whether it's spent and the renter won't get the money back.
	TotalAllocated types.Currency `json:"totalallocated"`
	// UploadSpending is the money currently spent on uploads.
	UploadSpending types.Currency `json:"uploadspending"`
	// Unspent is locked-away, unspent money.
	Unspent types.Currency `json:"unspent"`
	// ContractSpendingDeprecated was renamed to TotalAllocated and always has the
	// same value as TotalAllocated.
	ContractSpendingDeprecated types.Currency `json:"contractspending,siamismatch"`
	// WithheldFunds are the funds from the previous period that are tied up
	// in contracts and have not been released yet
	WithheldFunds types.Currency `json:"withheldfunds"`
	// ReleaseBlock is the block at which the WithheldFunds should be
	// released to the renter, based on worst case.
	// Contract End Height + Host Window Size + Maturity Delay
	ReleaseBlock types.BlockHeight `json:"releaseblock"`
	// PreviousSpending is the total spend funds from old contracts
	// that are not included in the current period spending
	PreviousSpending types.Currency `json:"previousspending"`
}

// ContractorChurnStatus contains the current churn budgets for the Contractor's
// churnLimiter and the aggregate churn for the current period.
type ContractorChurnStatus struct {
	// AggregatCurrentePeriodChurn is the total size of files from churned contracts in this
	// period.
	AggregateCurrentPeriodChurn uint64 `json:"aggregatecurrentperiodchurn"`
	// MaxPeriodChurn is the (adjustable) maximum churn allowed per period.
	MaxPeriodChurn uint64 `json:"maxperiodchurn"`
}

// UploadedBackup contains metadata about an uploaded backup.
type UploadedBackup struct {
	Name           string
	UID            [16]byte
	CreationDate   types.Timestamp
	Size           uint64 // size of snapshot .sia file
	UploadProgress float64
}

type (
	// WorkerPoolStatus contains information about the status of the workerPool
	// and the workers
	WorkerPoolStatus struct {
		NumWorkers            int            `json:"numworkers"`
		TotalDownloadCoolDown int            `json:"totaldownloadcooldown"`
		TotalUploadCoolDown   int            `json:"totaluploadcooldown"`
		Workers               []WorkerStatus `json:"workers"`
	}

	// WorkerStatus contains information about the status of a worker
	WorkerStatus struct {
		// Worker contract information
		ContractID      types.FileContractID `json:"contractid"`
		ContractUtility ContractUtility      `json:"contractutility"`
		HostPubKey      types.SiaPublicKey   `json:"hostpubkey"`

		// Download status information
		DownloadOnCoolDown bool `json:"downloadoncooldown"`
		DownloadQueueSize  int  `json:"downloadqueuesize"`
		DownloadTerminated bool `json:"downloadterminated"`

		// Upload status information
		UploadCoolDownError string        `json:"uploadcooldownerror"`
		UploadCoolDownTime  time.Duration `json:"uploadcooldowntime"`
		UploadOnCoolDown    bool          `json:"uploadoncooldown"`
		UploadQueueSize     int           `json:"uploadqueuesize"`
		UploadTerminated    bool          `json:"uploadterminated"`

		// Ephemeral Account information
		AvailableBalance types.Currency `json:"availablebalance"`
		BalanceTarget    types.Currency `json:"balancetarget"`

		// Job Queues
		BackupJobQueueSize       int `json:"backupjobqueuesize"`
		DownloadRootJobQueueSize int `json:"downloadrootjobqueuesize"`
	}
)

// A Renter uploads, tracks, repairs, and downloads a set of files for the
// user.
type Renter interface {
	Alerter

	// ActiveHosts provides the list of hosts that the renter is selecting,
	// sorted by preference.
	ActiveHosts() ([]HostDBEntry, error)

	// AllHosts returns the full list of hosts known to the renter.
	AllHosts() ([]HostDBEntry, error)

	// Close closes the Renter.
	Close() error

	// CancelContract cancels a specific contract of the renter.
	CancelContract(id types.FileContractID) error

	// Contracts returns the staticContracts of the renter's hostContractor.
	Contracts() []RenterContract

	// ContractStatus returns the status of the contract with the given ID in the
	// watchdog, and a bool indicating whether or not the watchdog is aware of it.
	ContractStatus(fcID types.FileContractID) (ContractWatchStatus, bool)

	// CreateBackup creates a backup of the renter's siafiles. If a secret is not
	// nil, the backup will be encrypted using the provided secret.
	CreateBackup(dst string, secret []byte) error

	// LoadBackup loads the siafiles of a previously created backup into the
	// renter. If the backup is encrypted, secret will be used to decrypt it.
	// Otherwise the argument is ignored.
	// If a file from the backup would have the same path as an already
	// existing file, a suffix of the form _[num] is appended to the siapath.
	// [num] is incremented until a siapath is found that is not already in
	// use.
	LoadBackup(src string, secret []byte) error

	// InitRecoveryScan starts scanning the whole blockchain for recoverable
	// contracts within a separate thread.
	InitRecoveryScan() error

	// OldContracts returns the oldContracts of the renter's hostContractor.
	OldContracts() []RenterContract

	// ContractorChurnStatus returns contract churn stats for the current period.
	ContractorChurnStatus() ContractorChurnStatus

	// ContractUtility provides the contract utility for a given host key.
	ContractUtility(pk types.SiaPublicKey) (ContractUtility, bool)

	// CurrentPeriod returns the height at which the current allowance period
	// began.
	CurrentPeriod() types.BlockHeight

	// Mount mounts a FUSE filesystem at mountPoint, making the contents of sp
	// available via the local filesystem.
	Mount(mountPoint string, sp SiaPath, opts MountOptions) error

	// MountInfo returns the list of currently mounted FUSE filesystems.
	MountInfo() []MountInfo

	// Unmount unmounts the FUSE filesystem currently mounted at mountPoint.
	Unmount(mountPoint string) error

	// PeriodSpending returns the amount spent on contracts in the current
	// billing period.
	PeriodSpending() (ContractorSpending, error)

	// RecoverableContracts returns the contracts that the contractor deems
	// recoverable. That means they are not expired yet and also not part of the
	// active contracts. Usually this should return an empty slice unless the host
	// isn't available for recovery or something went wrong.
	RecoverableContracts() []RecoverableContract

	// RecoveryScanStatus returns a bool indicating if a scan for recoverable
	// contracts is in progress and if it is, the current progress of the scan.
	RecoveryScanStatus() (bool, types.BlockHeight)

	// RefreshedContract checks if the contract was previously refreshed
	RefreshedContract(fcid types.FileContractID) bool

	// SetFileStuck sets the 'stuck' status of a file.
	SetFileStuck(siaPath SiaPath, stuck bool) error

	// UploadBackup uploads a backup to hosts, such that it can be retrieved
	// using only the seed.
	UploadBackup(src string, name string) error

	// DownloadBackup downloads a backup previously uploaded to hosts.
	DownloadBackup(dst string, name string) error

	// UploadedBackups returns a list of backups previously uploaded to hosts,
	// along with a list of which hosts are storing all known backups.
	UploadedBackups() ([]UploadedBackup, []types.SiaPublicKey, error)

	// BackupsOnHost returns the backups stored on the specified host.
	BackupsOnHost(hostKey types.SiaPublicKey) ([]UploadedBackup, error)

	// DeleteFile deletes a file entry from the renter.
	DeleteFile(siaPath SiaPath) error

	// Download creates a download according to the parameters passed, including
	// downloads of `offset` and `length` type. It returns a method to
	// start the download.
	Download(params RenterDownloadParameters) (DownloadID, func() error, error)

	// DownloadAsync creates a file download using the passed parameters without
	// blocking until the download is finished. The download needs to be started
	// using the method returned by DownloadAsync. DownloadAsync also accepts an
	// optional input function which will be registered to be called when the
	// download is finished.
	DownloadAsync(params RenterDownloadParameters, onComplete func(error) error) (uid DownloadID, start func() error, cancel func(), err error)

	// ClearDownloadHistory clears the download history of the renter
	// inclusive for before and after times.
	ClearDownloadHistory(after, before time.Time) error

	// DownloadByUID returns a download from the download history given its uid.
	DownloadByUID(uid DownloadID) (DownloadInfo, bool)

	// DownloadHistory lists all the files that have been scheduled for download.
	DownloadHistory() []DownloadInfo

	// File returns information on specific file queried by user
	File(siaPath SiaPath) (FileInfo, error)

	// FileList returns information on all of the files stored by the renter at the
	// specified folder. The 'cached' argument specifies whether cached values
	// should be returned or not.
	FileList(siaPath SiaPath, recursive, cached bool) ([]FileInfo, error)

	// Filter returns the renter's hostdb's filterMode and filteredHosts
	Filter() (FilterMode, map[string]types.SiaPublicKey, error)

	// SetFilterMode sets the renter's hostdb filter mode
	SetFilterMode(fm FilterMode, hosts []types.SiaPublicKey) error

	// Host provides the DB entry and score breakdown for the requested host.
	Host(pk types.SiaPublicKey) (HostDBEntry, bool, error)

	// InitialScanComplete returns a boolean indicating if the initial scan of the
	// hostdb is completed.
	InitialScanComplete() (bool, error)

	// PriceEstimation estimates the cost in siacoins of performing various
	// storage and data operations.
	PriceEstimation(allowance Allowance) (RenterPriceEstimation, Allowance, error)

	// RenameFile changes the path of a file.
	RenameFile(siaPath, newSiaPath SiaPath) error

	// RenameDir changes the path of a dir.
	RenameDir(oldPath, newPath SiaPath) error

	// EstimateHostScore will return the score for a host with the provided
	// settings, assuming perfect age and uptime adjustments
	EstimateHostScore(entry HostDBEntry, allowance Allowance) (HostScoreBreakdown, error)

	// ScoreBreakdown will return the score for a host db entry using the
	// hostdb's weighting algorithm.
	ScoreBreakdown(entry HostDBEntry) (HostScoreBreakdown, error)

	// Settings returns the Renter's current settings.
	Settings() (RenterSettings, error)

	// SetSettings sets the Renter's settings.
	SetSettings(RenterSettings) error

	// SetFileTrackingPath sets the on-disk location of an uploaded file to a
	// new value. Useful if files need to be moved on disk.
	SetFileTrackingPath(siaPath SiaPath, newPath string) error

	// PauseRepairsAndUploads pauses the renter's repairs and uploads for a time
	// duration
	PauseRepairsAndUploads(duration time.Duration) error

	// ResumeRepairsAndUploads resumes the renter's repairs and uploads
	ResumeRepairsAndUploads() error

	// Streamer creates a io.ReadSeeker that can be used to stream downloads
	// from the ScPrime network and also returns the fileName of the streamed
	// resource.
	Streamer(siapath SiaPath, disableLocalFetch bool) (string, Streamer, error)

	// Upload uploads a file using the input parameters.
	Upload(FileUploadParams) error

	// UploadStreamFromReader reads from the provided reader until io.EOF is reached and
	// upload the data to the ScPrime network.
	UploadStreamFromReader(up FileUploadParams, reader io.Reader) error

	// CreateDir creates a directory for the renter
	CreateDir(siaPath SiaPath, mode os.FileMode) error

	// DeleteDir deletes a directory from the renter
	DeleteDir(siaPath SiaPath) error

	// DirList lists the directories in a siadir
	DirList(siaPath SiaPath) ([]DirectoryInfo, error)

	// AddSkykey adds the pubaccesskey to the renter's pubaccesskey manager.
	AddSkykey(pubaccesskey.Pubaccesskey) error

<<<<<<< HEAD
	// CreateSkykey creates a new Pubaccesskey with the given name and ciphertype.
	CreateSkykey(string, crypto.CipherType) (pubaccesskey.Pubaccesskey, error)
=======
	// CreateSkykey creates a new Skykey with the given name and SkykeyType.
	CreateSkykey(string, skykey.SkykeyType) (skykey.Skykey, error)
>>>>>>> e5aa1018

	// SkykeyByName gets the Pubaccesskey with the given name from the renter's pubaccesskey
	// manager if it exists.
	SkykeyByName(string) (pubaccesskey.Pubaccesskey, error)

	// SkykeyByID gets the Pubaccesskey with the given ID from the renter's pubaccesskey
	// manager if it exists.
	SkykeyByID(pubaccesskey.SkykeyID) (pubaccesskey.Pubaccesskey, error)

	// SkykeyIDByName gets the SkykeyID of the key with the given name if it
	// exists.
	SkykeyIDByName(string) (pubaccesskey.SkykeyID, error)

<<<<<<< HEAD
	// CreatePublinkFromSiafile will create a publink from a siafile. This will
	// result in some uploading - the base sector pubfile needs to be uploaded
=======
	// Skykeys returns a slice containing each Skykey being stored by the renter.
	Skykeys() ([]skykey.Skykey, error)

	// CreateSkylinkFromSiafile will create a skylink from a siafile. This will
	// result in some uploading - the base sector skyfile needs to be uploaded
>>>>>>> e5aa1018
	// separately, and if there is a fanout expansion that needs to be uploaded
	// separately as well.
	CreatePublinkFromSiafile(SkyfileUploadParameters, SiaPath) (Publink, error)

	// DownloadPublink will fetch a file from the ScPrime network using the publink.
	DownloadPublink(Publink, time.Duration) (SkyfileMetadata, Streamer, error)

	// UploadSkyfile will upload data to the ScPrime network from a reader and
	// create a pubfile, returning the publink that can be used to access the
	// file.
	//
	// NOTE: A pubfile is a file that is tracked and repaired by the renter.  A
	// pubfile contains more than just the file data, it also contains metadata
	// about the file and other information which is useful in fetching the
	// file.
	UploadSkyfile(SkyfileUploadParameters) (Publink, error)

	// Blacklist returns the merkleroots that are blacklisted
	Blacklist() ([]crypto.Hash, error)

	// UpdateSkynetBlacklist updates the list of publinks that are blacklisted
	UpdateSkynetBlacklist(additions, removals []Publink) error

	// PinPublink re-uploads the data stored at the file under that publink with
	// the given parameters.
	PinPublink(Publink, SkyfileUploadParameters, time.Duration) error

	// Portals returns the list of known pubaccess portals.
	Portals() ([]SkynetPortal, error)

	// UpdateSkynetPortals updates the list of known pubaccess portals.
	UpdateSkynetPortals(additions []SkynetPortal, removals []NetAddress) error

	// WorkerPoolStatus returns the current status of the Renter's worker pool
	WorkerPoolStatus() (WorkerPoolStatus, error)
}

// Streamer is the interface implemented by the Renter's streamer type which
// allows for streaming files uploaded to the ScPrime network.
type Streamer interface {
	io.ReadSeeker
	io.Closer
}

// RenterDownloadParameters defines the parameters passed to the Renter's
// Download method.
type RenterDownloadParameters struct {
	Async            bool
	Httpwriter       io.Writer
	Length           uint64
	Offset           uint64
	SiaPath          SiaPath
	Destination      string
	DisableDiskFetch bool
}

// HealthPercentage returns the health in a more human understandable format out
// of 100%
//
// The percentage is out of 1.25, this is to account for the RepairThreshold of
// 0.25 and assumes that the worst health is 1.5. Since we do not repair until
// the health is worse than the RepairThreshold, a health of 0 - 0.25 is full
// health. Likewise, a health that is greater than 1.25 is essentially 0 health.
func HealthPercentage(health float64) float64 {
	healthPercent := 100 * (1.25 - health)
	if healthPercent > 100 {
		healthPercent = 100
	}
	if healthPercent < 0 {
		healthPercent = 0
	}
	return healthPercent
}

// A HostDB is a database of hosts that the renter can use for figuring out who
// to upload to, and download from.
type HostDB interface {
	Alerter

	// ActiveHosts returns the list of hosts that are actively being selected
	// from.
	ActiveHosts() ([]HostDBEntry, error)

	// AllHosts returns the full list of hosts known to the hostdb, sorted in
	// order of preference.
	AllHosts() ([]HostDBEntry, error)

	// CheckForIPViolations accepts a number of host public keys and returns the
	// ones that violate the rules of the addressFilter.
	CheckForIPViolations([]types.SiaPublicKey) ([]types.SiaPublicKey, error)

	// Close closes the hostdb.
	Close() error

	// EstimateHostScore returns the estimated score breakdown of a host with the
	// provided settings.
	EstimateHostScore(HostDBEntry, Allowance) (HostScoreBreakdown, error)

	// Filter returns the hostdb's filterMode and filteredHosts
	Filter() (FilterMode, map[string]types.SiaPublicKey, error)

	// SetFilterMode sets the renter's hostdb filter mode
	SetFilterMode(lm FilterMode, hosts []types.SiaPublicKey) error

	// Host returns the HostDBEntry for a given host.
	Host(pk types.SiaPublicKey) (HostDBEntry, bool, error)

	// IncrementSuccessfulInteractions increments the number of successful
	// interactions with a host for a given key
	IncrementSuccessfulInteractions(types.SiaPublicKey) error

	// IncrementFailedInteractions increments the number of failed interactions with
	// a host for a given key
	IncrementFailedInteractions(types.SiaPublicKey) error

	// initialScanComplete returns a boolean indicating if the initial scan of the
	// hostdb is completed.
	InitialScanComplete() (bool, error)

	// IPRestriction returns the number of hosts from same IP address subnet that
	// the renter is allowed to form contracts with. Value of zero means the
	// IP restriction is disabled
	IPRestriction() (int, error)

	// RandomHosts returns a set of random hosts, weighted by their estimated
	// usefulness / attractiveness to the renter. RandomHosts will not return
	// any offline or inactive hosts.
	RandomHosts(int, []types.SiaPublicKey, []types.SiaPublicKey) ([]HostDBEntry, error)

	// RandomHostsWithAllowance is the same as RandomHosts but accepts an
	// allowance as an argument to be used instead of the allowance set in the
	// renter.
	RandomHostsWithAllowance(int, []types.SiaPublicKey, []types.SiaPublicKey, Allowance) ([]HostDBEntry, error)

	// ScoreBreakdown returns a detailed explanation of the various properties
	// of the host.
	ScoreBreakdown(HostDBEntry) (HostScoreBreakdown, error)

	// SetAllowance updates the allowance used by the hostdb for weighing hosts by
	// updating the host weight function. It will completely rebuild the hosttree so
	// it should be used with care.
	SetAllowance(Allowance) error

	// SetIPRestriction sets the number of hosts from same IP address subnet that
	// the renter is allowed to form contracts with. Setting it to 0 disables the
	// IP restriction
	SetIPRestriction(numhosts int) error

	// UpdateContracts rebuilds the knownContracts of the HostBD using the provided
	// contracts.
	UpdateContracts([]RenterContract) error
}<|MERGE_RESOLUTION|>--- conflicted
+++ resolved
@@ -971,13 +971,8 @@
 	// AddSkykey adds the pubaccesskey to the renter's pubaccesskey manager.
 	AddSkykey(pubaccesskey.Pubaccesskey) error
 
-<<<<<<< HEAD
 	// CreateSkykey creates a new Pubaccesskey with the given name and ciphertype.
-	CreateSkykey(string, crypto.CipherType) (pubaccesskey.Pubaccesskey, error)
-=======
-	// CreateSkykey creates a new Skykey with the given name and SkykeyType.
-	CreateSkykey(string, skykey.SkykeyType) (skykey.Skykey, error)
->>>>>>> e5aa1018
+	CreateSkykey(string, pubaccesskey.SkykeyType) (pubaccesskey.Pubaccesskey, error)
 
 	// SkykeyByName gets the Pubaccesskey with the given name from the renter's pubaccesskey
 	// manager if it exists.
@@ -991,16 +986,11 @@
 	// exists.
 	SkykeyIDByName(string) (pubaccesskey.SkykeyID, error)
 
-<<<<<<< HEAD
+	// Skykeys returns a slice containing each Pubaccesskey being stored by the renter.
+	Skykeys() ([]pubaccesskey.Pubaccesskey, error)
+
 	// CreatePublinkFromSiafile will create a publink from a siafile. This will
 	// result in some uploading - the base sector pubfile needs to be uploaded
-=======
-	// Skykeys returns a slice containing each Skykey being stored by the renter.
-	Skykeys() ([]skykey.Skykey, error)
-
-	// CreateSkylinkFromSiafile will create a skylink from a siafile. This will
-	// result in some uploading - the base sector skyfile needs to be uploaded
->>>>>>> e5aa1018
 	// separately, and if there is a fanout expansion that needs to be uploaded
 	// separately as well.
 	CreatePublinkFromSiafile(SkyfileUploadParameters, SiaPath) (Publink, error)
