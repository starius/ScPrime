--- conflicted
+++ resolved
@@ -5,15 +5,10 @@
 	"sync"
 	"time"
 
-<<<<<<< HEAD
+	"gitlab.com/NebulousLabs/encoding"
+
 	"gitlab.com/scpcorp/ScPrime/build"
-	"gitlab.com/scpcorp/ScPrime/encoding"
 	"gitlab.com/scpcorp/ScPrime/modules"
-=======
-	"gitlab.com/NebulousLabs/Sia/build"
-	"gitlab.com/NebulousLabs/Sia/modules"
-	"gitlab.com/NebulousLabs/encoding"
->>>>>>> da1da3de
 )
 
 // rpcID is an 8-byte signature that is added to all RPCs to tell the gatway
