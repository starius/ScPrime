package modules

import (
	"runtime"
	"testing"

	"gitlab.com/NebulousLabs/errors"
)

var (
	// TestGlobalSiaPathVar tests that the NewGlobalSiaPath initialization
	// works.
	TestGlobalSiaPathVar SiaPath = NewGlobalSiaPath("/testdir")
)

// TestGlobalSiaPath checks that initializing a new global siapath does not
// cause any issues.
func TestGlobalSiaPath(t *testing.T) {
	sp, err := TestGlobalSiaPathVar.Join("testfile")
	if err != nil {
		t.Fatal(err)
	}
	mirror, err := NewSiaPath("/testdir")
	if err != nil {
		t.Fatal(err)
	}
	expected, err := mirror.Join("testfile")
	if err != nil {
		t.Fatal(err)
	}
	if !sp.Equals(expected) {
		t.Error("the separately spawned siapath should equal the global siapath")
	}
}

// TestRandomSiaPath tests that RandomSiaPath always returns a valid SiaPath
func TestRandomSiaPath(t *testing.T) {
	for i := 0; i < 1000; i++ {
		err := RandomSiaPath().Validate(false)
		if err != nil {
			t.Fatal(err)
		}
	}
}

// TestSiapathValidate verifies that the validate function correctly validates
// SiaPaths.
func TestSiapathValidate(t *testing.T) {
	var pathtests = []struct {
		in    string
		valid bool
	}{
		{"valid/siapath", true},
		{"../../../directory/traversal", false},
		{"testpath", true},
		{"valid/siapath/../with/directory/traversal", false},
		{"validpath/test", true},
		{"..validpath/..test", true},
		{"./invalid/path", false},
		{".../path", true},
		{"valid./path", true},
		{"valid../path", true},
		{"valid/path./test", true},
		{"valid/path../test", true},
		{"test/path", true},
		{"/leading/slash", false},
		{"foo/./bar", false},
		{"", false},
		{"blank/end/", false},
		{"double//dash", false},
		{"../", false},
		{"./", false},
		{".", false},
	}
	for _, pathtest := range pathtests {
		siaPath := SiaPath{
			Path: pathtest.in,
		}
		err := siaPath.Validate(false)
		if err != nil && pathtest.valid {
			t.Fatal("validateSiapath failed on valid path: ", pathtest.in)
		}
		if err == nil && !pathtest.valid {
			t.Fatal("validateSiapath succeeded on invalid path: ", pathtest.in)
		}
	}
}

// TestSiapath tests that the NewSiaPath, LoadString, and Join methods function correctly
func TestSiapath(t *testing.T) {
	var pathtests = []struct {
		in    string
		valid bool
		out   string
	}{
<<<<<<< HEAD
		{"\\some\\windows\\path", false, ""}, // if the os is not windows this should be invalid
		{"valid/siapath", true, "valid/siapath"},
=======
		{`\\some\\windows\\path`, true, `\\some\\windows\\path`}, // if the os is not windows this will not update the separators
		{"valid/siapath", true, "valid/siapath"},
		{`\some\back\slashes\path`, true, `\some\back\slashes\path`},
>>>>>>> 10b33769
		{"../../../directory/traversal", false, ""},
		{"testpath", true, "testpath"},
		{"valid/siapath/../with/directory/traversal", false, ""},
		{"validpath/test", true, "validpath/test"},
		{"..validpath/..test", true, "..validpath/..test"},
		{"./invalid/path", false, ""},
		{".../path", true, ".../path"},
		{"valid./path", true, "valid./path"},
		{"valid../path", true, "valid../path"},
		{"valid/path./test", true, "valid/path./test"},
		{"valid/path../test", true, "valid/path../test"},
		{"test/path", true, "test/path"},
		{"/leading/slash", true, "leading/slash"}, // clean will trim leading slashes so this is a valid input
		{"foo/./bar", false, ""},
		{"", false, ""},
		{`\`, true, `\`},
		{`\\`, true, `\\`},
		{`\\\`, true, `\\\`},
		{`\\\\`, true, `\\\\`},
		{`\\\\\`, true, `\\\\\`},
		{"/", false, ""},
		{"//", false, ""},
		{"///", false, ""},
		{"////", false, ""},
		{"/////", false, ""},
		{"blank/end/", true, "blank/end"}, // clean will trim trailing slashes so this is a valid input
		{"double//dash", false, ""},
		{"../", false, ""},
		{"./", false, ""},
		{".", false, ""},
		{"dollar$sign", true, "dollar$sign"},
		{"and&sign", true, "and&sign"},
		{"single`quote", true, "single`quote"},
		{"full:colon", true, "full:colon"},
		{"semi;colon", true, "semi;colon"},
		{"hash#tag", true, "hash#tag"},
		{"percent%sign", true, "percent%sign"},
		{"at@sign", true, "at@sign"},
		{"less<than", true, "less<than"},
		{"greater>than", true, "greater>than"},
		{"equal=to", true, "equal=to"},
		{"question?mark", true, "question?mark"},
		{"open[bracket", true, "open[bracket"},
		{"close]bracket", true, "close]bracket"},
		{"open{bracket", true, "open{bracket"},
		{"close}bracket", true, "close}bracket"},
		{"carrot^top", true, "carrot^top"},
		{"pipe|pipe", true, "pipe|pipe"},
		{"tilda~tilda", true, "tilda~tilda"},
		{"plus+sign", true, "plus+sign"},
		{"minus-sign", true, "minus-sign"},
		{"under_score", true, "under_score"},
		{"comma,comma", true, "comma,comma"},
		{"apostrophy's", true, "apostrophy's"},
		{`quotation"marks`, true, `quotation"marks`},
	}
	// If the OS is windows then the windows path is valid and will be updated
	if runtime.GOOS == "windows" {
		pathtests[0].valid = true
		pathtests[0].out = `some/windows/path`
	}

	// Test NewSiaPath
	for _, pathtest := range pathtests {
		sp, err := NewSiaPath(pathtest.in)
		// Verify expected Error
		if err != nil && pathtest.valid {
			t.Fatal("validateSiapath failed on valid path: ", pathtest.in)
		}
		if err == nil && !pathtest.valid {
			t.Fatal("validateSiapath succeeded on invalid path: ", pathtest.in)
		}
		// Verify expected path
		if err == nil && pathtest.valid && sp.String() != pathtest.out {
			t.Fatalf("Unexpected SiaPath From New; got %v, expected %v, for test %v", sp.String(), pathtest.out, pathtest.in)
		}
	}

	// Test LoadString
	var sp SiaPath
	for _, pathtest := range pathtests {
		err := sp.LoadString(pathtest.in)
		// Verify expected Error
		if err != nil && pathtest.valid {
			t.Fatal("validateSiapath failed on valid path: ", pathtest.in)
		}
		if err == nil && !pathtest.valid {
			t.Fatal("validateSiapath succeeded on invalid path: ", pathtest.in)
		}
		// Verify expected path
		if err == nil && pathtest.valid && sp.String() != pathtest.out {
			t.Fatalf("Unexpected SiaPath from LoadString; got %v, expected %v, for test %v", sp.String(), pathtest.out, pathtest.in)
		}
	}

	// Test Join
	sp, err := NewSiaPath("test")
	if err != nil {
		t.Fatal(err)
	}
	for _, pathtest := range pathtests {
		newSiaPath, err := sp.Join(pathtest.in)
		// Verify expected Error
		if err != nil && pathtest.valid {
			t.Fatal("validateSiapath failed on valid path: ", pathtest.in)
		}
		if err == nil && !pathtest.valid {
			t.Fatal("validateSiapath succeeded on invalid path: ", pathtest.in)
		}
		// Verify expected path
		if err == nil && pathtest.valid && newSiaPath.String() != "test/"+pathtest.out {
			t.Fatalf("Unexpected SiaPath from Join; got %v, expected %v, for test %v", newSiaPath.String(), "test/"+pathtest.out, pathtest.in)
		}
	}
}

// TestSiapathRebase tests the SiaPath.Rebase method.
func TestSiapathRebase(t *testing.T) {
	var rebasetests = []struct {
		oldBase string
		newBase string
		siaPath string
		result  string
	}{
		{"a/b", "a", "a/b/myfile", "a/myfile"}, // basic rebase
		{"a/b", "", "a/b/myfile", "myfile"},    // newBase is root
		{"", "b", "myfile", "b/myfile"},        // oldBase is root
		{"a/a", "a/b", "a/a", "a/b"},           // folder == oldBase
	}

	for _, test := range rebasetests {
		var oldBase, newBase SiaPath
		var err1, err2 error
		if test.oldBase == "" {
			oldBase = RootSiaPath()
		} else {
			oldBase, err1 = newSiaPath(test.oldBase)
		}
		if test.newBase == "" {
			newBase = RootSiaPath()
		} else {
			newBase, err2 = newSiaPath(test.newBase)
		}
		file, err3 := newSiaPath(test.siaPath)
		expectedPath, err4 := newSiaPath(test.result)
		if err := errors.Compose(err1, err2, err3, err4); err != nil {
			t.Fatal(err)
		}
		// Rebase the path
		res, err := file.Rebase(oldBase, newBase)
		if err != nil {
			t.Fatal(err)
		}
		// Check result.
		if !res.Equals(expectedPath) {
			t.Fatalf("'%v' doesn't match '%v'", res.String(), expectedPath.String())
		}
	}
}

// TestSiapathDir probes the Dir function for SiaPaths.
func TestSiapathDir(t *testing.T) {
	var pathtests = []struct {
		path string
		dir  string
	}{
		{"one/dir", "one"},
		{"many/more/dirs", "many/more"},
		{"nodir", ""},
		{"/leadingslash", ""},
		{"./leadingdotslash", ""},
		{"", ""},
		{".", ""},
	}
	for _, pathtest := range pathtests {
		siaPath := SiaPath{
			Path: pathtest.path,
		}
		dir, err := siaPath.Dir()
		if err != nil {
			t.Errorf("Dir should not return an error %v, path %v", err, pathtest.path)
			continue
		}
		if dir.Path != pathtest.dir {
			t.Errorf("Dir %v not the same as expected dir %v ", dir.Path, pathtest.dir)
			continue
		}
	}
}

// TestSiapathName probes the Name function for SiaPaths.
func TestSiapathName(t *testing.T) {
	var pathtests = []struct {
		path string
		name string
	}{
		{"one/dir", "dir"},
		{"many/more/dirs", "dirs"},
		{"nodir", "nodir"},
		{"/leadingslash", "leadingslash"},
		{"./leadingdotslash", "leadingdotslash"},
		{"", ""},
		{".", ""},
	}
	for _, pathtest := range pathtests {
		siaPath := SiaPath{
			Path: pathtest.path,
		}
		name := siaPath.Name()
		if name != pathtest.name {
			t.Errorf("name %v not the same as expected name %v ", name, pathtest.name)
		}
	}
}<|MERGE_RESOLUTION|>--- conflicted
+++ resolved
@@ -93,14 +93,9 @@
 		valid bool
 		out   string
 	}{
-<<<<<<< HEAD
-		{"\\some\\windows\\path", false, ""}, // if the os is not windows this should be invalid
-		{"valid/siapath", true, "valid/siapath"},
-=======
 		{`\\some\\windows\\path`, true, `\\some\\windows\\path`}, // if the os is not windows this will not update the separators
 		{"valid/siapath", true, "valid/siapath"},
 		{`\some\back\slashes\path`, true, `\some\back\slashes\path`},
->>>>>>> 10b33769
 		{"../../../directory/traversal", false, ""},
 		{"testpath", true, "testpath"},
 		{"valid/siapath/../with/directory/traversal", false, ""},
