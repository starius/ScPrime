--- conflicted
+++ resolved
@@ -390,7 +390,6 @@
 
 // New RPC IDs
 var (
-<<<<<<< HEAD
 	RPCLoopEnter              = types.NewSpecifier("LoopEnter")
 	RPCLoopExit               = types.NewSpecifier("LoopExit")
 	RPCLoopFormContract       = types.NewSpecifier("LoopFormContract")
@@ -402,19 +401,8 @@
 	RPCLoopSettings           = types.NewSpecifier("LoopSettings")
 	RPCLoopUnlock             = types.NewSpecifier("LoopUnlock")
 	RPCLoopWrite              = types.NewSpecifier("LoopWrite")
-=======
-	RPCLoopEnter             = types.NewSpecifier("LoopEnter")
-	RPCLoopExit              = types.NewSpecifier("LoopExit")
-	RPCLoopFormContract      = types.NewSpecifier("LoopFormContract")
-	RPCLoopLock              = types.NewSpecifier("LoopLock")
-	RPCLoopRead              = types.NewSpecifier("LoopRead")
-	RPCLoopRenewContract     = types.NewSpecifier("LoopRenew")
-	RPCLoopSectorRoots       = types.NewSpecifier("LoopSectorRoots")
-	RPCLoopSettings          = types.NewSpecifier("LoopSettings")
-	RPCLoopUnlock            = types.NewSpecifier("LoopUnlock")
-	RPCLoopWrite             = types.NewSpecifier("LoopWrite")
-	RPCLoopTopUpToken        = types.NewSpecifier("LoopTopUpToken")
-	RPCLoopDownloadWithToken = types.NewSpecifier("LoopDownload")
+	RPCLoopTopUpToken         = types.NewSpecifier("LoopTopUpToken")
+	RPCLoopDownloadWithToken  = types.NewSpecifier("LoopDownload")
 )
 
 // Token resources
@@ -425,7 +413,6 @@
 	KeyValueSets    = types.NewSpecifier("KeyValueSets")
 	KeyValueGets    = types.NewSpecifier("KeyValueGets")
 	KeyValueDeletes = types.NewSpecifier("KeyValueDeletes")
->>>>>>> 03a7fd09
 )
 
 // RPC ciphers
