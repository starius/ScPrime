package modules

import (
<<<<<<< HEAD
	"gitlab.com/NebulousLabs/errors"
=======
	"encoding/binary"
	"errors"
>>>>>>> 10b33769

	"gitlab.com/scpcorp/ScPrime/types"
)

type (
	// Instruction specifies a generic instruction used as an input to
	// `mdm.ExecuteProgram`.
	Instruction struct {
		Specifier InstructionSpecifier
		Args      []byte
	}
	// Program specifies a generic program used as input to `mdm.ExecuteProram`.
	Program []Instruction
	// InstructionSpecifier specifies the type of the instruction.
	InstructionSpecifier types.Specifier
)

const (
	// MDMTimeAppend is the time for executing an 'Append' instruction.
	MDMTimeAppend = 10000

	// MDMTimeCommit is the time used for executing managedFinalize.
	// TODO: This should scale with the number of added + removed sectors.
	MDMTimeCommit = 50e3

	// MDMTimeDropSectorsBase is the base time for executing a 'DropSectors'
	// instruction.
	MDMTimeDropSectorsBase = 1

	// MDMTimeDropSingleSector is the time for dropping a single sector.
	MDMTimeDropSingleSector = 1

	// MDMTimeHasSector is the time for executing a 'HasSector' instruction.
	MDMTimeHasSector = 1

	// MDMTimeInitProgram is the base time for initializing a program. `1`
	// because no disk IO is involved.
	MDMTimeInitProgram = 1

	// MDMTimeInitSingleInstruction is the time it takes to initialize a single
	// instruction.
	MDMTimeInitSingleInstruction = 1

	// MDMTimeReadSector is the time for executing a 'ReadSector' instruction.
	MDMTimeReadSector = 1000

	// MDMTimeWriteSector is the time for executing a 'WriteSector' instruction.
	MDMTimeWriteSector = 10000

	// RPCIAppendLen is the expected length of the 'Args' of an Append
	// instructon.
	RPCIAppendLen = 9

	// RPCIDropSectorsLen is the expected length of the 'Args' of a DropSectors
	// Instruction.
	RPCIDropSectorsLen = 9

	// RPCIHasSectorLen is the expected length of the 'Args' of a HasSector
	// instruction.
	RPCIHasSectorLen = 8

	// RPCIReadSectorLen is the expected length of the 'Args' of a ReadSector
	// instruction.
	RPCIReadSectorLen = 25
)

var (
	// SpecifierAppend is the specifier for the Append instruction.
	SpecifierAppend = InstructionSpecifier{'A', 'p', 'p', 'e', 'n', 'd'}

	// SpecifierDropSectors is the specifier for the DropSectors instruction.
	SpecifierDropSectors = InstructionSpecifier{'D', 'r', 'o', 'p', 'S', 'e', 'c', 't', 'o', 'r', 's'}

	// SpecifierHasSector is the specifier for the HasSector instruction.
	SpecifierHasSector = InstructionSpecifier{'H', 'a', 's', 'S', 'e', 'c', 't', 'o', 'r'}

	// SpecifierReadSector is the specifier for the ReadSector instruction.
	SpecifierReadSector = InstructionSpecifier{'R', 'e', 'a', 'd', 'S', 'e', 'c', 't', 'o', 'r'}

	// ErrMDMInsufficientBudget is the error returned if the remaining budget of
	// an MDM program is not sufficient to execute the next instruction.
	ErrMDMInsufficientBudget = errors.New("remaining budget is insufficient")

	// ErrMDMInsufficientCollateralBudget is the error returned if the remaining
	// collateral budget of an MDM program is not sufficient to execute the next
	// instruction.
	ErrMDMInsufficientCollateralBudget = errors.New("remaining collateral budget is insufficient")
)

// RPCHasSectorInstruction creates an Instruction from arguments.
func RPCHasSectorInstruction(merkleRootOffset uint64) Instruction {
	i := Instruction{
		Specifier: SpecifierHasSector,
		Args:      make([]byte, RPCIHasSectorLen),
	}
	binary.LittleEndian.PutUint64(i.Args[:8], merkleRootOffset)
	return i
}

// RPCIReadSector is a convenience method to create an Instruction of type 'ReadSector'.
func RPCIReadSector(rootOff, offsetOff, lengthOff uint64, merkleProof bool) Instruction {
	args := make([]byte, RPCIReadSectorLen)
	binary.LittleEndian.PutUint64(args[:8], rootOff)
	binary.LittleEndian.PutUint64(args[8:16], offsetOff)
	binary.LittleEndian.PutUint64(args[16:24], lengthOff)
	if merkleProof {
		args[24] = 1
	}
	return Instruction{
		Args:      args,
		Specifier: SpecifierReadSector,
	}
}

// MDMAppendCost is the cost of executing an 'Append' instruction.
func MDMAppendCost(pt *RPCPriceTable) (types.Currency, types.Currency) {
	writeCost := pt.WriteLengthCost.Mul64(SectorSize).Add(pt.WriteBaseCost)
	storeCost := pt.WriteStoreCost.Mul64(SectorSize) // potential refund
	return writeCost.Add(storeCost), storeCost
}

// MDMCopyCost is the cost of executing a 'Copy' instruction.
func MDMCopyCost(pt RPCPriceTable, contractSize uint64) types.Currency {
	return types.SiacoinPrecision // TODO: figure out good cost
}

// MDMDropSectorsCost is the cost of executing a 'DropSectors' instruction for a
// certain number of dropped sectors.
func MDMDropSectorsCost(pt *RPCPriceTable, numSectorsDropped uint64) (types.Currency, types.Currency) {
	cost := pt.DropSectorsUnitCost.Mul64(numSectorsDropped).Add(pt.DropSectorsBaseCost)
	refund := types.ZeroCurrency
	return cost, refund
}

// MDMInitCost is the cost of instantiating the MDM.
func MDMInitCost(pt *RPCPriceTable, programLen, numInstructions uint64) types.Currency {
	time := MDMTimeInitProgram + MDMTimeInitSingleInstruction*numInstructions
	return MDMMemoryCost(pt, programLen, time).Add(pt.InitBaseCost)
}

// MDMHasSectorCost is the cost of executing a 'HasSector' instruction.
func MDMHasSectorCost(pt *RPCPriceTable) (types.Currency, types.Currency) {
	cost := pt.HasSectorBaseCost
	refund := types.ZeroCurrency // no refund
	return cost, refund
}

// MDMReadCost is the cost of executing a 'Read' instruction. It is defined as:
// 'readBaseCost' + 'readLengthCost' * `readLength`
func MDMReadCost(pt *RPCPriceTable, readLength uint64) (types.Currency, types.Currency) {
	cost := pt.ReadLengthCost.Mul64(readLength).Add(pt.ReadBaseCost)
	refund := types.ZeroCurrency // no refund
	return cost, refund
}

// MDMWriteCost is the cost of executing a 'Write' instruction of a certain length.
func MDMWriteCost(pt *RPCPriceTable, writeLength uint64) (types.Currency, types.Currency) {
	writeCost := pt.WriteLengthCost.Mul64(writeLength).Add(pt.WriteBaseCost)
	storeCost := types.ZeroCurrency // no refund since we overwrite existing storage
	return writeCost, storeCost
}

// MDMSwapCost is the cost of executing a 'Swap' instruction.
func MDMSwapCost(pt *RPCPriceTable, contractSize uint64) types.Currency {
	return types.SiacoinPrecision // TODO: figure out good cost
}

// MDMTruncateCost is the cost of executing a 'Truncate' instruction.
func MDMTruncateCost(pt *RPCPriceTable, contractSize uint64) types.Currency {
	return types.SiacoinPrecision // TODO: figure out good cost
}

// MDMAppendMemory returns the additional memory consumption of a 'Append'
// instruction.
func MDMAppendMemory() uint64 {
	return SectorSize // A full sector is added to the program's memory until the program is finalized.
}

// MDMDropSectorsMemory returns the additional memory consumption of a
// `DropSectors` instruction
func MDMDropSectorsMemory() uint64 {
	return 0 // 'DropSectors' doesn't hold on to any memory beyond the lifetime of the instruction.
}

// MDMInitMemory returns the memory consumed by a program before considering the
// size of the program input.
func MDMInitMemory() uint64 {
	return 1 << 20 // 1 MiB
}

// MDMHasSectorMemory returns the additional memory consumption of a 'HasSector'
// instruction.
func MDMHasSectorMemory() uint64 {
	return 0 // 'HasSector' doesn't hold on to any memory beyond the lifetime of the instruction.
}

// MDMReadMemory returns the additional memory consumption of a 'Read' instruction.
func MDMReadMemory() uint64 {
	return 0 // 'Read' doesn't hold on to any memory beyond the lifetime of the instruction.
}

// MDMMemoryCost computes the memory cost given a price table, memory and time.
func MDMMemoryCost(pt *RPCPriceTable, usedMemory, time uint64) types.Currency {
	return pt.MemoryTimeCost.Mul64(usedMemory * time)
}

// MDMDropSectorsTime returns the time for a `DropSectors` instruction given
// `numSectorsDropped`.
func MDMDropSectorsTime(numSectorsDropped uint64) uint64 {
	return MDMTimeDropSectorsBase + MDMTimeDropSingleSector*numSectorsDropped
}

// MDMAppendCollateral returns the additional collateral a 'Append' instruction
// requires the host to put up.
func MDMAppendCollateral(pt *RPCPriceTable) types.Currency {
	return pt.CollateralCost.Mul64(SectorSize)
}

// MDMDropSectorsCollateral returns the additional collateral a 'DropSectors'
// instruction requires the host to put up.
func MDMDropSectorsCollateral() types.Currency {
	return types.ZeroCurrency
}

// MDMHasSectorCollateral returns the additional collateral a 'HasSector'
// instruction requires the host to put up.
func MDMHasSectorCollateral() types.Currency {
	return types.ZeroCurrency
}

// MDMReadCollateral returns the additional collateral a 'Read' instruction
// requires the host to put up.
func MDMReadCollateral() types.Currency {
	return types.ZeroCurrency
}

// ReadOnly returns true if the program consists of no write instructions.
func (p Program) ReadOnly() bool {
	for _, instruction := range p {
		switch instruction.Specifier {
		case SpecifierAppend:
			return false
		case SpecifierDropSectors:
			return false
		}
	}
	return true
}<|MERGE_RESOLUTION|>--- conflicted
+++ resolved
@@ -1,12 +1,9 @@
 package modules
 
 import (
-<<<<<<< HEAD
+	"encoding/binary"
+
 	"gitlab.com/NebulousLabs/errors"
-=======
-	"encoding/binary"
-	"errors"
->>>>>>> 10b33769
 
 	"gitlab.com/scpcorp/ScPrime/types"
 )
