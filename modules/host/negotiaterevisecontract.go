--- conflicted
+++ resolved
@@ -333,8 +333,6 @@
 
 	// The Merkle root is checked last because it is the most expensive check.
 	if revision.NewFileMerkleRoot != cachedMerkleRoot(so.SectorRoots) {
-<<<<<<< HEAD
-=======
 		return errBadFileMerkleRoot
 	}
 
@@ -421,7 +419,6 @@
 
 	// The Merkle root is checked last because it is the most expensive check.
 	if revision.NewFileMerkleRoot != cachedMerkleRoot(so.SectorRoots) {
->>>>>>> 48ada05a
 		return errBadFileMerkleRoot
 	}
 
