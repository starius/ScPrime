--- conflicted
+++ resolved
@@ -268,16 +268,10 @@
 	staticRenterMux  *siamux.SiaMux
 	staticHT         *hostTester
 
-<<<<<<< HEAD
 	pt       *modules.RPCPriceTable
 	ptExpiry time.Time // keep track of when the price table is set to expire
 
-	staticHT *hostTester
-	mu       sync.Mutex
-=======
-	pt *modules.RPCPriceTable
 	mu sync.Mutex
->>>>>>> 071835a9
 }
 
 // newRenterHostPair creates a new host tester and returns a renter host pair,
@@ -684,7 +678,7 @@
 			return types.ZeroCurrency, err
 		}
 	} else {
-		_, err = p.managedPayByEphemeralAccount(stream, fundAmt)
+		err = p.managedPayByEphemeralAccount(stream, fundAmt)
 		if err != nil {
 			return types.ZeroCurrency, err
 		}
@@ -759,10 +753,7 @@
 	// update the price table
 	p.mu.Lock()
 	p.pt = &pt
-<<<<<<< HEAD
 	p.ptExpiry = time.Now().Add(pt.Validity)
-=======
->>>>>>> 071835a9
 	p.mu.Unlock()
 
 	// expect clean stream close
