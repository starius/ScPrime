--- conflicted
+++ resolved
@@ -416,58 +416,38 @@
 	// Write the specifier.
 	err = modules.RPCWrite(buffer, modules.RPCExecuteProgram)
 	if err != nil {
-<<<<<<< HEAD
-		return nil, limit, errors.AddContext(err, "RPCWrite RPCExecuteProgram failed")
-=======
-		return nil, nil, err
->>>>>>> da1da3de
+		return nil, nil, errors.AddContext(err, "RPCWrite RPCExecuteProgram failed")
 	}
 
 	// Write the pricetable uid.
 	err = modules.RPCWrite(buffer, pt.UID)
 	if err != nil {
-<<<<<<< HEAD
-		return nil, limit, errors.AddContext(err, "RPCWrite price table UID failed")
-=======
-		return nil, nil, err
->>>>>>> da1da3de
+		return nil, nil, errors.AddContext(err, "RPCWrite price table UID failed")
 	}
 
 	// Send the payment request.
 	err = modules.RPCWrite(buffer, modules.PaymentRequest{Type: modules.PayByEphemeralAccount})
 	if err != nil {
-<<<<<<< HEAD
-		return nil, limit, errors.AddContext(err, "RPCWrite error submitting payment request")
-=======
-		return nil, nil, err
->>>>>>> da1da3de
+		return nil, nil, errors.AddContext(err, "RPCWrite PayByEphemeralAccount error submitting payment request")
 	}
 
 	// Send the payment details.
 	pbear := newPayByEphemeralAccountRequest(p.staticAccountID, p.staticHT.host.BlockHeight()+6, budget, p.staticAccountKey)
 	err = modules.RPCWrite(buffer, pbear)
 	if err != nil {
-<<<<<<< HEAD
-		return nil, limit, errors.AddContext(err, "RPCWrite error submitting PayByEphemeralAccountRequest")
-=======
-		return nil, nil, err
->>>>>>> da1da3de
+		return nil, nil, errors.AddContext(err, "RPCWrite error submitting PayByEphemeralAccountRequest details")
 	}
 
 	// Send the execute program request.
 	err = modules.RPCWrite(buffer, epr)
 	if err != nil {
-<<<<<<< HEAD
-		return nil, limit, errors.AddContext(err, "RPCWrite error submitting RPCExecuteProgramRequest")
-=======
-		return nil, nil, err
->>>>>>> da1da3de
+		return nil, nil, errors.AddContext(err, "RPCWrite error submitting RPCExecuteProgramRequest")
 	}
 
 	// Send the programData.
 	_, err = buffer.Write(programData)
 	if err != nil {
-		return nil, nil, err
+		return nil, nil, errors.AddContext(err, "Error writing programData to buffer")
 	}
 
 	// create stream
@@ -518,7 +498,7 @@
 		lastOutput := responses[len(responses)-1]
 		err = p.managedFinalizeWriteProgram(stream, lastOutput, p.staticHT.host.BlockHeight())
 		if err != nil {
-			return nil, limit, err
+			return nil, limit, errors.AddContext(err, "managedFinalizeWriteProgram error")
 		}
 	}
 
