package host

import (
	"bytes"
	"encoding/binary"
	"io"
<<<<<<< HEAD
	"reflect"
=======
	"strings"
>>>>>>> d9db569e
	"testing"

	"gitlab.com/NebulousLabs/Sia/crypto"
	"gitlab.com/NebulousLabs/Sia/modules"
	"gitlab.com/NebulousLabs/Sia/modules/host/mdm"
	"gitlab.com/NebulousLabs/Sia/types"
	"gitlab.com/NebulousLabs/errors"
	"gitlab.com/NebulousLabs/fastrand"
	"gitlab.com/NebulousLabs/siamux/mux"
)

// updateRunningCosts is a testing helper function for updating the running
// costs of a program after adding an instruction.
func updateRunningCosts(pt *modules.RPCPriceTable, runningCost, runningRefund, runningCollateral types.Currency, runningMemory uint64, cost, refund, collateral types.Currency, memory, time uint64) (types.Currency, types.Currency, types.Currency, uint64) {
	runningMemory = runningMemory + memory
	memoryCost := modules.MDMMemoryCost(pt, runningMemory, time)
	runningCost = runningCost.Add(memoryCost).Add(cost)
	runningRefund = runningRefund.Add(refund)
	runningCollateral = runningCollateral.Add(collateral)

	return runningCost, runningRefund, runningCollateral, runningMemory
}

// newHasSectorInstruction is a convenience method for creating a single
// 'HasSector' instruction.
func newHasSectorInstruction(dataOffset uint64, pt *modules.RPCPriceTable) (modules.Instruction, types.Currency, types.Currency, types.Currency, uint64, uint64) {
	i := mdm.NewHasSectorInstruction(dataOffset)
	cost, refund := modules.MDMHasSectorCost(pt)
	collateral := modules.MDMHasSectorCollateral()
	return i, cost, refund, collateral, modules.MDMHasSectorMemory(), modules.MDMTimeHasSector
}

// newHasSectorProgram is a convenience method which prepares the instructions
// and the program data for a program that executes a single
// HasSectorInstruction.
func newHasSectorProgram(merkleRoot crypto.Hash, pt *modules.RPCPriceTable) ([]modules.Instruction, []byte, types.Currency, types.Currency, types.Currency, uint64) {
	data := make([]byte, crypto.HashSize)
	copy(data[:crypto.HashSize], merkleRoot[:])
	initCost := modules.MDMInitCost(pt, uint64(len(data)), 1)
	i, cost, refund, collateral, memory, time := newHasSectorInstruction(0, pt)
	cost, refund, collateral, memory = updateRunningCosts(pt, initCost, types.ZeroCurrency, types.ZeroCurrency, modules.MDMInitMemory(), cost, refund, collateral, memory, time)
	instructions := []modules.Instruction{i}
	return instructions, data, cost, refund, collateral, memory
}

// newReadSectorInstruction is a convenience method for creating a single
// 'ReadSector' instruction.
func newReadSectorInstruction(length uint64, merkleProof bool, dataOffset uint64, pt *modules.RPCPriceTable) (modules.Instruction, types.Currency, types.Currency, types.Currency, uint64, uint64) {
	i := mdm.NewReadSectorInstruction(dataOffset, dataOffset+8, dataOffset+16, merkleProof)
	cost, refund := modules.MDMReadCost(pt, length)
	collateral := modules.MDMReadCollateral()
	return i, cost, refund, collateral, modules.MDMReadMemory(), modules.MDMTimeReadSector
}

// newReadSectorProgram is a convenience method which prepares the instructions
// and the program data for a program that executes a single
// ReadSectorInstruction.
func newReadSectorProgram(length, offset uint64, merkleRoot crypto.Hash, pt *modules.RPCPriceTable) ([]modules.Instruction, []byte, types.Currency, types.Currency, types.Currency, uint64) {
	data := make([]byte, 8+8+crypto.HashSize)
	binary.LittleEndian.PutUint64(data[:8], length)
	binary.LittleEndian.PutUint64(data[8:16], offset)
	copy(data[16:], merkleRoot[:])
	initCost := modules.MDMInitCost(pt, uint64(len(data)), 1)
	i, cost, refund, collateral, memory, time := newReadSectorInstruction(length, true, 0, pt)
	cost, refund, collateral, memory = updateRunningCosts(pt, initCost, types.ZeroCurrency, types.ZeroCurrency, modules.MDMInitMemory(), cost, refund, collateral, memory, time)
	instructions := []modules.Instruction{i}
	cost = cost.Add(modules.MDMMemoryCost(pt, memory, modules.MDMTimeCommit))
	return instructions, data, cost, refund, collateral, memory
}

// executeProgramResponse is a helper struct that adds the output to the program
// response
type executeProgramResponse struct {
	modules.RPCExecuteProgramResponse
	Output []byte
}

// executeProgram executes an MDM program on the host using an EA payment and
// returns the responses received by the host. A failure to execute an
// instruction won't result in an error. Instead the returned responses need to
// be inspected for that depending on the testcase.
<<<<<<< HEAD
func (rhp *renterHostPair) executeProgram(epr modules.RPCExecuteProgramRequest, programData []byte, budget types.Currency) ([]executeProgramResponse, error) {
=======
func (rhp *renterHostPair) executeProgram(epr modules.RPCExecuteProgramRequest, programData []byte, budget types.Currency) (resps []modules.RPCExecuteProgramResponse, limit mux.BandwidthLimit, _ error) {
>>>>>>> d9db569e
	// create stream
	stream := rhp.newStream()
	defer stream.Close()

	// Get the limit to track bandwidth.
	limit = stream.Limit()

	// Write the specifier.
	err := modules.RPCWrite(stream, modules.RPCExecuteProgram)
	if err != nil {
		return nil, limit, err
	}

	// Write the pricetable uid.
	err = modules.RPCWrite(stream, rhp.latestPT.UID)
	if err != nil {
		return nil, limit, err
	}

	// Send the payment request.
	err = modules.RPCWrite(stream, modules.PaymentRequest{Type: modules.PayByEphemeralAccount})
	if err != nil {
		return nil, limit, err
	}

	// Send the payment details.
	pbear := newPayByEphemeralAccountRequest(rhp.accountID, rhp.ht.host.BlockHeight()+6, budget, rhp.accountKey)
	err = modules.RPCWrite(stream, pbear)
	if err != nil {
		return nil, limit, err
	}

	// Receive payment confirmation.
	var pc modules.PayByEphemeralAccountResponse
	err = modules.RPCRead(stream, &pc)
	if err != nil {
		return nil, limit, err
	}

	// Send the execute program request.
	err = modules.RPCWrite(stream, epr)
	if err != nil {
		return nil, limit, err
	}

	// Send the programData.
	_, err = stream.Write(programData)
	if err != nil {
		return nil, limit, err
	}

	// Read the responses.
	responses := make([]executeProgramResponse, len(epr.Program))
	for i := range epr.Program {
		// Read the response.
		err = modules.RPCRead(stream, &responses[i])
		if err != nil {
			return nil, err
		}

		// Read the output data.
		responses[i].Output = make([]byte, responses[i].OutputLength, responses[i].OutputLength)
		_, err = io.ReadFull(stream, responses[i].Output)
		if err != nil {
			return nil, limit, err
		}

		// If the response contains an error we are done.
<<<<<<< HEAD
		if responses[i].Error != nil {
			return responses, nil
		}
	}

	// The next read should return io.EOF since the host closes the connection
	// after the RPC is done.
	err = modules.RPCRead(stream, struct{}{})
	if !errors.Contains(err, io.ErrClosedPipe) {
		return nil, err
=======
		if resp.Error != nil {
			return resps, limit, nil
		}
	}

	// The next read should return io.ErrClosedPipe since the host closes the
	// connection after the RPC is done.
	err = modules.RPCRead(stream, &resp)
	if !errors.Contains(err, io.ErrClosedPipe) {
		return nil, limit, fmt.Errorf("expected %v but got %v", io.EOF, err)
>>>>>>> d9db569e
	}
	return responses, nil
}

// TestExecuteReadSectorProgram tests the managedRPCExecuteProgram with a valid
// 'ReadSector' program.
func TestExecuteReadSectorProgram(t *testing.T) {
	if testing.Short() {
		t.SkipNow()
	}
	t.Parallel()

	// create a blank host tester
	rhp, err := newRenterHostPair(t.Name())
	if err != nil {
		t.Fatal(err)
	}
	defer rhp.Close()
	ht := rhp.ht

	// get a snapshot of the SO before running the program.
	sos, err := ht.host.managedGetStorageObligationSnapshot(rhp.fcid)
	if err != nil {
		t.Fatal(err)
	}

	// create a random sector
	sectorData := fastrand.Bytes(int(modules.SectorSize))
	sectorRoot := crypto.MerkleRoot(sectorData)

	// modify the host's storage obligation to add the sector
	so, err := ht.host.managedGetStorageObligation(rhp.fcid)
	if err != nil {
		t.Fatal(err)
	}
	so.SectorRoots = append(so.SectorRoots, sectorRoot)
	ht.host.managedLockStorageObligation(rhp.fcid)
	err = ht.host.managedModifyStorageObligation(so, []crypto.Hash{}, map[crypto.Hash][]byte{sectorRoot: sectorData})
	if err != nil {
		t.Fatal(err)
	}
	ht.host.managedUnlockStorageObligation(rhp.fcid)

	// create the 'ReadSector' program.
	program, data, cost, refund, collateral, memory := newReadSectorProgram(modules.SectorSize, 0, sectorRoot, rhp.latestPT)

	// prepare the request.
	epr := modules.RPCExecuteProgramRequest{
		FileContractID:    rhp.fcid, // TODO: leave this empty since it's not required for a readonly program.
		Program:           program,
		ProgramDataLength: uint64(len(data)),
	}

	// fund an account.
	fundingAmt := rhp.ht.host.managedInternalSettings().MaxEphemeralAccountBalance.Add(rhp.latestPT.FundAccountCost)
	_, err = rhp.fundEphemeralAccount(fundingAmt)
	if err != nil {
		t.Fatal(err)
	}

	// execute program.
	resps, err := rhp.executeProgram(epr, data, cost)
	if err != nil {
		t.Log("cost", cost.HumanString())
		t.Log("expected ea balance", rhp.ht.host.managedInternalSettings().MaxEphemeralAccountBalance.HumanString())
		t.Fatal(err)
	}

	// there should only be a single response.
	if len(resps) != 1 {
		t.Fatalf("expected 1 response but got %v", len(resps))
	}
	resp := resps[0]

	// check response.
	if resp.Error != nil {
		t.Fatal(resp.Error)
	}
	if resp.NewSize != sos.staticContractSize {
		t.Fatalf("expected contract size to stay the same: %v != %v", sos.staticContractSize, resp.NewSize)
	}
	if resp.NewMerkleRoot != sos.staticMerkleRoot {
		t.Fatalf("expected merkle root to stay the same: %v != %v", sos.staticMerkleRoot, resp.NewMerkleRoot)
	}
	if len(resp.Proof) != 0 {
		t.Fatalf("expected proof length to be %v but was %v", 0, len(resp.Proof))
	}
	if !resp.TotalCost.Equals(cost.Sub(modules.MDMMemoryCost(rhp.latestPT, memory, modules.MDMTimeCommit))) {
		t.Fatalf("execution cost doesn't match expected execution cost: %v != %v", resp.TotalCost.HumanString(), cost.HumanString())
	}
	if !resp.AdditionalCollateral.Equals(collateral) {
		t.Fatalf("collateral doesnt't match expected collateral: %v != %v", resp.AdditionalCollateral.HumanString(), collateral.HumanString())
	}
	if !resp.PotentialRefund.Equals(refund) {
		t.Fatalf("refund doesn't match expected refund: %v != %v", resp.PotentialRefund.HumanString(), refund.HumanString())
	}
	if uint64(len(resp.Output)) != modules.SectorSize {
		t.Fatalf("expected returned data to have length %v but was %v", modules.SectorSize, len(resp.Output))
	}
	if !bytes.Equal(sectorData, resp.Output) {
		t.Fatal("Unexpected data")
	}
}

// TestExecuteReadPartialSectorProgram tests the managedRPCExecuteProgram with a
// valid 'ReadSector' program that only reads half a sector.
func TestExecuteReadPartialSectorProgram(t *testing.T) {
	if testing.Short() {
		t.SkipNow()
	}
	t.Parallel()

	// create a blank host tester
	rhp, err := newRenterHostPair(t.Name())
	if err != nil {
		t.Fatal(err)
	}
	defer rhp.Close()
	ht := rhp.ht

	// get a snapshot of the SO before running the program.
	sos, err := ht.host.managedGetStorageObligationSnapshot(rhp.fcid)
	if err != nil {
		t.Fatal(err)
	}

	// create a random sector
	sectorData := fastrand.Bytes(int(modules.SectorSize))
	sectorRoot := crypto.MerkleRoot(sectorData)
	// modify the host's storage obligation to add the sector
	so, err := ht.host.managedGetStorageObligation(rhp.fcid)
	if err != nil {
		t.Fatal(err)
	}
	so.SectorRoots = append(so.SectorRoots, sectorRoot)
	ht.host.managedLockStorageObligation(rhp.fcid)
	err = ht.host.managedModifyStorageObligation(so, []crypto.Hash{}, map[crypto.Hash][]byte{sectorRoot: sectorData})
	if err != nil {
		t.Fatal(err)
	}
	ht.host.managedUnlockStorageObligation(rhp.fcid)

	offset := uint64(fastrand.Uint64n((modules.SectorSize/crypto.SegmentSize)-1) * crypto.SegmentSize)
	length := uint64(crypto.SegmentSize)

	// create the 'ReadSector' program.
	program, data, cost, refund, collateral, memory := newReadSectorProgram(length, offset, sectorRoot, rhp.latestPT)

	// prepare the request.
	epr := modules.RPCExecuteProgramRequest{
		FileContractID:    rhp.fcid, // TODO: leave this empty since it's not required for a readonly program.
		Program:           program,
		ProgramDataLength: uint64(len(data)),
	}

	// fund an account.
	fundingAmt := rhp.ht.host.managedInternalSettings().MaxEphemeralAccountBalance.Add(rhp.latestPT.FundAccountCost)
	_, err = rhp.fundEphemeralAccount(fundingAmt)
	if err != nil {
		t.Fatal(err)
	}

	// execute program.
	resps, err := rhp.executeProgram(epr, data, cost)
	if err != nil {
		t.Log("cost", cost.HumanString())
		t.Log("expected ea balance", rhp.ht.host.managedInternalSettings().MaxEphemeralAccountBalance.HumanString())
		t.Fatal(err)
	}
	// there should only be a single response.
	if len(resps) != 1 {
		t.Fatalf("expected 1 response but got %v", len(resps))
	}
	resp := resps[0]

	// check response.
	if resp.Error != nil {
		t.Fatal(resp.Error)
	}
	if resp.NewSize != sos.staticContractSize {
		t.Fatalf("expected contract size to stay the same: %v != %v", sos.staticContractSize, resp.NewSize)
	}
	if resp.NewMerkleRoot != sos.staticMerkleRoot {
		t.Fatalf("expected merkle root to stay the same: %v != %v", sos.staticMerkleRoot, resp.NewMerkleRoot)
	}
	if !resp.TotalCost.Equals(cost.Sub(modules.MDMMemoryCost(rhp.latestPT, memory, modules.MDMTimeCommit))) {
		t.Fatalf("execution cost doesn't match expected execution cost: %v != %v", resp.TotalCost.HumanString(), cost.HumanString())
	}
	if !resp.AdditionalCollateral.Equals(collateral) {
		t.Fatalf("collateral doesnt't match expected collateral: %v != %v", resp.AdditionalCollateral.HumanString(), collateral.HumanString())
	}
	if !resp.PotentialRefund.Equals(refund) {
		t.Fatalf("refund doesn't match expected refund: %v != %v", resp.PotentialRefund.HumanString(), refund.HumanString())
	}
	if uint64(len(resp.Output)) != length {
		t.Fatalf("expected returned data to have length %v but was %v", length, len(resp.Output))
	}

	if !bytes.Equal(sectorData[offset:offset+length], resp.Output) {
		t.Fatal("Unexpected data")
	}

	// verify the proof
	proofStart := int(offset) / crypto.SegmentSize
	proofEnd := int(offset+length) / crypto.SegmentSize
	proof := crypto.MerkleRangeProof(sectorData, proofStart, proofEnd)
	if !reflect.DeepEqual(proof, resp.Proof) {
		t.Fatal("proof doesn't match expected proof")
	}
}

// TestExecuteHasSectorProgram tests the managedRPCExecuteProgram with a valid
// 'HasSector' program.
func TestExecuteHasSectorProgram(t *testing.T) {
	if testing.Short() {
		t.SkipNow()
	}
	t.Parallel()

	// create a blank host tester
	rhp, err := newRenterHostPair(t.Name())
	if err != nil {
		t.Fatal(err)
	}
	defer rhp.Close()
	ht := rhp.ht

	// get a snapshot of the SO before running the program.
	sos, err := rhp.ht.host.managedGetStorageObligationSnapshot(rhp.fcid)
	if err != nil {
		t.Fatal(err)
	}

	// Add a sector to the host but not the storage obligation or contract. This
	// instruction should also work for foreign sectors.
	sectorData := fastrand.Bytes(int(modules.SectorSize))
	sectorRoot := crypto.MerkleRoot(sectorData)
	err = ht.host.AddSector(sectorRoot, sectorData)
	if err != nil {
		t.Fatal(err)
	}

	// Create the 'HasSector' program.
	program, data, programCost, refund, collateral, _ := newHasSectorProgram(sectorRoot, rhp.latestPT)

	// Prepare the request.
	epr := modules.RPCExecuteProgramRequest{
		FileContractID:    rhp.fcid, // TODO: leave this empty since it's not required for a readonly program.
		Program:           program,
		ProgramDataLength: uint64(len(data)),
	}

	// Fund an account with the max balance.
	maxBalance := rhp.ht.host.managedInternalSettings().MaxEphemeralAccountBalance
	fundingAmt := maxBalance.Add(rhp.latestPT.FundAccountCost)
	_, err = rhp.fundEphemeralAccount(fundingAmt)
	if err != nil {
		t.Fatal(err)
	}

	// Compute expected bandwidth cost. These hardcoded values were chosen after
	// running this test with a high budget and measuring the used bandwidth for
	// this particular program on the "renter" side. This way we can test that
	// the bandwidth measured by the renter is large enough to be accepted by
	// the host.
	expectedDownload := uint64(167424) // download
	expectedUpload := uint64(362752)   // upload
	downloadCost := rhp.latestPT.DownloadBandwidthCost.Mul64(expectedDownload)
	uploadCost := rhp.latestPT.UploadBandwidthCost.Mul64(expectedUpload)
	bandwidthCost := downloadCost.Add(uploadCost)

	// Execute program.
	cost := programCost.Add(bandwidthCost)
	resps, limit, err := rhp.executeProgram(epr, data, cost)
	if err != nil {
		t.Fatal(err)
	}
	// Log the bandwidth used by this RPC.
	t.Logf("Used bandwidth (valid program): %v down, %v up", limit.Downloaded(), limit.Uploaded())
	// There should only be a single response.
	if len(resps) != 1 {
		t.Fatalf("expected 1 response but got %v", len(resps))
	}
	resp := resps[0]

	// Check response.
	if resp.Error != nil {
		t.Fatal(resp.Error)
	}
	if !resp.AdditionalCollateral.Equals(collateral) {
		t.Fatalf("wrong AdditionalCollateral %v != %v", resp.AdditionalCollateral.HumanString(), collateral.HumanString())
	}
	if resp.NewMerkleRoot != sos.MerkleRoot() {
		t.Fatalf("wrong NewMerkleRoot %v != %v", resp.NewMerkleRoot, sos.MerkleRoot())
	}
	if resp.NewSize != 0 {
		t.Fatalf("wrong NewSize %v != %v", resp.NewSize, 0)
		t.Fatal("wrong NewSize")
	}
	if len(resp.Proof) != 0 {
		t.Fatalf("wrong Proof %v != %v", resp.Proof, []crypto.Hash{})
	}
	if resp.Output[0] != 1 {
		t.Fatalf("wrong Output %v != %v", resp.Output[0], []byte{1})
	}
	if !resp.TotalCost.Equals(programCost) {
		t.Fatalf("wrong TotalCost %v != %v", resp.TotalCost.HumanString(), cost.HumanString())
	}
	if !resp.PotentialRefund.Equals(refund) {
		t.Fatalf("wrong PotentialRefund %v != %v", resp.PotentialRefund.HumanString(), refund.HumanString())
	}
	// Make sure the right amount of money remains on the EA.
	remainingBalance := rhp.ht.host.staticAccountManager.callAccountBalance(rhp.accountID)
	expectedRemainingBalance := maxBalance.Sub(cost)
	if !remainingBalance.Equals(expectedRemainingBalance) {
		t.Fatalf("expected %v remaining balance but got %v", expectedRemainingBalance.HumanString(), remainingBalance.HumanString())
	}
	// Execute program again. This time pay for 1 less byte of bandwidth. This should fail.
	cost = programCost.Add(bandwidthCost.Sub64(1))
	_, limit, err = rhp.executeProgram(epr, data, cost)
	if err == nil || !strings.Contains(err.Error(), modules.ErrInsufficientBandwidthBudget.Error()) {
		t.Fatalf("expected executeProgram to fail due to insufficient bandwidth budget: %v", err)
	}
	// Log the bandwidth used by this RPC.
	t.Logf("Used bandwidth (invalid program): %v down, %v up", limit.Downloaded(), limit.Uploaded())
	// Check that the remaining balance is correct again. We expect the host to
	// charge us for the program since the bandwidth limit was reached when
	// sending the response, after executing the program.
	downloadCost = rhp.latestPT.DownloadBandwidthCost.Mul64(limit.Downloaded())
	uploadCost = rhp.latestPT.UploadBandwidthCost.Mul64(limit.Uploaded())
	remainingBalance = rhp.ht.host.staticAccountManager.callAccountBalance(rhp.accountID)
	expectedRemainingBalance = expectedRemainingBalance.Sub(downloadCost).Sub(uploadCost).Sub(programCost)
	if !remainingBalance.Equals(expectedRemainingBalance) {
		t.Fatalf("expected %v remaining balance but got %v", expectedRemainingBalance, remainingBalance)
	}
}<|MERGE_RESOLUTION|>--- conflicted
+++ resolved
@@ -4,11 +4,8 @@
 	"bytes"
 	"encoding/binary"
 	"io"
-<<<<<<< HEAD
 	"reflect"
-=======
 	"strings"
->>>>>>> d9db569e
 	"testing"
 
 	"gitlab.com/NebulousLabs/Sia/crypto"
@@ -75,7 +72,6 @@
 	i, cost, refund, collateral, memory, time := newReadSectorInstruction(length, true, 0, pt)
 	cost, refund, collateral, memory = updateRunningCosts(pt, initCost, types.ZeroCurrency, types.ZeroCurrency, modules.MDMInitMemory(), cost, refund, collateral, memory, time)
 	instructions := []modules.Instruction{i}
-	cost = cost.Add(modules.MDMMemoryCost(pt, memory, modules.MDMTimeCommit))
 	return instructions, data, cost, refund, collateral, memory
 }
 
@@ -90,17 +86,13 @@
 // returns the responses received by the host. A failure to execute an
 // instruction won't result in an error. Instead the returned responses need to
 // be inspected for that depending on the testcase.
-<<<<<<< HEAD
-func (rhp *renterHostPair) executeProgram(epr modules.RPCExecuteProgramRequest, programData []byte, budget types.Currency) ([]executeProgramResponse, error) {
-=======
-func (rhp *renterHostPair) executeProgram(epr modules.RPCExecuteProgramRequest, programData []byte, budget types.Currency) (resps []modules.RPCExecuteProgramResponse, limit mux.BandwidthLimit, _ error) {
->>>>>>> d9db569e
+func (rhp *renterHostPair) executeProgram(epr modules.RPCExecuteProgramRequest, programData []byte, budget types.Currency) ([]executeProgramResponse, mux.BandwidthLimit, error) {
 	// create stream
 	stream := rhp.newStream()
 	defer stream.Close()
 
 	// Get the limit to track bandwidth.
-	limit = stream.Limit()
+	limit := stream.Limit()
 
 	// Write the specifier.
 	err := modules.RPCWrite(stream, modules.RPCExecuteProgram)
@@ -152,7 +144,7 @@
 		// Read the response.
 		err = modules.RPCRead(stream, &responses[i])
 		if err != nil {
-			return nil, err
+			return nil, limit, err
 		}
 
 		// Read the output data.
@@ -163,9 +155,8 @@
 		}
 
 		// If the response contains an error we are done.
-<<<<<<< HEAD
 		if responses[i].Error != nil {
-			return responses, nil
+			return responses, limit, nil
 		}
 	}
 
@@ -173,21 +164,9 @@
 	// after the RPC is done.
 	err = modules.RPCRead(stream, struct{}{})
 	if !errors.Contains(err, io.ErrClosedPipe) {
-		return nil, err
-=======
-		if resp.Error != nil {
-			return resps, limit, nil
-		}
-	}
-
-	// The next read should return io.ErrClosedPipe since the host closes the
-	// connection after the RPC is done.
-	err = modules.RPCRead(stream, &resp)
-	if !errors.Contains(err, io.ErrClosedPipe) {
-		return nil, limit, fmt.Errorf("expected %v but got %v", io.EOF, err)
->>>>>>> d9db569e
-	}
-	return responses, nil
+		return nil, limit, err
+	}
+	return responses, limit, nil
 }
 
 // TestExecuteReadSectorProgram tests the managedRPCExecuteProgram with a valid
@@ -230,7 +209,7 @@
 	ht.host.managedUnlockStorageObligation(rhp.fcid)
 
 	// create the 'ReadSector' program.
-	program, data, cost, refund, collateral, memory := newReadSectorProgram(modules.SectorSize, 0, sectorRoot, rhp.latestPT)
+	program, data, programCost, refund, collateral, _ := newReadSectorProgram(modules.SectorSize, 0, sectorRoot, rhp.latestPT)
 
 	// prepare the request.
 	epr := modules.RPCExecuteProgramRequest{
@@ -240,14 +219,28 @@
 	}
 
 	// fund an account.
-	fundingAmt := rhp.ht.host.managedInternalSettings().MaxEphemeralAccountBalance.Add(rhp.latestPT.FundAccountCost)
+	his := rhp.ht.host.managedInternalSettings()
+	maxBalance := his.MaxEphemeralAccountBalance
+	fundingAmt := maxBalance.Add(rhp.latestPT.FundAccountCost)
 	_, err = rhp.fundEphemeralAccount(fundingAmt)
 	if err != nil {
 		t.Fatal(err)
 	}
 
+	// Compute expected bandwidth cost. These hardcoded values were chosen after
+	// running this test with a high budget and measuring the used bandwidth for
+	// this particular program on the "renter" side. This way we can test that
+	// the bandwidth measured by the renter is large enough to be accepted by
+	// the host.
+	expectedDownload := uint64(13140)
+	expectedUpload := uint64(18980)
+	downloadCost := rhp.latestPT.DownloadBandwidthCost.Mul64(expectedDownload)
+	uploadCost := rhp.latestPT.UploadBandwidthCost.Mul64(expectedUpload)
+	bandwidthCost := downloadCost.Add(uploadCost)
+	cost := programCost.Add(bandwidthCost)
+
 	// execute program.
-	resps, err := rhp.executeProgram(epr, data, cost)
+	resps, limit, err := rhp.executeProgram(epr, data, cost)
 	if err != nil {
 		t.Log("cost", cost.HumanString())
 		t.Log("expected ea balance", rhp.ht.host.managedInternalSettings().MaxEphemeralAccountBalance.HumanString())
@@ -273,9 +266,7 @@
 	if len(resp.Proof) != 0 {
 		t.Fatalf("expected proof length to be %v but was %v", 0, len(resp.Proof))
 	}
-	if !resp.TotalCost.Equals(cost.Sub(modules.MDMMemoryCost(rhp.latestPT, memory, modules.MDMTimeCommit))) {
-		t.Fatalf("execution cost doesn't match expected execution cost: %v != %v", resp.TotalCost.HumanString(), cost.HumanString())
-	}
+
 	if !resp.AdditionalCollateral.Equals(collateral) {
 		t.Fatalf("collateral doesnt't match expected collateral: %v != %v", resp.AdditionalCollateral.HumanString(), collateral.HumanString())
 	}
@@ -288,6 +279,41 @@
 	if !bytes.Equal(sectorData, resp.Output) {
 		t.Fatal("Unexpected data")
 	}
+
+	// verify the cost
+	if !resp.TotalCost.Equals(programCost) {
+		t.Fatalf("wrong TotalCost %v != %v", resp.TotalCost.HumanString(), cost.HumanString())
+	}
+
+	// verify the EA balance
+	am := rhp.ht.host.staticAccountManager
+	remainingBalance := am.callAccountBalance(rhp.accountID)
+	expectedRemainingBalance := maxBalance.Sub(cost)
+	if !remainingBalance.Equals(expectedRemainingBalance) {
+		t.Fatalf("expected %v remaining balance but got %v", expectedRemainingBalance, remainingBalance)
+	}
+
+	// rerun the program but now make sure the given budget does not cover the
+	// cost, we expect this to return ErrInsufficientBandwidthBudget
+	cost = cost.Sub64(1)
+	_, limit, err = rhp.executeProgram(epr, data, cost)
+	if err == nil || !strings.Contains(err.Error(), modules.ErrInsufficientBandwidthBudget.Error()) {
+		t.Fatalf("expected executeProgram to fail due to insufficient bandwidth budget: %v", err)
+	}
+
+	// verify the host charged us by checking the EA balance and Check that the remaining balance is correct again. We expect the host to
+	// charge us for the program since the bandwidth limit was reached when
+	// sending the response, after executing the program.
+	downloadCost = rhp.latestPT.DownloadBandwidthCost.Mul64(limit.Downloaded())
+	uploadCost = rhp.latestPT.UploadBandwidthCost.Mul64(limit.Uploaded())
+	remainingBalance = am.callAccountBalance(rhp.accountID)
+	expectedRemainingBalance = expectedRemainingBalance.Sub(downloadCost).Sub(uploadCost).Sub(programCost)
+	if !remainingBalance.Equals(expectedRemainingBalance) {
+		t.Fatalf("expected %v remaining balance but got %v", expectedRemainingBalance, remainingBalance)
+	}
+
+	// Log the bandwidth used by this RPC.
+	t.Logf("Used bandwidth (read full sector program): %v down, %v up", limit.Downloaded(), limit.Uploaded())
 }
 
 // TestExecuteReadPartialSectorProgram tests the managedRPCExecuteProgram with a
@@ -332,7 +358,7 @@
 	length := uint64(crypto.SegmentSize)
 
 	// create the 'ReadSector' program.
-	program, data, cost, refund, collateral, memory := newReadSectorProgram(length, offset, sectorRoot, rhp.latestPT)
+	program, data, programCost, refund, collateral, _ := newReadSectorProgram(length, offset, sectorRoot, rhp.latestPT)
 
 	// prepare the request.
 	epr := modules.RPCExecuteProgramRequest{
@@ -348,8 +374,20 @@
 		t.Fatal(err)
 	}
 
+	// Compute expected bandwidth cost. These hardcoded values were chosen after
+	// running this test with a high budget and measuring the used bandwidth for
+	// this particular program on the "renter" side. This way we can test that
+	// the bandwidth measured by the renter is large enough to be accepted by
+	// the host.
+	expectedDownload := uint64(10220)
+	expectedUpload := uint64(18980)
+	downloadCost := rhp.latestPT.DownloadBandwidthCost.Mul64(expectedDownload)
+	uploadCost := rhp.latestPT.UploadBandwidthCost.Mul64(expectedUpload)
+	bandwidthCost := downloadCost.Add(uploadCost)
+	cost := programCost.Add(bandwidthCost)
+
 	// execute program.
-	resps, err := rhp.executeProgram(epr, data, cost)
+	resps, bandwidth, err := rhp.executeProgram(epr, data, cost)
 	if err != nil {
 		t.Log("cost", cost.HumanString())
 		t.Log("expected ea balance", rhp.ht.host.managedInternalSettings().MaxEphemeralAccountBalance.HumanString())
@@ -370,9 +408,6 @@
 	}
 	if resp.NewMerkleRoot != sos.staticMerkleRoot {
 		t.Fatalf("expected merkle root to stay the same: %v != %v", sos.staticMerkleRoot, resp.NewMerkleRoot)
-	}
-	if !resp.TotalCost.Equals(cost.Sub(modules.MDMMemoryCost(rhp.latestPT, memory, modules.MDMTimeCommit))) {
-		t.Fatalf("execution cost doesn't match expected execution cost: %v != %v", resp.TotalCost.HumanString(), cost.HumanString())
 	}
 	if !resp.AdditionalCollateral.Equals(collateral) {
 		t.Fatalf("collateral doesnt't match expected collateral: %v != %v", resp.AdditionalCollateral.HumanString(), collateral.HumanString())
@@ -395,6 +430,13 @@
 	if !reflect.DeepEqual(proof, resp.Proof) {
 		t.Fatal("proof doesn't match expected proof")
 	}
+
+	// verify the cost
+	if !resp.TotalCost.Equals(programCost) {
+		t.Fatalf("wrong TotalCost %v != %v", resp.TotalCost.HumanString(), cost.HumanString())
+	}
+
+	t.Logf("Used bandwidth (read partial sector program): %v down, %v up", bandwidth.Downloaded(), bandwidth.Uploaded())
 }
 
 // TestExecuteHasSectorProgram tests the managedRPCExecuteProgram with a valid
