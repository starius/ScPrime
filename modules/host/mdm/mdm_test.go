package mdm

import (
	"sync"
	"testing"
	"time"

	"gitlab.com/NebulousLabs/Sia/crypto"
	"gitlab.com/NebulousLabs/Sia/modules"
	"gitlab.com/NebulousLabs/Sia/types"
	"gitlab.com/NebulousLabs/errors"
	"gitlab.com/NebulousLabs/fastrand"
)

type (
	// TestHost is a dummy host for testing which satisfies the Host interface.
	TestHost struct {
		blockHeight types.BlockHeight
		sectors     map[crypto.Hash][]byte
		mu          sync.Mutex
	}
	// TestStorageObligation is a dummy storage obligation for testing which
	// satisfies the StorageObligation interface.
	TestStorageObligation struct {
		sectorMap   map[crypto.Hash][]byte
		sectorRoots []crypto.Hash
	}
)

func newTestHost() *TestHost {
	return &TestHost{
		sectors: make(map[crypto.Hash][]byte),
	}
}

func newTestStorageObligation(locked bool) *TestStorageObligation {
	return &TestStorageObligation{
		sectorMap: make(map[crypto.Hash][]byte),
	}
}

// BlockHeight returns an incremented blockheight every time it's called.
func (h *TestHost) BlockHeight() types.BlockHeight {
	h.blockHeight++
	return h.blockHeight
}

// HasSector indicates whether the host stores a sector with a given root or
// not.
func (h *TestHost) HasSector(sectorRoot crypto.Hash) bool {
	_, exists := h.sectors[sectorRoot]
	return exists
}

// ReadSector implements the Host interface by returning a random sector for
// each root. Calling ReadSector multiple times on the same root will result in
// the same data.
func (h *TestHost) ReadSector(sectorRoot crypto.Hash) ([]byte, error) {
	h.mu.Lock()
	defer h.mu.Unlock()
	data, exists := h.sectors[sectorRoot]
	if !exists {
		data = fastrand.Bytes(int(modules.SectorSize))
		h.sectors[sectorRoot] = data
	}
	return data, nil
}

// ContractSize implements the StorageObligation interface.
func (so *TestStorageObligation) ContractSize() uint64 {
	return uint64(len(so.sectorRoots)) * modules.SectorSize
}

// MerkleRoot implements the StorageObligation interface.
func (so *TestStorageObligation) MerkleRoot() crypto.Hash {
	if len(so.sectorRoots) == 0 {
		return crypto.Hash{}
	}
	return cachedMerkleRoot(so.sectorRoots)
}

// SectorRoots implements the StorageObligation interface.
func (so *TestStorageObligation) SectorRoots() []crypto.Hash {
	return so.sectorRoots
}

// Update implements the StorageObligation interface.
func (so *TestStorageObligation) Update(sectorRoots []crypto.Hash, sectorsRemoved map[crypto.Hash]struct{}, sectorsGained map[crypto.Hash][]byte) error {
	for removedSector := range sectorsRemoved {
		if _, exists := so.sectorMap[removedSector]; !exists {
			return errors.New("sector doesn't exist")
		}
		delete(so.sectorMap, removedSector)
	}
	for gainedSector, gainedSectorData := range sectorsGained {
		if _, exists := so.sectorMap[gainedSector]; exists {
			return errors.New("sector already exists")
		}
		so.sectorMap[gainedSector] = gainedSectorData
	}
	so.sectorRoots = sectorRoots
	return nil
}

// newTestPriceTable returns a price table for testing that charges 1 Hasting
// for every operation/rpc.
<<<<<<< HEAD
func newTestPriceTable() *modules.RPCPriceTable {
	return &modules.RPCPriceTable{
=======
func newTestPriceTable() modules.RPCPriceTable {
	return modules.RPCPriceTable{
		CollateralCost:        types.SiacoinPrecision,
>>>>>>> 3d9b737d
		Expiry:                time.Now().Add(time.Minute).Unix(),
		UpdatePriceTableCost:  types.SiacoinPrecision,
		InitBaseCost:          types.SiacoinPrecision,
		MemoryTimeCost:        types.SiacoinPrecision,
		DropSectorsBaseCost:   types.SiacoinPrecision,
		DropSectorsLengthCost: types.SiacoinPrecision,
		ReadBaseCost:          types.SiacoinPrecision,
		ReadLengthCost:        types.SiacoinPrecision,
		WriteBaseCost:         types.SiacoinPrecision,
		WriteLengthCost:       types.SiacoinPrecision,
	}
}

// TestNew tests the New method to create a new MDM.
func TestNew(t *testing.T) {
	host := newTestHost()
	mdm := New(host)
	defer mdm.Stop()

	// Check fields.
	if mdm.host != host {
		t.Fatal("host wasn't set correctly")
	}
}<|MERGE_RESOLUTION|>--- conflicted
+++ resolved
@@ -104,14 +104,9 @@
 
 // newTestPriceTable returns a price table for testing that charges 1 Hasting
 // for every operation/rpc.
-<<<<<<< HEAD
 func newTestPriceTable() *modules.RPCPriceTable {
 	return &modules.RPCPriceTable{
-=======
-func newTestPriceTable() modules.RPCPriceTable {
-	return modules.RPCPriceTable{
 		CollateralCost:        types.SiacoinPrecision,
->>>>>>> 3d9b737d
 		Expiry:                time.Now().Add(time.Minute).Unix(),
 		UpdatePriceTableCost:  types.SiacoinPrecision,
 		InitBaseCost:          types.SiacoinPrecision,
