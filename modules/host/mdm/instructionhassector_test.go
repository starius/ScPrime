--- conflicted
+++ resolved
@@ -9,11 +9,10 @@
 	"gitlab.com/NebulousLabs/Sia/modules"
 )
 
-<<<<<<< HEAD
 // newHasSectorProgram is a convenience method which prepares the instructions
 // and the program data for a program that executes a single
 // HasSectorInstruction.
-func newHasSectorProgram(merkleRoot crypto.Hash, pt modules.RPCPriceTable) (Instructions, ProgramData, Costs, Costs, error) {
+func newHasSectorProgram(merkleRoot crypto.Hash, pt *modules.RPCPriceTable) (modules.Program, ProgramData, Costs, Costs, error) {
 	b := newProgramBuilder(pt, uint64(crypto.HashSize), 1)
 	err := b.AddHasSectorInstruction(merkleRoot)
 	if err != nil {
@@ -22,28 +21,6 @@
 	costs1 := b.Costs
 	instructions, programData, finalCosts, err := b.Finish()
 	return instructions, programData, costs1, finalCosts, err
-=======
-// newHasSectorInstruction is a convenience method for creating a single
-// 'HasSector' instruction.
-func newHasSectorInstruction(dataOffset uint64, pt *modules.RPCPriceTable) (modules.Instruction, types.Currency, types.Currency, types.Currency, uint64, uint64) {
-	i := NewHasSectorInstruction(dataOffset)
-	cost, refund := modules.MDMHasSectorCost(pt)
-	collateral := modules.MDMHasSectorCollateral()
-	return i, cost, refund, collateral, modules.MDMHasSectorMemory(), modules.MDMTimeHasSector
-}
-
-// newHasSectorProgram is a convenience method which prepares the instructions
-// and the program data for a program that executes a single
-// HasSectorInstruction.
-func newHasSectorProgram(merkleRoot crypto.Hash, pt *modules.RPCPriceTable) ([]modules.Instruction, []byte, types.Currency, types.Currency, types.Currency, uint64) {
-	data := make([]byte, crypto.HashSize)
-	copy(data[:crypto.HashSize], merkleRoot[:])
-	initCost := modules.MDMInitCost(pt, uint64(len(data)), 1)
-	i, cost, refund, collateral, memory, time := newHasSectorInstruction(0, pt)
-	cost, refund, collateral, memory = updateRunningCosts(pt, initCost, types.ZeroCurrency, types.ZeroCurrency, modules.MDMInitMemory(), cost, refund, collateral, memory, time)
-	instructions := []modules.Instruction{i}
-	return instructions, data, cost, refund, collateral, memory
->>>>>>> 874e5b0c
 }
 
 // TestInstructionHasSector tests executing a program with a single
@@ -64,14 +41,10 @@
 	so.sectorRoots = randomSectorRoots(1)
 	sectorRoot = so.sectorRoots[0]
 	pt := newTestPriceTable()
-<<<<<<< HEAD
 	instructions, programData, costs1, finalCosts, err := newHasSectorProgram(sectorRoot, pt)
 	if err != nil {
 		t.Fatal(err)
 	}
-=======
-	instructions, programData, cost, refund, collateral, _ := newHasSectorProgram(sectorRoot, pt)
->>>>>>> 874e5b0c
 	dataLen := uint64(len(programData))
 	ics := so.ContractSize()
 	imr := so.MerkleRoot()
@@ -102,44 +75,9 @@
 	}
 
 	// Check outputs.
-<<<<<<< HEAD
 	_, err = testCompareOutputs(outputs, expectedOutputs)
 	if err != nil {
 		t.Fatal(err)
-=======
-	numOutputs := 0
-	for output := range outputs {
-		if err := output.Error; err != nil {
-			t.Fatal(err)
-		}
-		if output.NewSize != so.ContractSize() {
-			t.Fatalf("expected contract size to stay the same: %v != %v", so.ContractSize(), output.NewSize)
-		}
-		if output.NewMerkleRoot != so.MerkleRoot() {
-			t.Fatalf("expected merkle root to stay the same: %v != %v", so.MerkleRoot(), output.NewMerkleRoot)
-		}
-		// Verify proof was created correctly.
-		if len(output.Proof) != 0 {
-			t.Fatalf("expected proof to have len %v but was %v", 0, len(output.Proof))
-		}
-		if !bytes.Equal(output.Output, []byte{1}) {
-			t.Fatalf("expected returned value to be [1] for 'true' but was %v", output.Output)
-		}
-		if !output.ExecutionCost.Equals(cost) {
-			t.Fatalf("execution cost doesn't match expected execution cost: %v != %v", output.ExecutionCost.HumanString(), cost.HumanString())
-		}
-		if !output.AdditionalCollateral.Equals(collateral) {
-			t.Fatalf("collateral doesnt't match expected collateral: %v != %v", output.AdditionalCollateral.HumanString(), collateral.HumanString())
-		}
-		if !output.PotentialRefund.Equals(refund) {
-			t.Fatalf("refund doesn't match expected refund: %v != %v", output.PotentialRefund.HumanString(), refund.HumanString())
-		}
-		numOutputs++
-	}
-	// There should be one output since there was one instruction.
-	if numOutputs != 1 {
-		t.Fatalf("numOutputs was %v but should be %v", numOutputs, 1)
->>>>>>> 874e5b0c
 	}
 
 	// No need to finalize the program since this program is readonly.
