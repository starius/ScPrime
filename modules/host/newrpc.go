package host

import (
	"encoding/json"
	"errors"
	"math"
	"math/bits"
	"sort"
	"sync/atomic"
	"time"

	"gitlab.com/NebulousLabs/fastrand"
	bolt "go.etcd.io/bbolt"

	"gitlab.com/scpcorp/ScPrime/crypto"
	"gitlab.com/scpcorp/ScPrime/modules"
	"gitlab.com/scpcorp/ScPrime/types"
)

// managedRPCLoopSettings writes an RPC response containing the host's
// settings.
func (h *Host) managedRPCLoopSettings(s *rpcSession) error {
	atomic.AddUint64(&h.atomicSettingsCalls, 1)
	s.extendDeadline(modules.NegotiateSettingsTime)

	_, maxFee := h.tpool.FeeEstimation()
	h.mu.Lock()
	hes := h.externalSettings(maxFee)
	h.mu.Unlock()
	js, _ := json.Marshal(hes)
	resp := modules.LoopSettingsResponse{
		Settings: js,
	}
	if err := s.writeResponse(resp); err != nil {
		return err
	}
	return nil
}

// managedRPCLoopLock handles the LoopLock RPC.
func (h *Host) managedRPCLoopLock(s *rpcSession) error {
	s.extendDeadline(modules.NegotiateRecentRevisionTime)

	// Challenges can only be used once, so generate a new one immediately,
	// regardless of the outcome of this RPC.
	challenge := s.challenge
	fastrand.Read(s.challenge[:])

	// Read the request.
	var req modules.LoopLockRequest
	if err := s.readRequest(&req, modules.RPCMinLen); err != nil {
		s.writeError(err)
		return err
	}

	// Another contract may already be locked; locking multiple contracts is
	// not allowed.
	if len(s.so.OriginTransactionSet) != 0 {
		err := errors.New("another contract is already locked")
		s.writeError(err)
		return err
	}

	// Sanity-check the lock timeout
	lockTimeout := time.Duration(req.Timeout) * time.Millisecond
	if lockTimeout > maxObligationLockTimeout {
		err := errors.New("lock timeout is too long")
		s.writeError(err)
		return err
	}

	// look up the renter's public key
	var so storageObligation
	h.mu.RLock()
	err := h.db.View(func(tx *bolt.Tx) error {
		var err error
		so, err = h.getStorageObligation(tx, req.ContractID)
		return err
	})
	h.mu.RUnlock()
	if err != nil || h.dependencies.Disrupt("loopLockNoRecordOfThatContract") {
		s.writeError(errors.New(modules.V1420ContractNotRecognizedErrString))
		return extendErr("could not get storage obligation "+req.ContractID.String()+": ", err)
	}
	txn := so.RevisionTransactionSet[len(so.RevisionTransactionSet)-1]
	rev := txn.FileContractRevisions[0]
	var renterPK crypto.PublicKey
	copy(renterPK[:], rev.UnlockConditions.PublicKeys[0].Key)

	// verify the challenge response
	hash := crypto.HashAll(modules.RPCChallengePrefix, challenge)
	var renterSig crypto.Signature
	copy(renterSig[:], req.Signature)
	if crypto.VerifyHash(hash, renterPK, renterSig) != nil {
		err := errors.New("challenge signature is invalid")
		s.writeError(err)
		return err
	}

	// attempt to lock the storage obligation
	lockErr := h.managedTryLockStorageObligation(req.ContractID, lockTimeout)
	if lockErr == nil {
		// locking succeeded; set the session storage obligation
		//
		// NOTE: we have to get the obligation again because it may have changed
		// while we waited to acquire the lock
		h.mu.RLock()
		err = h.db.View(func(tx *bolt.Tx) error {
			var err error
			so, err = h.getStorageObligation(tx, req.ContractID)
			return err
		})
		h.mu.RUnlock()
		if err != nil {
			s.writeError(errors.New(modules.V1420ContractNotRecognizedErrString))
			return extendErr("could not get storage obligation "+req.ContractID.String()+": ", err)
		}
		s.so = so
	}

	// get the revision and signatures
	txn = so.RevisionTransactionSet[len(so.RevisionTransactionSet)-1]
	rev = txn.FileContractRevisions[0]
	var sigs []types.TransactionSignature
	for _, sig := range txn.TransactionSignatures {
		// The transaction may have additional signatures that are only
		// relevant to the host.
		if sig.ParentID == crypto.Hash(rev.ParentID) {
			sigs = append(sigs, sig)
		}
	}

	// Write the response.
	resp := modules.LoopLockResponse{
		Acquired:     lockErr == nil,
		NewChallenge: s.challenge,
		Revision:     rev,
		Signatures:   sigs,
	}
	if err := s.writeResponse(resp); err != nil {
		return err
	}
	return nil
}

// managedRPCLoopUnlock handles the LoopUnlock RPC. No response is sent.
func (h *Host) managedRPCLoopUnlock(s *rpcSession) error {
	s.extendDeadline(modules.NegotiateSettingsTime)
	if len(s.so.OriginTransactionSet) != 0 {
		h.managedUnlockStorageObligation(s.so.id())
		s.so = storageObligation{}
	}
	return nil
}

// managedRPCLoopWrite reads an upload request and responds with a signature
// for the new revision.
func (h *Host) managedRPCLoopWrite(s *rpcSession) error {
	s.extendDeadline(modules.NegotiateFileContractRevisionTime)
	// Read the request.
	var req modules.LoopWriteRequest
	if err := s.readRequest(&req, modules.SectorSize*5); err != nil {
		// Reading may have failed due to a closed connection; regardless, it
		// doesn't hurt to try and tell the renter about it.
		s.writeError(err)
		return err
	}
	// If no Merkle proof was requested, the renter's signature should be
	// sent immediately.
	var sigResponse modules.LoopWriteResponse
	if !req.MerkleProof {
		if err := s.readResponse(&sigResponse, modules.RPCMinLen); err != nil {
			return err
		}
	}

	// Check that a contract is locked.
	if len(s.so.OriginTransactionSet) == 0 {
		err := errors.New("no contract locked")
		s.writeError(err)
		return err
	}

	// Read some internal fields for later.
	_, maxFee := h.tpool.FeeEstimation()
	h.mu.Lock()
	blockHeight := h.blockHeight
	secretKey := h.secretKey
	settings := h.externalSettings(maxFee)
	h.mu.Unlock()
	currentRevision := s.so.RevisionTransactionSet[len(s.so.RevisionTransactionSet)-1].FileContractRevisions[0]

	// Process each action.
	newRoots := append([]crypto.Hash(nil), s.so.SectorRoots...)
	sectorsChanged := make(map[uint64]struct{}) // for construct Merkle proof
	var bandwidthRevenue types.Currency
	var sectorsRemoved []crypto.Hash
	sectorsGained := make(map[crypto.Hash][]byte)
	for _, action := range req.Actions {
		switch action.Type {
		case modules.WriteActionAppend:
			if uint64(len(action.Data)) != modules.SectorSize {
				s.writeError(ErrBadSectorSize)
				return ErrBadSectorSize
			}
			// Update sector roots.
			newRoot := crypto.MerkleRoot(action.Data)
			newRoots = append(newRoots, newRoot)
			sectorsGained[newRoot] = action.Data

			sectorsChanged[uint64(len(newRoots))-1] = struct{}{}

			// Update finances
			bandwidthRevenue = bandwidthRevenue.Add(settings.UploadBandwidthPrice.Mul64(modules.SectorSize))

		case modules.WriteActionTrim:
			numSectors := action.A
			if uint64(len(newRoots)) < numSectors {
				err := errors.New("trim size exceeds number of sectors")
				s.writeError(err)
				return err
			}
			// Update sector roots.
			sectorsRemoved = append(sectorsRemoved, newRoots[uint64(len(newRoots))-numSectors:]...)
			newRoots = newRoots[:uint64(len(newRoots))-numSectors]

			sectorsChanged[uint64(len(newRoots))] = struct{}{}

		case modules.WriteActionSwap:
			i, j := action.A, action.B
			if i >= uint64(len(newRoots)) || j >= uint64(len(newRoots)) {
				err := errors.New("illegal sector index")
				s.writeError(err)
				return err
			}
			// Update sector roots.
			newRoots[i], newRoots[j] = newRoots[j], newRoots[i]

			sectorsChanged[i] = struct{}{}
			sectorsChanged[j] = struct{}{}

		case modules.WriteActionUpdate:
			sectorIndex, offset := action.A, action.B
			if sectorIndex >= uint64(len(newRoots)) {
				err := errors.New("illegal sector index or offset")
				s.writeError(err)
				return err
			} else if offset+uint64(len(action.Data)) > modules.SectorSize {
				s.writeError(ErrIllegalOffsetAndLength)
				return ErrIllegalOffsetAndLength
			}
			// Update sector roots.
			sector, err := h.ReadSector(newRoots[sectorIndex])
			if err != nil {
				s.writeError(err)
				return err
			}
			copy(sector[offset:], action.Data)
			newRoot := crypto.MerkleRoot(sector)
			sectorsRemoved = append(sectorsRemoved, newRoots[sectorIndex])
			sectorsGained[newRoot] = sector
			newRoots[sectorIndex] = newRoot

			// Update finances.
			bandwidthRevenue = bandwidthRevenue.Add(settings.UploadBandwidthPrice.Mul64(uint64(len(action.Data))))

		default:
			err := errors.New("unknown action type " + action.Type.String())
			s.writeError(err)
			return err
		}
	}

	// Update finances.
	var storageRevenue, newCollateral types.Currency
	if len(newRoots) > len(s.so.SectorRoots) {
		bytesAdded := modules.SectorSize * uint64(len(newRoots)-len(s.so.SectorRoots))
		blocksRemaining := s.so.proofDeadline() - blockHeight
		blockBytesCurrency := types.NewCurrency64(uint64(blocksRemaining)).Mul64(bytesAdded)
		storageRevenue = settings.StoragePrice.Mul(blockBytesCurrency)
		newCollateral = newCollateral.Add(settings.Collateral.Mul(blockBytesCurrency))
	}

	// If a Merkle proof was requested, construct it.
	newMerkleRoot := cachedMerkleRoot(newRoots)
	var merkleResp modules.LoopWriteMerkleProof
	if req.MerkleProof {
		// Calculate which sectors changed.
		oldNumSectors := uint64(len(s.so.SectorRoots))
		proofRanges := make([]crypto.ProofRange, 0, len(sectorsChanged))
		for index := range sectorsChanged {
			if index < oldNumSectors {
				proofRanges = append(proofRanges, crypto.ProofRange{
					Start: index,
					End:   index + 1,
				})
			}
		}
		sort.Slice(proofRanges, func(i, j int) bool {
			return proofRanges[i].Start < proofRanges[j].Start
		})
		// Record old leaf hashes for all changed sectors.
		leafHashes := make([]crypto.Hash, len(proofRanges))
		for i, r := range proofRanges {
			leafHashes[i] = s.so.SectorRoots[r.Start]
		}
		// Construct the Merkle proof.
		merkleResp = modules.LoopWriteMerkleProof{
			OldSubtreeHashes: crypto.MerkleDiffProof(proofRanges, oldNumSectors, nil, s.so.SectorRoots),
			OldLeafHashes:    leafHashes,
			NewMerkleRoot:    newMerkleRoot,
		}
		// Calculate bandwidth cost of proof.
		proofSize := crypto.HashSize * (len(merkleResp.OldSubtreeHashes) + len(leafHashes) + 1)
		if proofSize < modules.RPCMinLen {
			proofSize = modules.RPCMinLen
		}
		bandwidthRevenue = bandwidthRevenue.Add(settings.DownloadBandwidthPrice.Mul64(uint64(proofSize)))
	}

	// construct the new revision
	newRevision := currentRevision
	newRevision.NewRevisionNumber = req.NewRevisionNumber
	for _, action := range req.Actions {
		if action.Type == modules.WriteActionAppend {
			newRevision.NewFileSize += modules.SectorSize
		} else if action.Type == modules.WriteActionTrim {
			newRevision.NewFileSize -= modules.SectorSize * action.A
		}
	}
	newRevision.NewFileMerkleRoot = newMerkleRoot
	newRevision.NewValidProofOutputs = make([]types.SiacoinOutput, len(currentRevision.NewValidProofOutputs))
	for i := range newRevision.NewValidProofOutputs {
		newRevision.NewValidProofOutputs[i] = types.SiacoinOutput{
			Value:      req.NewValidProofValues[i],
			UnlockHash: currentRevision.NewValidProofOutputs[i].UnlockHash,
		}
	}
	newRevision.NewMissedProofOutputs = make([]types.SiacoinOutput, len(currentRevision.NewMissedProofOutputs))
	for i := range newRevision.NewMissedProofOutputs {
		newRevision.NewMissedProofOutputs[i] = types.SiacoinOutput{
			Value:      req.NewMissedProofValues[i],
			UnlockHash: currentRevision.NewMissedProofOutputs[i].UnlockHash,
		}
	}

	// verify the new revision
	newRevenue := settings.BaseRPCPrice.Add(storageRevenue).Add(bandwidthRevenue)
	s.so.SectorRoots, newRoots = newRoots, s.so.SectorRoots // verifyRevision assumes new roots
	err := verifyRevision(s.so, newRevision, blockHeight, newRevenue, newCollateral)
	s.so.SectorRoots, newRoots = newRoots, s.so.SectorRoots
	if err != nil {
		s.writeError(err)
		return err
	}

	// If a Merkle proof was requested, send it and wait for the renter's signature.
	if req.MerkleProof {
		if err := s.writeResponse(merkleResp); err != nil {
			return err
		} else if err := s.readResponse(&sigResponse, modules.RPCMinLen); err != nil {
			return err
		}
	}

	// Sign the new revision.
	renterSig := types.TransactionSignature{
		ParentID:       crypto.Hash(newRevision.ParentID),
		CoveredFields:  types.CoveredFields{FileContractRevisions: []uint64{0}},
		PublicKeyIndex: 0,
		Signature:      sigResponse.Signature,
	}
	txn, err := createRevisionSignature(newRevision, renterSig, secretKey, blockHeight)
	if err != nil {
		s.writeError(err)
		return err
	}

	// Update the storage obligation.
	s.so.SectorRoots = newRoots
	s.so.PotentialStorageRevenue = s.so.PotentialStorageRevenue.Add(storageRevenue)
	s.so.RiskedCollateral = s.so.RiskedCollateral.Add(newCollateral)
	s.so.PotentialUploadRevenue = s.so.PotentialUploadRevenue.Add(bandwidthRevenue)
	s.so.RevisionTransactionSet = []types.Transaction{txn}
	err = h.managedModifyStorageObligation(s.so, sectorsRemoved, sectorsGained)
	if err != nil {
		s.writeError(err)
		return err
	}

	// Send the response.
	resp := modules.LoopWriteResponse{
		Signature: txn.TransactionSignatures[1].Signature,
	}
	if err := s.writeResponse(resp); err != nil {
		return err
	}
	return nil
}

// managedRPCLoopRead writes an RPC response containing the requested data
// (along with signatures and an optional Merkle proof).
func (h *Host) managedRPCLoopRead(s *rpcSession) error {
	s.extendDeadline(modules.NegotiateDownloadTime)

	// Read the request.
	var req modules.LoopReadRequest
	if err := s.readRequest(&req, modules.RPCMinLen); err != nil {
		// Reading may have failed due to a closed connection; regardless, it
		// doesn't hurt to try and tell the renter about it.
		s.writeError(err)
		return err
	}

	// As soon as we finish reading the request, we must begin listening for
	// RPCLoopReadStop, which may arrive at any time, and must arrive before the
	// RPC is considered complete.
	stopSignal := make(chan error, 1)
	startListeningForStopSignal(s, stopSignal, &modules.RPCLoopReadStop)

	// Check that a contract is locked.
	if err := checkContractLocked(s, stopSignal); err != nil {
		return err
	}

	// Read some internal fields for later.
<<<<<<< HEAD
	h.mu.RLock()
	blockHeight := h.blockHeight
	secretKey := h.secretKey
	settings := h.externalSettings()
	h.mu.RUnlock()
=======
	_, maxFee := h.tpool.FeeEstimation()
	h.mu.Lock()
	blockHeight := h.blockHeight
	secretKey := h.secretKey
	settings := h.externalSettings(maxFee)
	h.mu.Unlock()
>>>>>>> 9530c063
	currentRevision := s.so.RevisionTransactionSet[len(s.so.RevisionTransactionSet)-1].FileContractRevisions[0]

	// Validate the request.
	if err := validateSections(s, req.MerkleProof, req.Sections); err != nil {
		return err
	}
	if err := validateProofValues(s, req.NewValidProofValues, req.NewMissedProofValues); err != nil {
		return err
	}

	// construct the new revision
	newRevision := buildNewRevision(currentRevision, req.NewRevisionNumber, req.NewValidProofValues, req.NewMissedProofValues)

	// calculate expected cost and verify against renter's revision
	totalCost := estimateCost(&settings, req.Sections)
	err := verifyPaymentRevision(currentRevision, newRevision, blockHeight, totalCost)
	if err != nil {
		s.writeError(err)
		return err
	}

	// Sign the new revision.
	renterSig := types.TransactionSignature{
		ParentID:       crypto.Hash(newRevision.ParentID),
		CoveredFields:  types.CoveredFields{FileContractRevisions: []uint64{0}},
		PublicKeyIndex: 0,
		Signature:      req.Signature,
	}
	txn, err := createRevisionSignature(newRevision, renterSig, secretKey, blockHeight)
	if err != nil {
		s.writeError(err)
		return err
	}
	hostSig := txn.TransactionSignatures[1].Signature

	// Update the storage obligation.
	paymentTransfer := currentRevision.ValidRenterPayout().Sub(newRevision.ValidRenterPayout())
	s.so.PotentialDownloadRevenue = s.so.PotentialDownloadRevenue.Add(paymentTransfer)
	s.so.RevisionTransactionSet = []types.Transaction{txn}
	err = h.managedModifyStorageObligation(s.so, nil, nil)
	if err != nil {
		s.writeError(err)
		return err
	}

	// enter response loop
	for i, sec := range req.Sections {
		// Fetch the requested data.
		sectorData, err := h.ReadSector(sec.MerkleRoot)
		if err != nil {
			s.writeError(err)
			return err
		}
		data := sectorData[sec.Offset : sec.Offset+sec.Length]

		// Construct the Merkle proof, if requested.
		var proof []crypto.Hash
		if req.MerkleProof {
			proofStart := int(sec.Offset) / crypto.SegmentSize
			proofEnd := int(sec.Offset+sec.Length) / crypto.SegmentSize
			proof = crypto.MerkleRangeProof(sectorData, proofStart, proofEnd)
		}

		// Send the response. If the renter sent a stop signal, or this is the
		// final response, include our signature in the response.
		resp := modules.LoopReadResponse{
			Signature:   nil,
			Data:        data,
			MerkleProof: proof,
		}
		select {
		case err := <-stopSignal:
			if err != nil {
				return err
			}
			resp.Signature = hostSig
			return s.writeResponse(resp)
		default:
		}
		if i == len(req.Sections)-1 {
			resp.Signature = hostSig
		}
		if err := s.writeResponse(resp); err != nil {
			return err
		}
	}
	// The stop signal must arrive before RPC is complete.
	return <-stopSignal
}

// managedRPCLoopFormContract handles the contract formation RPC.
func (h *Host) managedRPCLoopFormContract(s *rpcSession) error {
	// NOTE: this RPC contains two request/response exchanges.
	s.extendDeadline(modules.NegotiateFileContractTime)

	// Read the contract request.
	var req modules.LoopFormContractRequest
	if err := s.readRequest(&req, modules.TransactionSetSizeLimit); err != nil {
		s.writeError(err)
		return err
	}

	_, maxFee := h.tpool.FeeEstimation()
	h.mu.Lock()
	settings := h.externalSettings(maxFee)
	h.mu.Unlock()
	if !settings.AcceptingContracts {
		s.writeError(errors.New("host is not accepting new contracts"))
		return nil
	}

	// The host verifies that the file contract coming over the wire is
	// acceptable.
	txnSet := req.Transactions
	var renterPK crypto.PublicKey
	copy(renterPK[:], req.RenterKey.Key)
	if err := h.managedVerifyNewContract(txnSet, renterPK, settings); err != nil {
		s.writeError(err)
		return err
	}
	// The host adds collateral to the transaction.
	txnBuilder, newParents, newInputs, newOutputs, err := h.managedAddCollateral(settings, txnSet)
	if err != nil {
		s.writeError(err)
		return err
	}
	// Send any new inputs and outputs that were added to the transaction.
	resp := modules.LoopContractAdditions{
		Parents: newParents,
		Inputs:  newInputs,
		Outputs: newOutputs,
	}
	if err := s.writeResponse(resp); err != nil {
		return err
	}

	// The renter will now send transaction signatures for the file contract
	// transaction and a signature for the implicit no-op file contract
	// revision.
	var renterSigs modules.LoopContractSignatures
	if err := s.readResponse(&renterSigs, modules.RPCMinLen); err != nil {
		s.writeError(err)
		return err
	}

	// The host adds the renter transaction signatures, then signs the
	// transaction and submits it to the blockchain, creating a storage
	// obligation in the process.
	h.mu.RLock()
	hostCollateral := contractCollateral(settings, txnSet[len(txnSet)-1].FileContracts[0])
	h.mu.RUnlock()
	fca := finalizeContractArgs{
		builder:                 txnBuilder,
		renewal:                 false,
		renterPK:                renterPK,
		renterSignatures:        renterSigs.ContractSignatures,
		renterRevisionSignature: renterSigs.RevisionSignature,
		initialSectorRoots:      nil,
		hostCollateral:          hostCollateral,
		hostInitialRevenue:      types.ZeroCurrency,
		hostInitialRisk:         types.ZeroCurrency,
		settings:                settings,
	}
	hostTxnSignatures, hostRevisionSignature, newSOID, err := h.managedFinalizeContract(fca)
	if err != nil {
		s.writeError(err)
		return err
	}
	defer h.managedUnlockStorageObligation(newSOID)

	// Send our signatures for the contract transaction and initial revision.
	hostSigs := modules.LoopContractSignatures{
		ContractSignatures: hostTxnSignatures,
		RevisionSignature:  hostRevisionSignature,
	}
	if err := s.writeResponse(hostSigs); err != nil {
		return err
	}

	return nil
}

// managedRPCLoopRenewContract handles the LoopRenewContract RPC.
func (h *Host) managedRPCLoopRenewContract(s *rpcSession) error {
	// NOTE: this RPC contains two request/response exchanges.
	s.extendDeadline(modules.NegotiateRenewContractTime)

	// Read the renewal request.
	var req modules.LoopRenewContractRequest
	if err := s.readRequest(&req, modules.TransactionSetSizeLimit); err != nil {
		s.writeError(err)
		return err
	}
	_, max := h.tpool.FeeEstimation()
	h.mu.Lock()
	settings := h.externalSettings(max)
	h.mu.Unlock()
	if !settings.AcceptingContracts {
		s.writeError(errors.New("host is not accepting new contracts"))
		return nil
	} else if len(s.so.RevisionTransactionSet) == 0 {
		err := errors.New("no such contract")
		s.writeError(err)
		return err
	}

	// Verify that the transaction coming over the wire is a proper renewal.
	var renterPK crypto.PublicKey
	copy(renterPK[:], req.RenterKey.Key)
	err := h.managedVerifyRenewedContract(s.so, req.Transactions, renterPK)
	if err != nil {
		s.writeError(err)
		return extendErr("verification of renewal failed: ", err)
	}
	txnBuilder, newParents, newInputs, newOutputs, err := h.managedAddRenewCollateral(s.so, settings, req.Transactions)
	if err != nil {
		s.writeError(err)
		return extendErr("failed to add collateral: ", err)
	}
	// Send any new inputs and outputs that were added to the transaction.
	resp := modules.LoopContractAdditions{
		Parents: newParents,
		Inputs:  newInputs,
		Outputs: newOutputs,
	}
	if err := s.writeResponse(resp); err != nil {
		return err
	}

	// The renter will now send transaction signatures for the file contract
	// transaction and a signature for the implicit no-op file contract
	// revision.
	var renterSigs modules.LoopContractSignatures
	if err := s.readResponse(&renterSigs, modules.RPCMinLen); err != nil {
		s.writeError(err)
		return err
	}

	// The host adds the renter transaction signatures, then signs the
	// transaction and submits it to the blockchain, creating a storage
	// obligation in the process.
	h.mu.RLock()
	fc := req.Transactions[len(req.Transactions)-1].FileContracts[0]
	renewRevenue := renewBasePrice(s.so, settings, fc)
	renewRisk := renewBaseCollateral(s.so, settings, fc)
	renewCollateral, err := renewContractCollateral(s.so, settings, fc)
	h.mu.RUnlock()
	if err != nil {
		s.writeError(err)
		return extendErr("failed to compute contract collateral: ", err)
	}
	fca := finalizeContractArgs{
		builder:                 txnBuilder,
		renewal:                 false,
		renterPK:                renterPK,
		renterSignatures:        renterSigs.ContractSignatures,
		renterRevisionSignature: renterSigs.RevisionSignature,
		initialSectorRoots:      s.so.SectorRoots,
		hostCollateral:          renewCollateral,
		hostInitialRevenue:      renewRevenue,
		hostInitialRisk:         renewRisk,
		settings:                settings,
	}
	hostTxnSignatures, hostRevisionSignature, newSOID, err := h.managedFinalizeContract(fca)
	if err != nil {
		s.writeError(err)
		return extendErr("failed to finalize contract: ", err)
	}
	defer h.managedUnlockStorageObligation(newSOID)

	// Send our signatures for the contract transaction and initial revision.
	hostSigs := modules.LoopContractSignatures{
		ContractSignatures: hostTxnSignatures,
		RevisionSignature:  hostRevisionSignature,
	}
	if err := s.writeResponse(hostSigs); err != nil {
		return err
	}

	return nil
}

// managedRPCLoopSectorRoots writes an RPC response containing the requested
// contract roots (along with signatures and a Merkle proof).
func (h *Host) managedRPCLoopSectorRoots(s *rpcSession) error {
	s.extendDeadline(modules.NegotiateDownloadTime)

	// Read the request.
	var req modules.LoopSectorRootsRequest
	if err := s.readRequest(&req, modules.RPCMinLen); err != nil {
		// Reading may have failed due to a closed connection; regardless, it
		// doesn't hurt to try and tell the renter about it.
		s.writeError(err)
		return err
	}

	// Check that a contract is locked.
	if len(s.so.OriginTransactionSet) == 0 {
		err := errors.New("no contract locked")
		s.writeError(err)
		return err
	}

	// Read some internal fields for later.
	_, maxFee := h.tpool.FeeEstimation()
	h.mu.Lock()
	blockHeight := h.blockHeight
	secretKey := h.secretKey
	settings := h.externalSettings(maxFee)
	h.mu.Unlock()
	currentRevision := s.so.RevisionTransactionSet[len(s.so.RevisionTransactionSet)-1].FileContractRevisions[0]

	// Validate the request.
	var err error
	if req.NumRoots > settings.MaxDownloadBatchSize/crypto.HashSize {
		err = errLargeDownloadBatch
	}
	if req.RootOffset > uint64(len(s.so.SectorRoots)) || req.RootOffset+req.NumRoots > uint64(len(s.so.SectorRoots)) {
		err = errRequestOutOfBounds
	} else if len(req.NewValidProofValues) != len(currentRevision.NewValidProofOutputs) {
		err = errors.New("wrong number of valid proof values")
	} else if len(req.NewMissedProofValues) != len(currentRevision.NewMissedProofOutputs) {
		err = errors.New("wrong number of missed proof values")
	}
	if err != nil {
		s.writeError(err)
		return extendErr("download iteration request failed: ", err)
	}

	// Fetch the roots and construct the Merkle proof
	contractRoots := s.so.SectorRoots[req.RootOffset:][:req.NumRoots]
	proofStart := int(req.RootOffset)
	proofEnd := int(req.RootOffset + req.NumRoots)
	proof := crypto.MerkleSectorRangeProof(s.so.SectorRoots, proofStart, proofEnd)

	// construct the new revision
	newRevision := currentRevision
	newRevision.NewRevisionNumber = req.NewRevisionNumber
	newRevision.NewValidProofOutputs = make([]types.SiacoinOutput, len(currentRevision.NewValidProofOutputs))
	for i := range newRevision.NewValidProofOutputs {
		newRevision.NewValidProofOutputs[i] = types.SiacoinOutput{
			Value:      req.NewValidProofValues[i],
			UnlockHash: currentRevision.NewValidProofOutputs[i].UnlockHash,
		}
	}
	newRevision.NewMissedProofOutputs = make([]types.SiacoinOutput, len(currentRevision.NewMissedProofOutputs))
	for i := range newRevision.NewMissedProofOutputs {
		newRevision.NewMissedProofOutputs[i] = types.SiacoinOutput{
			Value:      req.NewMissedProofValues[i],
			UnlockHash: currentRevision.NewMissedProofOutputs[i].UnlockHash,
		}
	}

	// calculate expected cost and verify against renter's revision
	responseSize := (req.NumRoots + uint64(len(proof))) * crypto.HashSize
	if responseSize < modules.RPCMinLen {
		responseSize = modules.RPCMinLen
	}
	bandwidthCost := settings.DownloadBandwidthPrice.Mul64(responseSize)
	totalCost := settings.BaseRPCPrice.Add(bandwidthCost)
	err = verifyPaymentRevision(currentRevision, newRevision, blockHeight, totalCost)
	if err != nil {
		s.writeError(err)
		return extendErr("payment validation failed: ", err)
	}

	// Sign the new revision.
	renterSig := types.TransactionSignature{
		ParentID:       crypto.Hash(newRevision.ParentID),
		CoveredFields:  types.CoveredFields{FileContractRevisions: []uint64{0}},
		PublicKeyIndex: 0,
		Signature:      req.Signature,
	}
	txn, err := createRevisionSignature(newRevision, renterSig, secretKey, blockHeight)
	if err != nil {
		s.writeError(err)
		return extendErr("failed to create revision signature: ", err)
	}

	// Update the storage obligation.
	paymentTransfer := currentRevision.ValidRenterPayout().Sub(newRevision.ValidRenterPayout())
	s.so.PotentialDownloadRevenue = s.so.PotentialDownloadRevenue.Add(paymentTransfer)
	s.so.RevisionTransactionSet = []types.Transaction{txn}
	err = h.managedModifyStorageObligation(s.so, nil, nil)
	if err != nil {
		s.writeError(err)
		return extendErr("failed to modify storage obligation: ", err)
	}

	// send the response
	resp := modules.LoopSectorRootsResponse{
		Signature:   txn.TransactionSignatures[1].Signature,
		SectorRoots: contractRoots,
		MerkleProof: proof,
	}
	if err := s.writeResponse(resp); err != nil {
		return err
	}
	return nil
}

// managedRPCLoopRenewAndClearContract handles the LoopRenewClearContract RPC.
func (h *Host) managedRPCLoopRenewAndClearContract(s *rpcSession) error {
	// NOTE: this RPC contains two request/response exchanges.
	s.extendDeadline(modules.NegotiateRenewContractTime)

	// Read the renewal request.
	var req modules.LoopRenewAndClearContractRequest
	if err := s.readRequest(&req, modules.TransactionSetSizeLimit); err != nil {
		s.writeError(err)
		return err
	}

	// Read some internal fields for later.
	_, maxFee := h.tpool.FeeEstimation()
	h.mu.Lock()
	blockHeight := h.blockHeight
	secretKey := h.secretKey
	settings := h.externalSettings(maxFee)
	h.mu.Unlock()

	// Check that the old contract is locked.
	if len(s.so.OriginTransactionSet) == 0 {
		err := errors.New("no contract locked")
		s.writeError(err)
		return err
	}
	if !settings.AcceptingContracts {
		s.writeError(errors.New("host is not accepting new contracts"))
		return nil
	} else if len(s.so.RevisionTransactionSet) == 0 {
		err := errors.New("no such contract")
		s.writeError(err)
		return err
	}

	// Prepare the final revision of the old contract.
	currentRevision := s.so.RevisionTransactionSet[len(s.so.RevisionTransactionSet)-1].FileContractRevisions[0]
	newRevision := currentRevision
	newRevision.NewRevisionNumber = math.MaxUint64
	newRevision.NewFileMerkleRoot = crypto.Hash{}
	newRevision.NewFileSize = 0
	newRevision.NewValidProofOutputs = make([]types.SiacoinOutput, len(currentRevision.NewValidProofOutputs))
	for i := range newRevision.NewValidProofOutputs {
		newRevision.NewValidProofOutputs[i] = types.SiacoinOutput{
			Value:      req.FinalValidProofValues[i],
			UnlockHash: currentRevision.NewValidProofOutputs[i].UnlockHash,
		}
	}
	// The missed proof outputs become the valid ones since the host won't need
	// to provide a storage proof.
	newRevision.NewMissedProofOutputs = newRevision.NewValidProofOutputs

	// Verifiy the final revision of the old contract.
	newRevenue := settings.BaseRPCPrice
	newRoots := []crypto.Hash{}
	s.so.SectorRoots, newRoots = newRoots, s.so.SectorRoots // verifyRevision assumes new roots
	err := verifyClearingRevision(s.so, newRevision, blockHeight, newRevenue, types.ZeroCurrency)
	s.so.SectorRoots, newRoots = newRoots, s.so.SectorRoots
	if err != nil {
		s.writeError(err)
		return err
	}

	// Verify that the transaction coming over the wire is a proper renewal.
	var renterPK crypto.PublicKey
	copy(renterPK[:], req.RenterKey.Key)
	err = h.managedVerifyRenewedContract(s.so, req.Transactions, renterPK)
	if err != nil {
		s.writeError(err)
		return extendErr("verification of renewal failed: ", err)
	}
	txnBuilder, newParents, newInputs, newOutputs, err := h.managedAddRenewCollateral(s.so, settings, req.Transactions)
	if err != nil {
		s.writeError(err)
		return extendErr("failed to add collateral: ", err)
	}
	// Send any new inputs and outputs that were added to the transaction.
	resp := modules.LoopContractAdditions{
		Parents: newParents,
		Inputs:  newInputs,
		Outputs: newOutputs,
	}
	if err := s.writeResponse(resp); err != nil {
		return err
	}

	// The renter will now send transaction signatures for the file contract
	// transaction and a signature for the implicit no-op file contract
	// revision.
	var renterSigs modules.LoopRenewAndClearContractSignatures
	if err := s.readResponse(&renterSigs, modules.RPCMinLen); err != nil {
		s.writeError(err)
		return err
	}

	// Sign the new revision.
	renterSig := types.TransactionSignature{
		ParentID:       crypto.Hash(newRevision.ParentID),
		CoveredFields:  types.CoveredFields{FileContractRevisions: []uint64{0}},
		PublicKeyIndex: 0,
		Signature:      renterSigs.FinalRevisionSignature,
	}
	finalRevTxn, err := createRevisionSignature(newRevision, renterSig, secretKey, blockHeight)
	if err != nil {
		s.writeError(err)
		return err
	}

	// The host adds the renter transaction signatures, then signs the
	// transaction and submits it to the blockchain, creating a storage
	// obligation in the process.
	h.mu.RLock()
	fc := req.Transactions[len(req.Transactions)-1].FileContracts[0]
	renewRevenue := renewBasePrice(s.so, settings, fc)
	renewRisk := renewBaseCollateral(s.so, settings, fc)
	renewCollateral, err := renewContractCollateral(s.so, settings, fc)
	h.mu.RUnlock()
	if err != nil {
		s.writeError(err)
		return extendErr("failed to compute contract collateral: ", err)
	}
	fca := finalizeContractArgs{
		builder:                 txnBuilder,
		renewal:                 true,
		renterPK:                renterPK,
		renterSignatures:        renterSigs.ContractSignatures,
		renterRevisionSignature: renterSigs.RevisionSignature,
		initialSectorRoots:      s.so.SectorRoots,
		hostCollateral:          renewCollateral,
		hostInitialRevenue:      renewRevenue,
		hostInitialRisk:         renewRisk,
		settings:                settings,
	}
	hostTxnSignatures, hostRevisionSignature, newSOID, err := h.managedFinalizeContract(fca)
	if err != nil {
		s.writeError(err)
		return extendErr("failed to finalize contract: ", err)
	}
	defer h.managedUnlockStorageObligation(newSOID)

	// Clear the old storage obligatoin.
	s.so.SectorRoots = []crypto.Hash{}
	s.so.RevisionTransactionSet = []types.Transaction{finalRevTxn}
	// we don't count the sectors as being removed since we prevented
	// managedFinalizeContract from incrementing the counters on virtual sectors
	// before
	h.managedModifyStorageObligation(s.so, nil, nil)

	// Send our signatures for the contract transaction and initial revision.
	hostSigs := modules.LoopRenewAndClearContractSignatures{
		ContractSignatures: hostTxnSignatures,
		RevisionSignature:  hostRevisionSignature,

		FinalRevisionSignature: finalRevTxn.TransactionSignatures[1].Signature,
	}
	if err := s.writeResponse(hostSigs); err != nil {
		return err
	}

	return nil
}

func startListeningForStopSignal(s *rpcSession, ch chan error, spec *types.Specifier) {
	go func() {
		var id types.Specifier
		err := s.readResponse(&id, modules.RPCMinLen)
		if err != nil {
			ch <- err
		} else if id != *spec {
			ch <- errors.New("expected 'stop' from renter, got " + id.String())
		} else {
			ch <- nil
		}
	}()
}

func checkContractLocked(s *rpcSession, stopSig chan error) error {
	if len(s.so.OriginTransactionSet) == 0 {
		err := errors.New("no contract locked")
		s.writeError(err)
		<-stopSig
		return err
	}
	return nil
}

func validateSections(s *rpcSession, merkleProof bool, sections []modules.LoopReadRequestSection) error {
	for _, sec := range sections {
		var err error
		switch {
		case uint64(sec.Offset)+uint64(sec.Length) > modules.SectorSize:
			err = errRequestOutOfBounds
		case sec.Length == 0:
			err = errors.New("length cannot be zero")
		case merkleProof && (sec.Offset%crypto.SegmentSize != 0 || sec.Length%crypto.SegmentSize != 0):
			err = errors.New("offset and length must be multiples of SegmentSize when requesting a Merkle proof")
		}
		if err != nil {
			s.writeError(err)
			return err
		}
	}
	return nil
}

func validateProofValues(s *rpcSession, newValidProofValues, newMissedProofValues []types.Currency) error {
	currentRevision := s.so.RevisionTransactionSet[len(s.so.RevisionTransactionSet)-1].FileContractRevisions[0]
	// Validate the request.
	var err error
	switch {
	case len(newValidProofValues) != len(currentRevision.NewValidProofOutputs):
		err = errors.New("wrong number of valid proof values")
	case len(newMissedProofValues) != len(currentRevision.NewMissedProofOutputs):
		err = errors.New("wrong number of missed proof values")
	}
	if err != nil {
		s.writeError(err)
		return err
	}
	return nil
}

func buildNewRevision(
	currentRevision types.FileContractRevision,
	newRevisionNumber uint64,
	newValidProofValues,
	newMissedProofValues []types.Currency,
) types.FileContractRevision {
	newRevision := currentRevision
	newRevision.NewRevisionNumber = newRevisionNumber
	newRevision.NewValidProofOutputs = make([]types.SiacoinOutput, len(currentRevision.NewValidProofOutputs))
	for i := range newRevision.NewValidProofOutputs {
		newRevision.NewValidProofOutputs[i] = types.SiacoinOutput{
			Value:      newValidProofValues[i],
			UnlockHash: currentRevision.NewValidProofOutputs[i].UnlockHash,
		}
	}
	newRevision.NewMissedProofOutputs = make([]types.SiacoinOutput, len(currentRevision.NewMissedProofOutputs))
	for i := range newRevision.NewMissedProofOutputs {
		newRevision.NewMissedProofOutputs[i] = types.SiacoinOutput{
			Value:      newMissedProofValues[i],
			UnlockHash: currentRevision.NewMissedProofOutputs[i].UnlockHash,
		}
	}
	return newRevision
}

func estimateSectorsAccesses(sections []modules.LoopReadRequestSection) int64 {
	sectorAccesses := make(map[crypto.Hash]struct{})
	for _, sec := range sections {
		sectorAccesses[sec.MerkleRoot] = struct{}{}
	}
	return int64(len(sectorAccesses))
}

func estimateBandwidth(sections []modules.LoopReadRequestSection) int64 {
	var estBandwidth int64
	for _, sec := range sections {
		// use the worst-case proof size of 2*tree depth (this occurs when
		// proving across the two leaves in the center of the tree)
		estHashesPerProof := 2 * bits.Len64(modules.SectorSize/crypto.SegmentSize)
		estBandwidth += int64(sec.Length) + int64(estHashesPerProof*crypto.HashSize)
	}
	if estBandwidth < modules.RPCMinLen {
		estBandwidth = modules.RPCMinLen
	}
	return estBandwidth
}

func estimateCost(settings *modules.HostExternalSettings, sections []modules.LoopReadRequestSection) types.Currency {
	estBandwidth := estimateBandwidth(sections)
	sectorAccesses := estimateSectorsAccesses(sections)
	bandwidthCost := settings.DownloadBandwidthPrice.Mul64(uint64(estBandwidth))
	sectorAccessCost := settings.SectorAccessPrice.Mul64(uint64(sectorAccesses))
	totalCost := settings.BaseRPCPrice.Add(bandwidthCost).Add(sectorAccessCost)
	return totalCost
}

// managedRPCLoopTopUpToken creates/adds resources to the token specified
// in the request. It also creates new contract revision.
func (h *Host) managedRPCLoopTopUpToken(s *rpcSession) error {
	s.extendDeadline(modules.NegotiateSettingsTime)

	// Read the request.
	var req modules.LoopTopUpTokenRequest
	if err := s.readRequest(&req, modules.RPCMinLen); err != nil {
		// Reading may have failed due to a closed connection; regardless, it
		// doesn't hurt to try and tell the renter about it.
		s.writeError(err)
		return err
	}

	if len(s.so.OriginTransactionSet) == 0 {
		err := errors.New("no contract locked")
		s.writeError(err)
		return err
	}

	// Read some internal fields for later.
	h.mu.RLock()
	blockHeight := h.blockHeight
	secretKey := h.secretKey
	h.mu.RUnlock()
	currentRevision := s.so.RevisionTransactionSet[len(s.so.RevisionTransactionSet)-1].FileContractRevisions[0]

	// Validate the request.
	if err := validateProofValues(s, req.NewValidProofValues, req.NewMissedProofValues); err != nil {
		return err
	}
	// TODO: support selling of token resources back to the host (i.e. make negative values for the following parameters sensible).
	// In such case, money flows from the host to the renter.
	// This is interesting concept, but before implementing it we have to consider all the possible outcomes, including speculating storage price.
	// This idea needs deeper economic comprehension.
	if req.ResourcesAmount <= 0 {
		return errors.New("negative resources amount is requested, but selling resources back is not yet implemented")
	}

	// Construct the new revision.
	newRevision := buildNewRevision(currentRevision, req.NewRevisionNumber, req.NewValidProofValues, req.NewMissedProofValues)

	// Calculate expected cost and verify against renter's revision.
	totalCost := h.calculatePriceByResource(req.ResourcesType, req.ResourcesAmount)
	err := verifyPaymentRevision(currentRevision, newRevision, blockHeight, totalCost)
	if err != nil {
		s.writeError(err)
		return err
	}

	// Sign the new revision.
	renterSig := types.TransactionSignature{
		ParentID:       crypto.Hash(newRevision.ParentID),
		CoveredFields:  types.CoveredFields{FileContractRevisions: []uint64{0}},
		PublicKeyIndex: 0,
		Signature:      req.Signature,
	}
	txn, err := createRevisionSignature(newRevision, renterSig, secretKey, blockHeight)
	if err != nil {
		s.writeError(err)
		return err
	}

	// Update the storage obligation.
	paymentTransfer := currentRevision.ValidRenterPayout().Sub(newRevision.ValidRenterPayout())
	s.so.PotentialDownloadRevenue = s.so.PotentialDownloadRevenue.Add(paymentTransfer)
	s.so.RevisionTransactionSet = []types.Transaction{txn}
	err = h.managedModifyStorageObligation(s.so, nil, nil)
	if err != nil {
		s.writeError(err)
		return err
	}

	// Save changes to token storage.
	id := tokenID(req.Token)
	if err := h.tokenStor.addResources(&id, req.ResourcesType, req.ResourcesAmount); err != nil {
		return err
	}

	// Send response.
	resp := modules.LoopTopUpTokenResponse{
		Signature: txn.TransactionSignatures[1].Signature,
	}
	if err := s.writeResponse(resp); err != nil {
		return err
	}
	return nil
}

// managedRPCLoopDownloadWithToken downloads data paying to the host using the token.
// Does not create new contract revision, just decreases the amount of resources on the token.
func (h *Host) managedRPCLoopDownloadWithToken(s *rpcSession) error {
	s.extendDeadline(modules.NegotiateDownloadTime)

	// Read the request.
	var req modules.LoopDownloadWithTokenRequest
	if err := s.readRequest(&req, modules.RPCMinLen); err != nil {
		// Reading may have failed due to a closed connection; regardless, it
		// doesn't hurt to try and tell the renter about it.
		s.writeError(err)
		return err
	}

	// As soon as we finish reading the request, we must begin listening for
	// RPCLoopDownloadWithTokenStop, which may arrive at any time, and must arrive before the
	// RPC is considered complete.
	stopSignal := make(chan error, 1)
	startListeningForStopSignal(s, stopSignal, &modules.RPCLoopDownloadWithTokenStop)

	// Validate the request.
	if err := validateSections(s, req.MerkleProof, req.Sections); err != nil {
		return err
	}

	// Make sure token has enough resources to handle this RPC call.
	id := tokenID(req.Token)
	estBandwidth := estimateBandwidth(req.Sections)
	sectorAccesses := estimateSectorsAccesses(req.Sections)
	enoughBytes := true
	enoughSectors := true
	availableBandwidth := int64(0)
	availableSectors := int64(0)
	tokenResources, err := h.tokenStor.tokenRecord(&id)
	if err == nil {
		// Token not found = no resources, and 0 is correct.
		availableBandwidth = tokenResources.downloadBytes
		availableSectors = tokenResources.sectorAccesses
	}
	if availableBandwidth < estBandwidth {
		// Not enough download bandwidth.
		enoughBytes = false
	}
	if availableSectors < sectorAccesses {
		// Not enough sector accesses.
		enoughSectors = false
	}
	if !enoughBytes || !enoughSectors {
		// Send response indicating lack of resources.
		resp := modules.LoopDownloadWithTokenResponse{
			EnoughSectorAccesses: enoughSectors,
			EnoughBytes:          enoughBytes,
		}
		if err := s.writeResponse(resp); err != nil {
			return err
		}
		// The stop signal must arrive before RPC is complete.
		return <-stopSignal
	}

	go func() {
		err := h.tg.Add()
		if err != nil {
			return
		}
		defer h.tg.Done()
		// Update token resources.
		// We do it in a separate goroutine, because we want this RPC
		// to start returning data as soon as possible,
		// and here we do slow operatin - saving to disk.
		newDownloadBytes := availableBandwidth - estBandwidth
		tokenResources.downloadBytes = newDownloadBytes
		newSectorAccesses := availableSectors - sectorAccesses
		tokenResources.sectorAccesses = newSectorAccesses
		if err := h.tokenStor.setTokenRecord(&id, tokenResources); err != nil {
			h.log.Println(err)
		}
	}()

	// Enter response loop.
	for _, sec := range req.Sections {
		// Fetch the requested data.
		sectorData, err := h.ReadSector(sec.MerkleRoot)
		if err != nil {
			s.writeError(err)
			return err
		}
		data := sectorData[sec.Offset : sec.Offset+sec.Length]

		// Construct the Merkle proof, if requested.
		var proof []crypto.Hash
		if req.MerkleProof {
			proofStart := int(sec.Offset) / crypto.SegmentSize
			proofEnd := int(sec.Offset+sec.Length) / crypto.SegmentSize
			proof = crypto.MerkleRangeProof(sectorData, proofStart, proofEnd)
		}

		// Send the response.
		resp := modules.LoopDownloadWithTokenResponse{
			EnoughSectorAccesses: true,
			EnoughBytes:          true,
			Data:                 data,
			MerkleProof:          proof,
		}
		select {
		case err := <-stopSignal:
			if err != nil {
				return err
			}
			return s.writeResponse(resp)
		default:
		}
		if err := s.writeResponse(resp); err != nil {
			return err
		}
	}
	// The stop signal must arrive before RPC is complete.
	return <-stopSignal
}<|MERGE_RESOLUTION|>--- conflicted
+++ resolved
@@ -424,20 +424,12 @@
 	}
 
 	// Read some internal fields for later.
-<<<<<<< HEAD
-	h.mu.RLock()
-	blockHeight := h.blockHeight
-	secretKey := h.secretKey
-	settings := h.externalSettings()
-	h.mu.RUnlock()
-=======
 	_, maxFee := h.tpool.FeeEstimation()
 	h.mu.Lock()
 	blockHeight := h.blockHeight
 	secretKey := h.secretKey
 	settings := h.externalSettings(maxFee)
 	h.mu.Unlock()
->>>>>>> 9530c063
 	currentRevision := s.so.RevisionTransactionSet[len(s.so.RevisionTransactionSet)-1].FileContractRevisions[0]
 
 	// Validate the request.
