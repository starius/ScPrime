--- conflicted
+++ resolved
@@ -403,21 +403,8 @@
 	return nil
 }
 
-<<<<<<< HEAD
 func validateSections(s *rpcSession, merkleProof bool, sections []modules.LoopReadRequestSection) error {
 	for _, sec := range sections {
-=======
-	// Read some internal fields for later.
-	h.mu.Lock()
-	blockHeight := h.blockHeight
-	secretKey := h.secretKey
-	settings := h.externalSettings()
-	h.mu.Unlock()
-	currentRevision := s.so.RevisionTransactionSet[len(s.so.RevisionTransactionSet)-1].FileContractRevisions[0]
-
-	// Validate the request.
-	for _, sec := range req.Sections {
->>>>>>> 0b88837e
 		var err error
 		switch {
 		case uint64(sec.Offset)+uint64(sec.Length) > modules.SectorSize:
