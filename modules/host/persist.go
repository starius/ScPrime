--- conflicted
+++ resolved
@@ -176,16 +176,7 @@
 		// There is no host.json file, set up sane defaults.
 		return h.establishDefaults()
 	} else if err == persist.ErrBadVersion {
-<<<<<<< HEAD
 		// Then upgrade to V143.
-=======
-		// Attempt an upgrade from V112 to V120.
-		err = h.upgradeFromV112ToV120()
-		if err != nil {
-			h.log.Println("WARNING: v112 to v120 host upgrade failed, trying v120 to v143 next", err)
-		}
-		// Attempt an upgrade from V120 to V143.
->>>>>>> f53fb574
 		err = h.upgradeFromV120ToV143()
 		if err != nil {
 			h.log.Println("WARNING: v120 to v143 host upgrade failed, trying v143 to v151 next", err)
