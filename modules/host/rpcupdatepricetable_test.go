package host

import (
	"container/heap"
	"encoding/json"
	"reflect"
	"strings"
	"testing"
	"time"

	"gitlab.com/NebulousLabs/Sia/build"
	"gitlab.com/NebulousLabs/Sia/modules"
	"gitlab.com/NebulousLabs/Sia/siatest/dependencies"
	"gitlab.com/NebulousLabs/Sia/types"
	"gitlab.com/NebulousLabs/errors"
	"gitlab.com/NebulousLabs/fastrand"
)

// TestPriceTableMarshaling tests a PriceTable can be marshaled and unmarshaled
func TestPriceTableMarshaling(t *testing.T) {
	pt := modules.RPCPriceTable{
		Validity:             rpcPriceGuaranteePeriod,
		HostBlockHeight:      types.BlockHeight(fastrand.Intn(1e3)),
		UpdatePriceTableCost: types.SiacoinPrecision,
		InitBaseCost:         types.SiacoinPrecision.Mul64(1e2),
		MemoryTimeCost:       types.SiacoinPrecision.Mul64(1e3),
		ReadBaseCost:         types.SiacoinPrecision.Mul64(1e4),
		ReadLengthCost:       types.SiacoinPrecision.Mul64(1e5),
		HasSectorBaseCost:    types.SiacoinPrecision.Mul64(1e6),
<<<<<<< HEAD
		StoreLengthCost:      types.SiacoinPrecision.Mul64(1e7),
		LatestRevisionCost:   types.SiacoinPrecision.Mul64(1e8),
		FundAccountCost:      types.SiacoinPrecision.Mul64(1e9),
		AccountBalanceCost:   types.SiacoinPrecision.Mul64(1e10),
		TxnFeeMinRecommended: types.SiacoinPrecision.Mul64(1e11),
		TxnFeeMaxRecommended: types.SiacoinPrecision.Mul64(1e12),
=======
		TxnFeeMinRecommended: types.SiacoinPrecision.Mul64(1e7),
		TxnFeeMaxRecommended: types.SiacoinPrecision.Mul64(1e8),
		DropSectorsBaseCost:  types.SiacoinPrecision.Mul64(1e9),
		DropSectorsUnitCost:  types.SiacoinPrecision.Mul64(1e10),
		WriteBaseCost:        types.SiacoinPrecision.Mul64(1e11),
		WriteLengthCost:      types.SiacoinPrecision.Mul64(1e12),
		WriteStoreCost:       types.SiacoinPrecision.Mul64(1e13),
>>>>>>> 6ae2573b
	}
	fastrand.Read(pt.UID[:])

	ptBytes, err := json.Marshal(pt)
	if err != nil {
		t.Fatal(err)
	}
	var ptCopy modules.RPCPriceTable
	err = json.Unmarshal(ptBytes, &ptCopy)
	if err != nil {
		t.Fatal(err)
	}

	if !reflect.DeepEqual(pt, ptCopy) {
		t.Log(pt.UID[:])
		t.Log(ptCopy.UID[:])
		t.Fatal(errors.New("PriceTable not equal after unmarshaling"))
	}
}

// TestPriceTableMinHeap verifies the working of the min heap
func TestPriceTableMinHeap(t *testing.T) {
	t.Parallel()

	now := time.Now()
	pth := priceTableHeap{heap: make([]*hostRPCPriceTable, 0)}

	pt1 := hostRPCPriceTable{
		modules.RPCPriceTable{Validity: rpcPriceGuaranteePeriod},
		now.Add(-rpcPriceGuaranteePeriod),
	}
	pth.Push(&pt1)

	pt2 := hostRPCPriceTable{
		modules.RPCPriceTable{Validity: rpcPriceGuaranteePeriod},
		now,
	}
	pth.Push(&pt2)

	pt3 := hostRPCPriceTable{
		modules.RPCPriceTable{Validity: rpcPriceGuaranteePeriod},
		now.Add(-3 * rpcPriceGuaranteePeriod),
	}
	pth.Push(&pt3)

	pt4 := hostRPCPriceTable{
		modules.RPCPriceTable{Validity: rpcPriceGuaranteePeriod},
		now.Add(-2 * rpcPriceGuaranteePeriod),
	}
	pth.Push(&pt4)

	// verify it expires 3 of them
	expired := pth.PopExpired()
	if len(expired) != 3 {
		t.Fatalf("Unexpected amount of price tables expired, expected %v, received %d", 3, len(expired))
	}

	// verify 'pop' returns the last remaining price table
	pth.mu.Lock()
	expectedPt2 := heap.Pop(&pth.heap)
	pth.mu.Unlock()
	if expectedPt2 != &pt2 {
		t.Fatal("Expected the last price table to be equal to pt2, which is the price table with the highest expiry")
	}
}

// TestPruneExpiredPriceTables verifies the rpc price tables get pruned from the
// host's price table map if they have expired.
func TestPruneExpiredPriceTables(t *testing.T) {
	if testing.Short() {
		t.SkipNow()
	}
	t.Parallel()

	// create a blank host tester
	rhp, err := newRenterHostPair(t.Name())
	if err != nil {
		t.Fatal(err)
	}
	defer func() {
		err := rhp.Close()
		if err != nil {
			t.Error(err)
		}
	}()
	ht := rhp.staticHT

	// verify the price table is being tracked
	pt, err := rhp.managedFetchPriceTable()
	if err != nil {
		t.Fatal(err)
	}

	_, tracked := ht.host.staticPriceTables.managedGet(pt.UID)
	if !tracked {
		t.Fatal("Expected the testing price table to be tracked but isn't")
	}

	// retry until the price table expired and got pruned
	err = build.Retry(10, pruneExpiredRPCPriceTableFrequency, func() error {
		_, exists := ht.host.staticPriceTables.managedGet(pt.UID)
		if exists {
			return errors.New("Expected RPC price table to be pruned because it should have expired")
		}
		return nil
	})
	if err != nil {
		t.Fatal(err)
	}
}

// TestUpdatePriceTableRPC tests the UpdatePriceTableRPC by manually calling the
// RPC handler.
func TestUpdatePriceTableRPC(t *testing.T) {
	if testing.Short() {
		t.SkipNow()
	}
	t.Parallel()

	// setup a host and renter pair with an emulated file contract between them
	rhp, err := newRenterHostPair(t.Name())
	if err != nil {
		t.Fatal(err)
	}
	defer func() {
		err := rhp.Close()
		if err != nil {
			t.Fatal(err)
		}
	}()

	t.Run("Basic", func(t *testing.T) {
		testUpdatePriceTableBasic(t, rhp)
	})
	t.Run("AfterSettingsUpdate", func(t *testing.T) {
		testUpdatePriceTableAfterSettingsUpdate(t, rhp)
	})
	t.Run("InsufficientPayment", func(t *testing.T) {
		testUpdatePriceTableInsufficientPayment(t, rhp)
	})
	t.Run("HostNoStreamClose", func(t *testing.T) {
		testUpdatePriceTableHostNoStreamClose(t, rhp)
	})
}

// testUpdatePriceTableBasic verifies the basic functionality of the update
// price table RPC
func testUpdatePriceTableBasic(t *testing.T, rhp *renterHostPair) {
	// create a payment revision
	current := rhp.staticHT.host.staticPriceTables.managedCurrent()
	rev, sig, err := rhp.managedEAFundRevision(current.UpdatePriceTableCost)
	if err != nil {
		t.Fatal(err)
	}

	// execute the RPC request
	request := newPayByContractRequest(rev, sig, rhp.staticAccountID)
	pt, err := runUpdatePriceTableRPCWithRequest(rhp, request)
	if err != nil {
		t.Fatal(err)
	}

	// ensure the price table is tracked by the host
	_, tracked := rhp.staticHT.host.staticPriceTables.managedGet(pt.UID)
	if !tracked {
		t.Fatalf("Expected price table with.UID %v to be tracked after successful update", pt.UID)
	}
	// ensure its validity is positive and different from zero
	if pt.Validity.Seconds() <= 0 {
		t.Fatal("Expected price table validity to be positive and non zero")
	}

	// ensure it contains the host's block height
	if pt.HostBlockHeight != rhp.staticHT.host.BlockHeight() {
		t.Fatal("Expected host blockheight to be set on the price table")
	}
	// ensure it's not zero to be certain the blockheight is set and it's not
	// just the initial value
	if pt.HostBlockHeight == 0 {
		t.Fatal("Expected host blockheight to be not 0")
	}

	// ensure it has the txn fee estimates
	if pt.TxnFeeMinRecommended.IsZero() {
		t.Fatal("Expected TxnFeeMinRecommended to be set on the price table")
	}
	if pt.TxnFeeMaxRecommended.IsZero() {
		t.Fatal("Expected TxnFeeMaxRecommended to be set on the price table")
	}
}

// testUpdatePriceTableAfterSettingsUpdate verifies the price table is updated
// after the host updates its internal settings
func testUpdatePriceTableAfterSettingsUpdate(t *testing.T, rhp *renterHostPair) {
	// ensure the price table has valid upload and download bandwidth costs
	pt := rhp.staticHT.host.staticPriceTables.managedCurrent()
	if pt.DownloadBandwidthCost.IsZero() {
		t.Fatal("Expected DownloadBandwidthCost to be non zero")
	}
	if pt.UploadBandwidthCost.IsZero() {
		t.Fatal("Expected DownloadBandwidthCost to be non zero")
	}

	// update the host's internal settings
	his := rhp.staticHT.host.InternalSettings()
	his.MinDownloadBandwidthPrice = types.ZeroCurrency
	his.MinUploadBandwidthPrice = types.ZeroCurrency
	err := rhp.staticHT.host.SetInternalSettings(his)
	if err != nil {
		t.Fatal(err)
	}

	// trigger a price table update
	err = rhp.managedUpdatePriceTable(true)
	if err != nil {
		t.Fatal(err)
	}

	// ensure the pricetable reflects our changes
	pt = rhp.staticHT.host.staticPriceTables.managedCurrent()
	if !pt.DownloadBandwidthCost.IsZero() {
		t.Error("Expected DownloadBandwidthCost to be zero")
	}
	if !pt.UploadBandwidthCost.IsZero() {
		t.Error("Expected UploadBandwidthCost to be zero")
	}
}

// testUpdatePriceTableInsufficientPayment verifies the RPC fails if payment
// supplied through the payment revision did not cover the RPC cost
func testUpdatePriceTableInsufficientPayment(t *testing.T, rhp *renterHostPair) {
	// create a payment revision
	rev, sig, err := rhp.managedEAFundRevision(types.ZeroCurrency)
	if err != nil {
		t.Fatal(err)
	}

	// execute the RPC request
	request := newPayByContractRequest(rev, sig, rhp.staticAccountID)
	_, err = runUpdatePriceTableRPCWithRequest(rhp, request)
	if err == nil || !strings.Contains(err.Error(), modules.ErrInsufficientPaymentForRPC.Error()) {
		t.Fatalf("Expected error '%v', instead error was '%v'", modules.ErrInsufficientPaymentForRPC, err)
	}
}

// testUpdatePriceTableHostNoStreamClose verifies the RPC does not block if the
// host does not close the stream
func testUpdatePriceTableHostNoStreamClose(t *testing.T, rhp *renterHostPair) {
	err := rhp.staticHT.host.Close()
	if err != nil {
		t.Fatal(err)
	}

	deps := &dependencies.DependencyDisableStreamClose{}
	err = reopenCustomHost(rhp.staticHT, deps)
	if err != nil {
		t.Fatal(err)
	}
	// cleanup and reload with prod deps so this test can be easily extended
	defer func() {
		err = reloadHost(rhp.staticHT)
		if err != nil {
			t.Fatal(err)
		}
	}()

	// run the happy flow to verify it works
	testUpdatePriceTableBasic(t, rhp)
}

// runUpdatePriceTableRPCWithRequest is a helper function that performs the
// renter-side of the update price table RPC using a custom PayByContractRequest
// to similate various edge cases or error flows.
func runUpdatePriceTableRPCWithRequest(rhp *renterHostPair, pbcRequest modules.PayByContractRequest) (*modules.RPCPriceTable, error) {
	stream := rhp.managedNewStream()
	defer stream.Close()

	// initiate the RPC
	err := modules.RPCWrite(stream, modules.RPCUpdatePriceTable)
	if err != nil {
		return nil, err
	}

	// receive the price table response
	var pt modules.RPCPriceTable
	var update modules.RPCUpdatePriceTableResponse
	err = modules.RPCRead(stream, &update)
	if err != nil {
		return nil, err
	}
	if err = json.Unmarshal(update.PriceTableJSON, &pt); err != nil {
		return nil, err
	}

	// send PaymentRequest & PayByContractRequest
	pRequest := modules.PaymentRequest{Type: modules.PayByContract}
	err = modules.RPCWriteAll(stream, pRequest, pbcRequest)
	if err != nil {
		return nil, err
	}

	// receive PayByContractResponse
	var payByResponse modules.PayByContractResponse
	err = modules.RPCRead(stream, &payByResponse)
	if err != nil {
		return nil, err
	}

	// await tracked response
	var tracked modules.RPCTrackedPriceTableResponse
	err = modules.RPCRead(stream, &tracked)
	if err != nil {
		return nil, err
	}
	return &pt, nil
}<|MERGE_RESOLUTION|>--- conflicted
+++ resolved
@@ -27,14 +27,6 @@
 		ReadBaseCost:         types.SiacoinPrecision.Mul64(1e4),
 		ReadLengthCost:       types.SiacoinPrecision.Mul64(1e5),
 		HasSectorBaseCost:    types.SiacoinPrecision.Mul64(1e6),
-<<<<<<< HEAD
-		StoreLengthCost:      types.SiacoinPrecision.Mul64(1e7),
-		LatestRevisionCost:   types.SiacoinPrecision.Mul64(1e8),
-		FundAccountCost:      types.SiacoinPrecision.Mul64(1e9),
-		AccountBalanceCost:   types.SiacoinPrecision.Mul64(1e10),
-		TxnFeeMinRecommended: types.SiacoinPrecision.Mul64(1e11),
-		TxnFeeMaxRecommended: types.SiacoinPrecision.Mul64(1e12),
-=======
 		TxnFeeMinRecommended: types.SiacoinPrecision.Mul64(1e7),
 		TxnFeeMaxRecommended: types.SiacoinPrecision.Mul64(1e8),
 		DropSectorsBaseCost:  types.SiacoinPrecision.Mul64(1e9),
@@ -42,7 +34,9 @@
 		WriteBaseCost:        types.SiacoinPrecision.Mul64(1e11),
 		WriteLengthCost:      types.SiacoinPrecision.Mul64(1e12),
 		WriteStoreCost:       types.SiacoinPrecision.Mul64(1e13),
->>>>>>> 6ae2573b
+		LatestRevisionCost:   types.SiacoinPrecision.Mul64(1e14),
+		FundAccountCost:      types.SiacoinPrecision.Mul64(1e15),
+		AccountBalanceCost:   types.SiacoinPrecision.Mul64(1e16),
 	}
 	fastrand.Read(pt.UID[:])
 
