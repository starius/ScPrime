package host

import (
	"fmt"
	"net"
	"time"

	"gitlab.com/NebulousLabs/Sia/encoding"
	"gitlab.com/NebulousLabs/Sia/modules"
	"gitlab.com/NebulousLabs/Sia/types"
	"gitlab.com/NebulousLabs/errors"
)

var (
	// errLargeDownloadBatch is returned if the renter requests a download
	// batch that exceeds the maximum batch size that the host will
	// accommodate.
	errLargeDownloadBatch = ErrorCommunication("download request exceeded maximum batch size")

	// errRequestOutOfBounds is returned when a download request is made which
	// asks for elements of a sector which do not exist.
	errRequestOutOfBounds = ErrorCommunication("download request has invalid sector bounds")
)

// managedDownloadIteration is responsible for managing a single iteration of
// the download loop for RPCDownload.
func (h *Host) managedDownloadIteration(conn net.Conn, so *storageObligation) error {
	// Exchange settings with the renter.
	err := h.managedRPCSettings(conn)
	if err != nil {
		return extendErr("RPCSettings failed: ", err)
	}

	// Extend the deadline for the download.
	conn.SetDeadline(time.Now().Add(modules.NegotiateDownloadTime))

	// The renter will either accept or reject the host's settings.
	err = modules.ReadNegotiationAcceptance(conn)
	if err == modules.ErrStopResponse {
		return err // managedRPCDownload will catch this and exit gracefully
	} else if err != nil {
		return extendErr("renter rejected host settings: ", ErrorCommunication(err.Error()))
	}

	// Grab a set of variables that will be useful later in the function.
	h.mu.Lock()
	blockHeight := h.blockHeight
	secretKey := h.secretKey
	settings := h.externalSettings()
	h.mu.Unlock()

	// Read the download requests, followed by the file contract revision that
	// pays for them.
	var requests []modules.DownloadAction
	var paymentRevision types.FileContractRevision
	err = encoding.ReadObject(conn, &requests, modules.NegotiateMaxDownloadActionRequestSize)
	if err != nil {
		return extendErr("failed to read download requests:", ErrorConnection(err.Error()))
	}
	err = encoding.ReadObject(conn, &paymentRevision, modules.NegotiateMaxFileContractRevisionSize)
	if err != nil {
		return extendErr("failed to read payment revision:", ErrorConnection(err.Error()))
	}

	// Verify that the request is acceptable, and then fetch all of the data
	// for the renter.
	existingRevision := so.RevisionTransactionSet[len(so.RevisionTransactionSet)-1].FileContractRevisions[0]
	var payload [][]byte
	err = func() error {
		// Check that the length of each file is in-bounds, and that the total
		// size being requested is acceptable.
		var totalSize uint64
		for _, request := range requests {
			if request.Length > modules.SectorSize || request.Offset+request.Length > modules.SectorSize {
				return extendErr("download iteration request failed: ", errRequestOutOfBounds)
			}
			totalSize += request.Length
		}
		if totalSize > settings.MaxDownloadBatchSize {
			return extendErr("download iteration batch failed: ", errLargeDownloadBatch)
		}

		// Verify that the correct amount of money has been moved from the
		// renter's contract funds to the host's contract funds.
		expectedTransfer := settings.DownloadBandwidthPrice.Mul64(totalSize)
		err = verifyPaymentRevision(existingRevision, paymentRevision, blockHeight, expectedTransfer)
		if err != nil {
			return extendErr("payment verification failed: ", err)
		}

		// Load the sectors and build the data payload.
		for _, request := range requests {
			sectorData, err := h.ReadSector(request.MerkleRoot)
			if err != nil {
				return extendErr("failed to load sector: ", ErrorInternal(err.Error()))
			}
			payload = append(payload, sectorData[request.Offset:request.Offset+request.Length])
		}
		return nil
	}()
	if err != nil {
		modules.WriteNegotiationRejection(conn, err) // Error not reported to preserve type in extendErr
		return extendErr("download request rejected: ", err)
	}
	// Revision is acceptable, write acceptance.
	err = modules.WriteNegotiationAcceptance(conn)
	if err != nil {
		return extendErr("failed to write acceptance for renter revision: ", ErrorConnection(err.Error()))
	}

	// Renter will send a transaction signature for the file contract revision.
	var renterSignature types.TransactionSignature
	err = encoding.ReadObject(conn, &renterSignature, modules.NegotiateMaxTransactionSignatureSize)
	if err != nil {
		return extendErr("failed to read renter signature: ", ErrorConnection(err.Error()))
	}
	txn, err := createRevisionSignature(paymentRevision, renterSignature, secretKey, blockHeight)

	// Existing revisions's renter payout can't be smaller than the payment
	// revision's since that would cause an underflow.
	if existingRevision.ValidRenterPayout().Cmp(paymentRevision.ValidRenterPayout()) < 0 {
		return errors.New("existing revision's renter payout is smaller than the payment revision's")
	}
	// Update the storage obligation.
	paymentTransfer := existingRevision.ValidRenterPayout().Sub(paymentRevision.ValidRenterPayout())
	so.PotentialDownloadRevenue = so.PotentialDownloadRevenue.Add(paymentTransfer)
	so.RevisionTransactionSet = []types.Transaction{{
		FileContractRevisions: []types.FileContractRevision{paymentRevision},
		TransactionSignatures: []types.TransactionSignature{renterSignature, txn.TransactionSignatures[1]},
	}}
	err = h.managedModifyStorageObligation(*so, nil, nil)
	if err != nil {
		return extendErr("failed to modify storage obligation: ", ErrorInternal(modules.WriteNegotiationRejection(conn, err).Error()))
	}

	// Write acceptance to the renter - the data request can be fulfilled by
	// the host, the payment is satisfactory, signature is correct. Then send
	// the host signature and all of the data.
	err = modules.WriteNegotiationAcceptance(conn)
	if err != nil {
		return extendErr("failed to write acceptance following obligation modification: ", ErrorConnection(err.Error()))
	}
	err = encoding.WriteObject(conn, txn.TransactionSignatures[1])
	if err != nil {
		return extendErr("failed to write signature: ", ErrorConnection(err.Error()))
	}
	err = encoding.WriteObject(conn, payload)
	if err != nil {
		return extendErr("failed to write payload: ", ErrorConnection(err.Error()))
	}
	return nil
}

// verifyPaymentRevision verifies that the revision being provided to pay for
// the data has transferred the expected amount of money from the renter to the
// host.
func verifyPaymentRevision(existingRevision, paymentRevision types.FileContractRevision, blockHeight types.BlockHeight, expectedTransfer types.Currency) error {
	// Check that the revision is well-formed.
	if len(paymentRevision.NewValidProofOutputs) != 2 || len(paymentRevision.NewMissedProofOutputs) != 3 {
		return ErrBadContractOutputCounts
	}

	// Check that the time to finalize and submit the file contract revision
	// has not already passed.
	if existingRevision.NewWindowStart-revisionSubmissionBuffer <= blockHeight {
		return ErrLateRevision
	}

	// Host payout addresses shouldn't change
	if paymentRevision.ValidHostOutput().UnlockHash != existingRevision.ValidHostOutput().UnlockHash {
		return errors.New("host payout address changed")
	}
	if paymentRevision.MissedHostOutput().UnlockHash != existingRevision.MissedHostOutput().UnlockHash {
		return errors.New("host payout address changed")
	}
	// Make sure the lost collateral still goes to the void
	paymentVoidOutput, err1 := paymentRevision.MissedVoidOutput()
	existingVoidOutput, err2 := existingRevision.MissedVoidOutput()
	if err := errors.Compose(err1, err2); err != nil {
		return err
	}
	if paymentVoidOutput.UnlockHash != existingVoidOutput.UnlockHash {
		return ErrVoidOutputChanged
	}

	// Determine the amount that was transferred from the renter.
	if paymentRevision.ValidRenterPayout().Cmp(existingRevision.ValidRenterPayout()) > 0 {
		return errors.AddContext(ErrHighRenterValidOutput, "renter increased its valid proof output")
	}
	fromRenter := existingRevision.ValidRenterPayout().Sub(paymentRevision.ValidRenterPayout())
	// Verify that enough money was transferred.
	if fromRenter.Cmp(expectedTransfer) < 0 {
		s := fmt.Sprintf("expected at least %v to be exchanged, but %v was exchanged: ", expectedTransfer, fromRenter)
		return errors.AddContext(ErrHighRenterValidOutput, s)
	}

	// Determine the amount of money that was transferred to the host.
	if existingRevision.ValidHostPayout().Cmp(paymentRevision.ValidHostPayout()) > 0 {
		return errors.AddContext(ErrLowHostValidOutput, "host valid proof output was decreased")
	}
	toHost := paymentRevision.ValidHostPayout().Sub(existingRevision.ValidHostPayout())
	// Verify that enough money was transferred.
	if !toHost.Equals(fromRenter) {
		s := fmt.Sprintf("expected exactly %v to be transferred to the host, but %v was transferred: ", fromRenter, toHost)
		return errors.AddContext(ErrLowHostValidOutput, s)
	}
	// The amount of money moved to the missing host output should match the
	// money moved to the valid output.
	if !paymentRevision.MissedHostPayout().Equals(existingRevision.MissedHostPayout().Add(toHost)) {
		return ErrLowHostMissedOutput
	}

	// If the renter's valid proof output is larger than the renter's missed
	// proof output, the renter has incentive to see the host fail. Make sure
	// that this incentive is not present.
	if paymentRevision.ValidRenterPayout().Cmp(paymentRevision.MissedRenterOutput().Value) > 0 {
		return errors.AddContext(ErrHighRenterMissedOutput, "renter has incentive to see host fail")
	}

<<<<<<< HEAD
	// Check that no collateral was posted.
	if !existingVoidOutput.Value.Equals(paymentVoidOutput.Value) {
		s := fmt.Sprintf("void payout wasn't expected to change")
		return errors.AddContext(ErrVoidOutputChanged, s)
=======
	// Check that the host is not going to be posting collateral.
	if !existingVoidOutput.Value.Equals(paymentVoidOutput.Value) {
		s := fmt.Sprintf("void payout wasn't expected to change")
		return errors.AddContext(ErrVoidPayoutChanged, s)
>>>>>>> 8e999b51
	}

	// Check that the revision count has increased.
	if paymentRevision.NewRevisionNumber <= existingRevision.NewRevisionNumber {
		return ErrBadRevisionNumber
	}

	// Check that all of the non-volatile fields are the same.
	if paymentRevision.ParentID != existingRevision.ParentID {
		return ErrBadParentID
	}
	if paymentRevision.UnlockConditions.UnlockHash() != existingRevision.UnlockConditions.UnlockHash() {
		return ErrBadUnlockConditions
	}
	if paymentRevision.NewFileSize != existingRevision.NewFileSize {
		return ErrBadFileSize
	}
	if paymentRevision.NewFileMerkleRoot != existingRevision.NewFileMerkleRoot {
		return ErrBadFileMerkleRoot
	}
	if paymentRevision.NewWindowStart != existingRevision.NewWindowStart {
		return ErrBadWindowStart
	}
	if paymentRevision.NewWindowEnd != existingRevision.NewWindowEnd {
		return ErrBadWindowEnd
	}
	if paymentRevision.NewUnlockHash != existingRevision.NewUnlockHash {
		return ErrBadUnlockHash
	}
<<<<<<< HEAD
	if !paymentRevision.MissedHostPayout().Equals(existingRevision.MissedHostPayout().Add(toHost)) {
		return ErrLowHostMissedOutput
	}
=======
>>>>>>> 8e999b51
	return nil
}

// managedRPCDownload is responsible for handling an RPC request from the
// renter to download data.
func (h *Host) managedRPCDownload(conn net.Conn) error {
	// Get the start time to limit the length of the whole connection.
	startTime := time.Now()
	// Perform the file contract revision exchange, giving the renter the most
	// recent file contract revision and getting the storage obligation that
	// will be used to pay for the data.
	_, so, err := h.managedRPCRecentRevision(conn)
	if err != nil {
		return extendErr("failed RPCRecentRevision during RPCDownload: ", err)
	}
	// The storage obligation is returned with a lock on it. Defer a call to
	// unlock the storage obligation.
	defer func() {
		h.managedUnlockStorageObligation(so.id())
	}()

	// Perform a loop that will allow downloads to happen until the maximum
	// time for a single connection has been reached.
	for time.Now().Before(startTime.Add(iteratedConnectionTime)) {
		err := h.managedDownloadIteration(conn, &so)
		if err == modules.ErrStopResponse {
			// The renter has indicated that it has finished downloading the
			// data, therefore there is no error. Return nil.
			return nil
		} else if err != nil {
			return extendErr("download iteration failed: ", err)
		}
	}
	return nil
}<|MERGE_RESOLUTION|>--- conflicted
+++ resolved
@@ -217,17 +217,10 @@
 		return errors.AddContext(ErrHighRenterMissedOutput, "renter has incentive to see host fail")
 	}
 
-<<<<<<< HEAD
 	// Check that no collateral was posted.
 	if !existingVoidOutput.Value.Equals(paymentVoidOutput.Value) {
 		s := fmt.Sprintf("void payout wasn't expected to change")
 		return errors.AddContext(ErrVoidOutputChanged, s)
-=======
-	// Check that the host is not going to be posting collateral.
-	if !existingVoidOutput.Value.Equals(paymentVoidOutput.Value) {
-		s := fmt.Sprintf("void payout wasn't expected to change")
-		return errors.AddContext(ErrVoidPayoutChanged, s)
->>>>>>> 8e999b51
 	}
 
 	// Check that the revision count has increased.
@@ -257,12 +250,6 @@
 	if paymentRevision.NewUnlockHash != existingRevision.NewUnlockHash {
 		return ErrBadUnlockHash
 	}
-<<<<<<< HEAD
-	if !paymentRevision.MissedHostPayout().Equals(existingRevision.MissedHostPayout().Add(toHost)) {
-		return ErrLowHostMissedOutput
-	}
-=======
->>>>>>> 8e999b51
 	return nil
 }
 
