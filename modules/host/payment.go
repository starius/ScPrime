--- conflicted
+++ resolved
@@ -172,11 +172,6 @@
 		return types.ZeroCurrency, errors.AddContext(err, "Could not create revision signature")
 	}
 
-<<<<<<< HEAD
-	// extract the payment
-	if amount.Cmp(cost) < 0 {
-		return types.ZeroCurrency, errors.New("Could not fund, deposit was zero after deducting the cost")
-=======
 	// copy the transaction signature
 	var sig crypto.Signature
 	if len(txn.HostSignature().Signature) != len(sig) {
@@ -187,7 +182,6 @@
 	// extract the payment
 	if amount.Cmp(cost) < 0 {
 		return types.ZeroCurrency, errors.New("Could not fund, the amount that was deposited did not cover the cost of the RPC")
->>>>>>> 90ed2e7a
 	}
 	deposit := amount.Sub(cost)
 
@@ -195,12 +189,8 @@
 	// fsynced we'll close this so the account manager can properly lower the
 	// host's outstanding risk induced by the (immediate) deposit.
 	syncChan := make(chan struct{})
-<<<<<<< HEAD
-	if err = h.staticAccountManager.callDeposit(request.Account, deposit, syncChan); err != nil {
-=======
 	err = h.staticAccountManager.callDeposit(request.Account, deposit, syncChan)
 	if err != nil {
->>>>>>> 90ed2e7a
 		return types.ZeroCurrency, errors.AddContext(err, "Could not deposit funds")
 	}
 
@@ -210,12 +200,9 @@
 		TransactionSignatures: []types.TransactionSignature{renterSignature, txn.TransactionSignatures[1]},
 	}}
 
-<<<<<<< HEAD
 	// track the fund account revenue
 	so.AccountFunding = so.AccountFunding.Add(deposit)
 
-=======
->>>>>>> 90ed2e7a
 	// update the storage obligation
 	err = h.managedModifyStorageObligation(so, nil, nil)
 	if err != nil {
@@ -224,18 +211,10 @@
 	close(syncChan) // signal FC fsync by closing the sync channel
 
 	// send the response
-<<<<<<< HEAD
-	var sig crypto.Signature
-	copy(sig[:], txn.HostSignature().Signature[:])
-	if err = modules.RPCWrite(stream, modules.PayByContractResponse{
-		Signature: sig,
-	}); err != nil {
-=======
 	err = modules.RPCWrite(stream, modules.PayByContractResponse{
 		Signature: sig,
 	})
 	if err != nil {
->>>>>>> 90ed2e7a
 		return types.ZeroCurrency, errors.AddContext(err, "Could not send PayByContractResponse")
 	}
 
