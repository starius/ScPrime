--- conflicted
+++ resolved
@@ -64,18 +64,17 @@
 // TODO: update_test.go has commented out tests.
 
 import (
-<<<<<<< HEAD
-=======
 	"container/heap"
-	"errors"
->>>>>>> 48ada05a
 	"fmt"
 	"net"
 	"path/filepath"
 	"sync"
 	"time"
 
-<<<<<<< HEAD
+	"gitlab.com/NebulousLabs/errors"
+	connmonitor "gitlab.com/NebulousLabs/monitor"
+	"gitlab.com/scpcorp/siamux"
+
 	"gitlab.com/scpcorp/ScPrime/build"
 	"gitlab.com/scpcorp/ScPrime/crypto"
 	"gitlab.com/scpcorp/ScPrime/modules"
@@ -83,21 +82,6 @@
 	"gitlab.com/scpcorp/ScPrime/persist"
 	siasync "gitlab.com/scpcorp/ScPrime/sync"
 	"gitlab.com/scpcorp/ScPrime/types"
-
-	"gitlab.com/NebulousLabs/errors"
-	connmonitor "gitlab.com/NebulousLabs/monitor"
-	"gitlab.com/scpcorp/siamux"
-=======
-	"gitlab.com/NebulousLabs/Sia/build"
-	"gitlab.com/NebulousLabs/Sia/crypto"
-	"gitlab.com/NebulousLabs/Sia/modules"
-	"gitlab.com/NebulousLabs/Sia/modules/host/contractmanager"
-	"gitlab.com/NebulousLabs/Sia/persist"
-	siasync "gitlab.com/NebulousLabs/Sia/sync"
-	"gitlab.com/NebulousLabs/Sia/types"
-	connmonitor "gitlab.com/NebulousLabs/monitor"
-	"gitlab.com/NebulousLabs/siamux"
->>>>>>> 48ada05a
 )
 
 const (
@@ -128,8 +112,6 @@
 		Dev:      1 * time.Minute,
 		Testing:  5 * time.Second,
 	}).(time.Duration)
-<<<<<<< HEAD
-=======
 
 	// pruneExpiredRPCPriceTableFrequency is the frequency at which the host
 	// checks if it can expire price tables that have an expiry in the past.
@@ -138,7 +120,6 @@
 		Dev:      5 * time.Minute,
 		Testing:  10 * time.Second,
 	}).(time.Duration)
->>>>>>> 48ada05a
 )
 
 // A Host contains all the fields necessary for storing files for clients and
@@ -198,16 +179,6 @@
 	// A map of storage obligations that are currently being modified. Locks on
 	// storage obligations can be long-running, and each storage obligation can
 	// be locked separately.
-<<<<<<< HEAD
-	lockedStorageObligations map[types.FileContractID]*siasync.TryMutex
-
-	// The price table contains a set of RPC costs, along with an expiry that
-	// dictates up until what time the host guarantees the prices that are
-	// listed. These host's RPC prices are dynamic, and are subject to various
-	// conditions specific to the RPC in question. Examples of such conditions
-	// are congestion, load, liquidity, etc.
-	priceTable modules.RPCPriceTable
-=======
 	lockedStorageObligations map[types.FileContractID]*lockedObligation
 
 	// A collection of rpc price tables, covered by its own RW mutex. It
@@ -217,7 +188,6 @@
 	// subject to various conditions specific to the RPC in question. Examples
 	// of such conditions are congestion, load, liquidity, etc.
 	staticPriceTables hostPrices
->>>>>>> 48ada05a
 
 	// Misc state.
 	db            *persist.BoltDatabase
@@ -228,8 +198,6 @@
 	persistDir    string
 	port          string
 	tg            siasync.ThreadGroup
-<<<<<<< HEAD
-=======
 }
 
 // hostPrices is a helper type that wraps both the host's RPC price table and
@@ -305,7 +273,6 @@
 	pt := old[n-1]
 	*pth = old[0 : n-1]
 	return pt
->>>>>>> 48ada05a
 }
 
 // checkUnlockHash will check that the host has an unlock hash. If the host
@@ -355,15 +322,10 @@
 	// create a new RPC price table and set the expiry
 	his := h.managedInternalSettings()
 	priceTable := modules.RPCPriceTable{
-<<<<<<< HEAD
-		Expiry:               time.Now().Add(rpcPriceGuaranteePeriod).Unix(),
-		UpdatePriceTableCost: h.managedCalculateUpdatePriceTableRPCPrice(),
-=======
 		Expiry: time.Now().Add(rpcPriceGuaranteePeriod).Unix(),
 
 		// TODO: hardcoded cost should be updated to use a better value.
 		UpdatePriceTableCost: his.MinBaseRPCPrice,
->>>>>>> 48ada05a
 
 		// TODO: hardcoded MDM costs should be updated to use better values.
 		InitBaseCost:   his.MinBaseRPCPrice,
@@ -373,11 +335,6 @@
 	}
 
 	// update the pricetable
-<<<<<<< HEAD
-	h.mu.Lock()
-	h.priceTable = priceTable
-	h.mu.Unlock()
-=======
 	h.staticPriceTables.mu.Lock()
 	h.staticPriceTables.current = priceTable
 	h.staticPriceTables.mu.Unlock()
@@ -416,7 +373,6 @@
 			continue
 		}
 	}
->>>>>>> 48ada05a
 }
 
 // newHost returns an initialized Host, taking a set of dependencies as input.
@@ -448,10 +404,6 @@
 		staticAlerter:            modules.NewAlerter("host"),
 		staticMux:                mux,
 		dependencies:             dependencies,
-<<<<<<< HEAD
-		lockedStorageObligations: make(map[types.FileContractID]*siasync.TryMutex),
-
-=======
 		lockedStorageObligations: make(map[types.FileContractID]*lockedObligation),
 		staticPriceTables: hostPrices{
 			guaranteed: make(map[types.Specifier]*modules.RPCPriceTable),
@@ -459,7 +411,6 @@
 				heap: make([]*modules.RPCPriceTable, 0),
 			},
 		},
->>>>>>> 48ada05a
 		persistDir: persistDir,
 	}
 
@@ -551,18 +502,12 @@
 		return nil, err
 	}
 
-<<<<<<< HEAD
-	// Initialize the RPC price table.
-	h.managedUpdatePriceTable()
-
-=======
 	// Initialize the RPC price table
 	h.managedUpdatePriceTable()
 
 	// Ensure the expired RPC tables get pruned as to not leak memory
 	go h.threadedPruneExpiredPriceTables()
 
->>>>>>> 48ada05a
 	return h, nil
 }
 
