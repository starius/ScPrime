--- conflicted
+++ resolved
@@ -4,17 +4,10 @@
 	"net"
 	"time"
 
-<<<<<<< HEAD
 	"gitlab.com/scpcorp/ScPrime/build"
 	"gitlab.com/scpcorp/ScPrime/crypto"
 	"gitlab.com/scpcorp/ScPrime/modules"
 	"gitlab.com/scpcorp/ScPrime/types"
-=======
-	"gitlab.com/NebulousLabs/Sia/build"
-	"gitlab.com/NebulousLabs/Sia/crypto"
-	"gitlab.com/NebulousLabs/Sia/modules"
-	"gitlab.com/NebulousLabs/Sia/types"
->>>>>>> 48ada05a
 )
 
 // capacity returns the amount of storage still available on the machine. The
@@ -72,15 +65,12 @@
 		maxCollateral = h.settings.CollateralBudget.Sub(h.financialMetrics.LockedStorageCollateral)
 	}
 
-<<<<<<< HEAD
-=======
 	// Extract the port from the SiaMux's address
 	_, port, err := net.SplitHostPort(h.staticMux.Address().String())
 	if err != nil {
 		build.Critical("Could not split the SiaMux address in a host and port")
 	}
 
->>>>>>> 48ada05a
 	return modules.HostExternalSettings{
 		AcceptingContracts:   acceptingContracts,
 		MaxDownloadBatchSize: h.settings.MaxDownloadBatchSize,
