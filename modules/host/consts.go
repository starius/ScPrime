--- conflicted
+++ resolved
@@ -12,7 +12,7 @@
 	// defaultMaxDuration defines the maximum number of blocks into the future
 	// that the host will accept for the duration of an incoming file contract
 	// obligation. 3 months are chosen as the network is in buildout. 
-	defaultMaxDuration = 144 * 30 * 6 // 6 months.
+	defaultMaxDuration = 144 * 30 * 3 // 3 months.
 
 	// fileContractNegotiationTimeout indicates the amount of time that a
 	// renter has to negotiate a file contract with the host. A timeout is
@@ -95,14 +95,8 @@
 
 	// defaultContractPrice defines the default price of creating a contract
 	// with the host. The current default is 0.1. This was chosen since it is
-<<<<<<< HEAD
-	// the minimum fee estimation of the transactionpool for a filecontract
-	// transaction..
-	defaultContractPrice = types.SiacoinPrecision.Div64(100).Div64(1e3).Mul64(modules.EstimatedFileContractRevisionAndProofTransactionSetSize)
-=======
 	// the minimum fee estimation of the transactionpool for 10e3 bytes.
 	defaultContractPrice = types.SiacoinPrecision.Div64(10) // 0.1 SCP
->>>>>>> dfa4e873
 
 	// defaultDownloadBandwidthPrice defines the default price of upload
 	// bandwidth. The default is set to 500 SCP per gigabyte, because
