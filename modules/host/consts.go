package host

import (
	"gitlab.com/scpcorp/ScPrime/build"
	"gitlab.com/scpcorp/ScPrime/modules"
	"gitlab.com/scpcorp/ScPrime/types"

	"time"
)

// Constants related to the host's alerts.
const (
	// AlertMSGHostInsufficientCollateral indicates that a host has insufficient
	// collateral budget remaining
	AlertMSGHostInsufficientCollateral = "host has insufficient collateral budget"
)

const (
	// defaultMaxDuration defines the maximum number of blocks into the future
	// that the host will accept for the duration of an incoming file contract
	// obligation. 4 months are chosen as the network is in buildout.
	defaultMaxDuration = 144 * 30 * 4 // 4 months.

	// iteratedConnectionTime is the amount of time that is allowed to pass
	// before the host will stop accepting new iterations on an iterated
	// connection.
	iteratedConnectionTime = 1200 * time.Second

	// resubmissionTimeout defines the number of blocks that a host will wait
	// before attempting to resubmit a transaction to the blockchain.
	// Typically, this transaction will contain either a file contract, a file
	// contract revision, or a storage proof.
	resubmissionTimeout = 3

	// rpcRequestInterval is the amount of time that the renter has to send
	// the next RPC ID in the new RPC loop. (More time is alloted for sending
	// the actual RPC request object.)
	rpcRequestInterval = 2 * time.Minute

	// maxObligationLockTimeout is the maximum amount of time the host will wait
	// to lock a storage obligation.
	maxObligationLockTimeout = 10 * time.Minute
)

var (
	// DefaultStoragePrice defines the starting price for hosts selling
	// storage. We try to match a number that is both reasonably profitable and
	// reasonably competitive.
	DefaultStoragePrice = types.SiacoinPrecision.Mul64(50).Div(modules.BlockBytesPerMonthTerabyte) // 50 SC / TB / Month
)

var (
	// connectablityCheckFirstWait defines how often the host's connectability
	// check is run.
	connectabilityCheckFirstWait = build.Select(build.Var{
		Standard: time.Minute * 2,
		Dev:      time.Minute * 1,
		Testing:  time.Second * 3,
	}).(time.Duration)

	// connectablityCheckFrequency defines how often the host's connectability
	// check is run.
	connectabilityCheckFrequency = build.Select(build.Var{
		Standard: time.Minute * 10,
		Dev:      time.Minute * 5,
		Testing:  time.Second * 10,
	}).(time.Duration)

	// connectabilityCheckTimeout defines how long a connectability check's dial
	// will be allowed to block before it times out.
	connectabilityCheckTimeout = build.Select(build.Var{
		Standard: time.Minute * 2,
		Dev:      time.Minute * 5,
		Testing:  time.Second * 90,
	}).(time.Duration)

	// defaultBaseRPCPrice is the default price of talking to the host. It is
	// roughly equal to the default bandwidth cost of exchanging a pair of
	// 4096-byte messages.
	// defaultBaseRPCPrice = types.ScPrimecoinPrecision.Mul64(10).Div64(1e9) // 10 nS
	defaultBaseRPCPrice = defaultDownloadBandwidthPrice.Mul64(modules.MaxBaseRPCPriceVsBandwidth).Div64(5)

	// defaultCollateral defines the amount of money that the host puts up as
	// collateral per-byte by default. The collateral should be considered as
	// an absolute instead of as a percentage, because low prices result in
	// collaterals which may be significant by percentage, but insignificant
	// overall. A default of 25 KS / TB / Month has been chosen, which is 2.5x
	// the default price for storage. The host is expected to put up a
	// significant amount of collateral as a commitment to faithfulness,
	// because this guarantees that the incentives are aligned for the host to
	// keep the data even if the price of SCP fluctuates, the price of raw
	// storage fluctuates, or the host realizes that there is unexpected
	// opportunity cost in being a host.
	defaultCollateral = types.ScPrimecoinPrecision.Mul64(35).Div(modules.BlockBytesPerMonthTerabyte) // 35 SCP / TB / Month

	// defaultCollateralBudget defines the maximum number of SCP that the
	// host is going to allocate towards collateral. The number has been chosen
	// as a number that is large, but not so large that someone would be
	// furious for losing access to it for a few weeks.
	defaultCollateralBudget = types.ScPrimecoinPrecision.Mul64(4e3) //4 KS

	// defaultContractPrice defines the default price of creating a contract
	// with the host. The current default is 0.1. This was chosen since it is
	// the minimum fee estimation of the transactionpool for a filecontract
<<<<<<< HEAD
	// transaction..
	defaultContractPrice = types.ScPrimecoinPrecision.Div64(1e6).Mul64(modules.EstimatedFileContractRevisionAndProofTransactionSetSize)
=======
	// transaction.
	defaultContractPrice = types.SiacoinPrecision.Div64(100).Div64(1e3).Mul64(modules.EstimatedFileContractRevisionAndProofTransactionSetSize)
>>>>>>> 6aff7037

	// defaultDownloadBandwidthPrice defines the default price of upload
	// bandwidth. The default is set to 500 SCP per gigabyte, because
	// download bandwidth is expected to be plentiful but also in-demand.
	defaultDownloadBandwidthPrice = types.ScPrimecoinPrecision.Mul64(2).Div(modules.BytesPerTerabyte) // 2 SCP / TB

	// defaultMaxCollateral defines the maximum amount of collateral that the
	// host is comfortable putting into a single file contract. 10e3 is a
	// relatively small file contract, but millions of SCP could be locked
	// away by only a few hundred file contracts. As the ecosystem matures, it
	// is expected that the safe default for this value will increase quite a
	// bit.
	defaultMaxCollateral = types.ScPrimecoinPrecision.Mul64(400) // 400 SCP

	// defaultMaxDownloadBatchSize defines the maximum number of bytes that the
	// host will allow to be requested by a single download request. 33 MiB has
	// been chosen because it's 8 full sectors plus some wiggle room. 33 MiB is
	// a conservative default, most hosts will be fine with a number like 65
	// MiB.
	defaultMaxDownloadBatchSize = 33 * (1 << 20)

	// defaultMaxReviseBatchSize defines the maximum number of bytes that the
	// host will allow to be sent during a single batch update in a revision
	// RPC. 33 MiB has been chosen because it's eight full sectors, plus some
	// wiggle room for the extra data or a few delete operations. The whole
	// batch will be held in memory, so the batch size should only be increased
	// substantially if the host has a lot of memory. Additionally, the whole
	// batch is sent in one network connection. Additionally, the renter can
	// steal funds for upload bandwidth all the way out to the size of a batch.
	// 33 MiB is a conservative default, most hosts are likely to be just fine
	// with a number like 65 MiB.
	defaultMaxReviseBatchSize = 33 * (1 << 20)

<<<<<<< HEAD
	// defaultSectorAccessPrice defines the default price of a sector access. It
	// is roughly equal to the cost of downloading 64 KiB.
	// defaultSectorAccessPrice = defaultDownloadBandwidthPrice.Mul64(modules.MaxSectorAccessPriceVsBandwidth).Div64(2)
	defaultSectorAccessPrice = defaultDownloadBandwidthPrice.Mul64(modules.MaxSectorAccessPriceVsBandwidth).Div64(2)

	// defaultStoragePrice defines the starting price for hosts selling
	// storage. We try to match a number that is both reasonably profitable and
	// reasonably competitive.
	defaultStoragePrice = types.ScPrimecoinPrecision.Mul64(20).Div(modules.BlockBytesPerMonthTerabyte) // 20 SCP / TB / Month

	// defaultUploadBandwidthPrice defines the default price of upload
	// bandwidth. The default is set to 250 SCP per GB, because the host is
	// presumed to have a large amount of downstream bandwidth. Furthermore,
	// the host is typically only downloading data if it is planning to store
	// the data, meaning that the host serves to profit from accepting the
	// data.
	defaultUploadBandwidthPrice = types.ScPrimecoinPrecision.Mul64(2).Div(modules.BytesPerTerabyte) // 2 SCP / TB

=======
>>>>>>> 6aff7037
	// defaultEphemeralAccountExpiry defines the default maximum amount of
	// time an ephemeral account can be inactive before it expires and gets
	// deleted.
	defaultEphemeralAccountExpiry = uint64(604800) // 1 week

	// defaultMaxEphemeralAccountBalance defines the default maximum amount of
	// money that the host will allow to deposit into a single ephemeral account
	defaultMaxEphemeralAccountBalance = types.ScPrimecoinPrecision.Div64(100)

	// defaultMaxEphemeralAccountRisk is the maximum amount of money that the
	// host is willing to risk to a power loss. If a user's withdrawal would put
	// the host over the maxunsaveddelat, the host will wait to complete the
	// user's transaction until the host has persisted the widthdrawal, to
	// prevent the host from having too much money at risk.
	defaultMaxEphemeralAccountRisk = types.ScPrimecoinPrecision.Div64(20)

	// defaultSectorAccessPrice defines the default price of a sector access. It
	// is roughly equal to the cost of downloading 64 KiB.
	defaultSectorAccessPrice = types.SiacoinPrecision.Mul64(2).Div64(1e6) // 2 uS

	// defaultWindowSize is the size of the proof of storage window requested
	// by the host. The host will not delete any obligations until the window
	// has closed and buried under several confirmations. For release builds,
	// the default is set to 144 blocks, or about 1 day. This gives the host
	// flexibility to experience downtime without losing file contracts. The
	// optimal default, especially as the network matures, is probably closer
	// to 36 blocks. An experienced or high powered host should not be
	// frustrated by lost coins due to long periods of downtime.
	defaultWindowSize = build.Select(build.Var{
		Dev:      types.BlockHeight(36),  // 3.6 minutes.
		Standard: types.BlockHeight(144), // 1 day.
		Testing:  types.BlockHeight(5),   // 5 seconds.
	}).(types.BlockHeight)

	// defaultUploadBandwidthPrice defines the default price of upload
	// bandwidth. The default is set to 1 siacoin per GB, because the host is
	// presumed to have a large amount of downstream bandwidth. Furthermore,
	// the host is typically only downloading data if it is planning to store
	// the data, meaning that the host serves to profit from accepting the
	// data.
	defaultUploadBandwidthPrice = types.SiacoinPrecision.Mul64(1).Div(modules.BytesPerTerabyte) // 1 SC / TB

	// logAllLimit is the number of errors of each type that the host will log
	// before switching to probabilistic logging. If there are not many errors,
	// it is reasonable that all errors get logged. If there are lots of
	// errors, to cut down on the noise only some of the errors get logged.
	logAllLimit = build.Select(build.Var{
		Dev:      uint64(50),
		Standard: uint64(250),
		Testing:  uint64(100),
	}).(uint64)

	// logFewLimit is the number of errors of each type that the host will log
	// before substantially constricting the amount of logging that it is
	// doing.
	logFewLimit = build.Select(build.Var{
		Dev:      uint64(500),
		Standard: uint64(2500),
		Testing:  uint64(500),
	}).(uint64)

	// obligationLockTimeout defines how long a thread will wait to get a lock
	// on a storage obligation before timing out and reporting an error to the
	// renter.
	obligationLockTimeout = build.Select(build.Var{
		Dev:      time.Second * 20,
		Standard: time.Second * 60,
		Testing:  time.Second * 3,
	}).(time.Duration)

	// revisionSubmissionBuffer describes the number of blocks ahead of time
	// that the host will submit a file contract revision. The host will not
	// accept any more revisions once inside the submission buffer.
	revisionSubmissionBuffer = build.Select(build.Var{
		Dev:      types.BlockHeight(20),  // About 4 minutes
		Standard: types.BlockHeight(144), // 1 day.
		Testing:  types.BlockHeight(4),
	}).(types.BlockHeight)

	// rpcRatelimit prevents someone from spamming the host with connections,
	// causing it to spin up enough goroutines to crash.
	rpcRatelimit = build.Select(build.Var{
		Dev:      time.Millisecond * 10,
		Standard: time.Millisecond * 50,
		Testing:  time.Millisecond,
	}).(time.Duration)

	// workingStatusFirstCheck defines how frequently the Host's working status
	// check runs
	workingStatusFirstCheck = build.Select(build.Var{
		Standard: time.Minute * 3,
		Dev:      time.Minute * 1,
		Testing:  time.Second * 3,
	}).(time.Duration)

	// workingStatusFrequency defines how frequently the Host's working status
	// check runs
	workingStatusFrequency = build.Select(build.Var{
		Standard: time.Minute * 10,
		Dev:      time.Minute * 5,
		Testing:  time.Second * 10,
	}).(time.Duration)

	// workingStatusThreshold defines how many settings calls must occur over the
	// workingStatusFrequency for the host to be considered working.
	workingStatusThreshold = build.Select(build.Var{
		Standard: uint64(3),
		Dev:      uint64(1),
		Testing:  uint64(1),
	}).(uint64)
)

// All of the following variables define the names of buckets used by the host
// in the database.
var (
	// bucketActionItems maps a blockchain height to a list of storage
	// obligations that need to be managed in some way at that height. The
	// height is stored as a big endian uint64, which means that bolt will
	// store the heights sorted in numerical order. The action item itself is
	// an array of file contract ids. The host is able to contextually figure
	// out what the necessary actions for that item are based on the file
	// contract id and the associated storage obligation that can be retrieved
	// using the id.
	bucketActionItems = []byte("BucketActionItems")

	// bucketStorageObligations contains a set of serialized
	// 'storageObligations' sorted by their file contract id.
	bucketStorageObligations = []byte("BucketStorageObligations")
)

// init runs a series of sanity checks to verify that the constants have sane
// values.
func init() {
	// The revision submission buffer should be greater than the resubmission
	// timeout, because there should be time to perform resubmission if the
	// first attempt to submit the revision fails.
	if revisionSubmissionBuffer < resubmissionTimeout {
		build.Critical("revision submission buffer needs to be larger than or equal to the resubmission timeout")
	}
}<|MERGE_RESOLUTION|>--- conflicted
+++ resolved
@@ -84,14 +84,17 @@
 	// collateral per-byte by default. The collateral should be considered as
 	// an absolute instead of as a percentage, because low prices result in
 	// collaterals which may be significant by percentage, but insignificant
-	// overall. A default of 25 KS / TB / Month has been chosen, which is 2.5x
+	// overall. A default of 20 KS / TB / Month has been chosen, which is same as
 	// the default price for storage. The host is expected to put up a
 	// significant amount of collateral as a commitment to faithfulness,
 	// because this guarantees that the incentives are aligned for the host to
 	// keep the data even if the price of SCP fluctuates, the price of raw
 	// storage fluctuates, or the host realizes that there is unexpected
-	// opportunity cost in being a host.
-	defaultCollateral = types.ScPrimecoinPrecision.Mul64(35).Div(modules.BlockBytesPerMonthTerabyte) // 35 SCP / TB / Month
+	// opportunity cost in being a host. Higher Collateral effectively increases
+	// the storage price for renters as it reduces the funding flow to the
+	// storage provider by increasing the SPF contract fee.
+	//defaultCollateral = types.ScPrimecoinPrecision.Mul64(20).Div(modules.BlockBytesPerMonthTerabyte) // 20 SCP / TB / Month
+	defaultCollateral = DefaultStoragePrice
 
 	// defaultCollateralBudget defines the maximum number of SCP that the
 	// host is going to allocate towards collateral. The number has been chosen
@@ -102,26 +105,21 @@
 	// defaultContractPrice defines the default price of creating a contract
 	// with the host. The current default is 0.1. This was chosen since it is
 	// the minimum fee estimation of the transactionpool for a filecontract
-<<<<<<< HEAD
-	// transaction..
+	// transaction.
 	defaultContractPrice = types.ScPrimecoinPrecision.Div64(1e6).Mul64(modules.EstimatedFileContractRevisionAndProofTransactionSetSize)
-=======
-	// transaction.
-	defaultContractPrice = types.SiacoinPrecision.Div64(100).Div64(1e3).Mul64(modules.EstimatedFileContractRevisionAndProofTransactionSetSize)
->>>>>>> 6aff7037
 
 	// defaultDownloadBandwidthPrice defines the default price of upload
-	// bandwidth. The default is set to 500 SCP per gigabyte, because
+	// bandwidth. The default is set to 2 SCP per terabyte, because
 	// download bandwidth is expected to be plentiful but also in-demand.
 	defaultDownloadBandwidthPrice = types.ScPrimecoinPrecision.Mul64(2).Div(modules.BytesPerTerabyte) // 2 SCP / TB
 
 	// defaultMaxCollateral defines the maximum amount of collateral that the
-	// host is comfortable putting into a single file contract. 10e3 is a
-	// relatively small file contract, but millions of SCP could be locked
+	// host is comfortable putting into a single file contract. 200 SCP is a
+	// reasonable contract of 10 terabytemonths, but thousands of SCP could be locked
 	// away by only a few hundred file contracts. As the ecosystem matures, it
 	// is expected that the safe default for this value will increase quite a
 	// bit.
-	defaultMaxCollateral = types.ScPrimecoinPrecision.Mul64(400) // 400 SCP
+	defaultMaxCollateral = types.ScPrimecoinPrecision.Mul64(200) // 200 SCP
 
 	// defaultMaxDownloadBatchSize defines the maximum number of bytes that the
 	// host will allow to be requested by a single download request. 33 MiB has
@@ -142,7 +140,22 @@
 	// with a number like 65 MiB.
 	defaultMaxReviseBatchSize = 33 * (1 << 20)
 
-<<<<<<< HEAD
+	// defaultEphemeralAccountExpiry defines the default maximum amount of
+	// time an ephemeral account can be inactive before it expires and gets
+	// deleted.
+	defaultEphemeralAccountExpiry = uint64(604800) // 1 week
+
+	// defaultMaxEphemeralAccountBalance defines the default maximum amount of
+	// money that the host will allow to deposit into a single ephemeral account
+	defaultMaxEphemeralAccountBalance = types.ScPrimecoinPrecision.Div64(100)
+
+	// defaultMaxEphemeralAccountRisk is the maximum amount of money that the
+	// host is willing to risk to a power loss. If a user's withdrawal would put
+	// the host over the maxunsaveddelat, the host will wait to complete the
+	// user's transaction until the host has persisted the widthdrawal, to
+	// prevent the host from having too much money at risk.
+	defaultMaxEphemeralAccountRisk = types.ScPrimecoinPrecision.Div64(20)
+
 	// defaultSectorAccessPrice defines the default price of a sector access. It
 	// is roughly equal to the cost of downloading 64 KiB.
 	// defaultSectorAccessPrice = defaultDownloadBandwidthPrice.Mul64(modules.MaxSectorAccessPriceVsBandwidth).Div64(2)
@@ -160,28 +173,6 @@
 	// the data, meaning that the host serves to profit from accepting the
 	// data.
 	defaultUploadBandwidthPrice = types.ScPrimecoinPrecision.Mul64(2).Div(modules.BytesPerTerabyte) // 2 SCP / TB
-
-=======
->>>>>>> 6aff7037
-	// defaultEphemeralAccountExpiry defines the default maximum amount of
-	// time an ephemeral account can be inactive before it expires and gets
-	// deleted.
-	defaultEphemeralAccountExpiry = uint64(604800) // 1 week
-
-	// defaultMaxEphemeralAccountBalance defines the default maximum amount of
-	// money that the host will allow to deposit into a single ephemeral account
-	defaultMaxEphemeralAccountBalance = types.ScPrimecoinPrecision.Div64(100)
-
-	// defaultMaxEphemeralAccountRisk is the maximum amount of money that the
-	// host is willing to risk to a power loss. If a user's withdrawal would put
-	// the host over the maxunsaveddelat, the host will wait to complete the
-	// user's transaction until the host has persisted the widthdrawal, to
-	// prevent the host from having too much money at risk.
-	defaultMaxEphemeralAccountRisk = types.ScPrimecoinPrecision.Div64(20)
-
-	// defaultSectorAccessPrice defines the default price of a sector access. It
-	// is roughly equal to the cost of downloading 64 KiB.
-	defaultSectorAccessPrice = types.SiacoinPrecision.Mul64(2).Div64(1e6) // 2 uS
 
 	// defaultWindowSize is the size of the proof of storage window requested
 	// by the host. The host will not delete any obligations until the window
@@ -197,14 +188,6 @@
 		Testing:  types.BlockHeight(5),   // 5 seconds.
 	}).(types.BlockHeight)
 
-	// defaultUploadBandwidthPrice defines the default price of upload
-	// bandwidth. The default is set to 1 siacoin per GB, because the host is
-	// presumed to have a large amount of downstream bandwidth. Furthermore,
-	// the host is typically only downloading data if it is planning to store
-	// the data, meaning that the host serves to profit from accepting the
-	// data.
-	defaultUploadBandwidthPrice = types.SiacoinPrecision.Mul64(1).Div(modules.BytesPerTerabyte) // 1 SC / TB
-
 	// logAllLimit is the number of errors of each type that the host will log
 	// before switching to probabilistic logging. If there are not many errors,
 	// it is reasonable that all errors get logged. If there are lots of
