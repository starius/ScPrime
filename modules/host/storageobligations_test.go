--- conflicted
+++ resolved
@@ -82,15 +82,9 @@
 	}
 }
 
-<<<<<<< HEAD
 // TestStorageObligationSnapshot verifies the functionality of the snapshot
 // function.
 func TestStorageObligationSnapshot(t *testing.T) {
-=======
-// TestManagedModifyUnlockedStorageObligation checks that the storage obligation
-// cannot be modified when unlocked.
-func TestManagedModifyUnlockedStorageObligation(t *testing.T) {
->>>>>>> c74e3c04
 	if testing.Short() {
 		t.SkipNow()
 	}
@@ -101,16 +95,11 @@
 	}
 	defer ht.Close()
 
-<<<<<<< HEAD
 	// Add a storage obligation to the host
-=======
-	// add a storage obligation for testing.
->>>>>>> c74e3c04
 	so, err := ht.newTesterStorageObligation()
 	if err != nil {
 		t.Fatal(err)
 	}
-<<<<<<< HEAD
 
 	// Add a file contract revision
 	sectorRoot, sectorData := randSector()
@@ -134,17 +123,8 @@
 
 	// Insert the SO
 	ht.host.managedLockStorageObligation(so.id())
-	err = ht.host.managedAddStorageObligation(so)
-=======
-	ht.host.managedLockStorageObligation(so.id())
 	err = ht.host.managedAddStorageObligation(so, false)
->>>>>>> c74e3c04
-	if err != nil {
-		t.Fatal(err)
-	}
-	ht.host.managedUnlockStorageObligation(so.id())
-
-<<<<<<< HEAD
+
 	// Get a snapshot & verify its fields
 	snapshot, err := ht.host.managedGetStorageObligationSnapshot(so.id())
 	if err != nil {
@@ -187,9 +167,37 @@
 	err = so.Update([]crypto.Hash{sectorRoot, sectorRoot2, sectorRoot3}, nil, map[crypto.Hash][]byte{sectorRoot3: sectorData})
 	if err == nil {
 		t.Fatal("Expected Update to fail on unlocked SO")
-=======
+	}
+}
+
+// TestManagedModifyUnlockedStorageObligation checks that the storage obligation
+// cannot be modified when unlocked.
+func TestManagedModifyUnlockedStorageObligation(t *testing.T) {
+	if testing.Short() {
+		t.SkipNow()
+	}
+	t.Parallel()
+	ht, err := newHostTester(t.Name())
+	if err != nil {
+		t.Fatal(err)
+	}
+	defer ht.Close()
+
+	// add a storage obligation for testing.
+	so, err := ht.newTesterStorageObligation()
+	if err != nil {
+		t.Fatal(err)
+	}
+
+	ht.host.managedLockStorageObligation(so.id())
+	err = ht.host.managedAddStorageObligation(so, false)
+	if err != nil {
+		t.Fatal(err)
+	}
+	ht.host.managedUnlockStorageObligation(so.id())
+
 	// Modify the obligation. This should fail.
-	if err := ht.host.managedModifyStorageObligation(so, []crypto.Hash{}, []crypto.Hash{}, [][]byte{}); err == nil {
+	if err := ht.host.managedModifyStorageObligation(so, []crypto.Hash{}, nil); err == nil {
 		t.Fatal("shouldn't be able to modify unlocked so")
 	}
 
@@ -197,7 +205,7 @@
 	ht.host.managedLockStorageObligation(so.id())
 
 	// Modify the obligation. This should work.
-	if err := ht.host.managedModifyStorageObligation(so, []crypto.Hash{}, []crypto.Hash{}, [][]byte{}); err != nil {
+	if err := ht.host.managedModifyStorageObligation(so, []crypto.Hash{}, nil); err != nil {
 		t.Fatal(err)
 	}
 
@@ -205,8 +213,7 @@
 	ht.host.managedUnlockStorageObligation(so.id())
 
 	// Modify the obligation. This should fail again.
-	if err := ht.host.managedModifyStorageObligation(so, []crypto.Hash{}, []crypto.Hash{}, [][]byte{}); err == nil {
+	if err := ht.host.managedModifyStorageObligation(so, []crypto.Hash{}, nil); err == nil {
 		t.Fatal("shouldn't be able to modify unlocked so")
->>>>>>> c74e3c04
 	}
 }