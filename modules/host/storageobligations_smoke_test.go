--- conflicted
+++ resolved
@@ -12,11 +12,7 @@
 	"testing"
 	"time"
 
-<<<<<<< HEAD
-=======
-	"gitlab.com/NebulousLabs/bolt"
 	"gitlab.com/NebulousLabs/errors"
->>>>>>> e299733c
 	"gitlab.com/NebulousLabs/fastrand"
 	bolt "go.etcd.io/bbolt"
 
