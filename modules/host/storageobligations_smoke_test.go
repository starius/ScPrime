package host

// storageobligations_smoke_test.go performs smoke testing on the the storage
// obligation management. This includes adding valid storage obligations, and
// waiting until they expire, to see if the failure modes are all handled
// correctly.

import (
	"encoding/json"
	"errors"
	"fmt"
	"testing"
	"time"

	bolt "github.com/coreos/bbolt"
	"gitlab.com/NebulousLabs/fastrand"

	"gitlab.com/SiaPrime/SiaPrime/build"
	"gitlab.com/SiaPrime/SiaPrime/crypto"
	"gitlab.com/SiaPrime/SiaPrime/modules"
	"gitlab.com/SiaPrime/SiaPrime/modules/wallet"
	"gitlab.com/SiaPrime/SiaPrime/types"
)

var (
	errTxFail = errors.New("transaction set was not accepted")
)

// stubTPool is a minimal implementation of a transaction pool that will not accept new transaction sets.
type stubTPool struct{}

func (stubTPool) AcceptTransactionSet(ts []types.Transaction) error {
	return errTxFail
}
func (stubTPool) FeeEstimation() (min, max types.Currency)           { return types.Currency{}, types.Currency{} }
func (stubTPool) TransactionSet(oid crypto.Hash) []types.Transaction { return nil }
func (stubTPool) Broadcast(ts []types.Transaction)                   {}
func (stubTPool) Close() error                                       { return nil }
func (stubTPool) TransactionList() []types.Transaction               { return nil }
func (stubTPool) Transaction(id types.TransactionID) (types.Transaction, []types.Transaction, bool) {
	return types.Transaction{}, nil, false
}
func (stubTPool) ProcessConsensusChange(cc modules.ConsensusChange)                     {}
func (stubTPool) PurgeTransactionPool()                                                 {}
func (stubTPool) TransactionPoolSubscribe(subscriber modules.TransactionPoolSubscriber) {}
func (stubTPool) Unsubscribe(subscriber modules.TransactionPoolSubscriber)              {}
func (stubTPool) TransactionConfirmed(id types.TransactionID) (bool, error)             { return true, nil }

// randSector creates a random sector, returning the sector along with the
// Merkle root of the sector.
func randSector() (crypto.Hash, []byte) {
	sectorData := fastrand.Bytes(int(modules.SectorSize))
	sectorRoot := crypto.MerkleRoot(sectorData)
	return sectorRoot, sectorData
}

// newTesterStorageObligation uses the wallet to create and fund a file
// contract that will form the foundation of a storage obligation.
func (ht *hostTester) newTesterStorageObligation() (storageObligation, error) {
	// Create the file contract that will be used in the obligation.
	builder, err := ht.wallet.StartTransaction()
	if err != nil {
		return storageObligation{}, err
	}
	// Fund the file contract with a payout. The payout needs to be big enough
	// that the expected revenue is larger than the fee that the host may end
	// up paying.
	payout := types.SiacoinPrecision.Mul64(1e3)
	err = builder.FundSiacoins(payout)
	if err != nil {
		return storageObligation{}, err
	}
	// Add the file contract that consumes the funds.
	_ = builder.AddFileContract(types.FileContract{
		// Because this file contract needs to be able to accept file contract
		// revisions, the expiration is put more than
		// 'revisionSubmissionBuffer' blocks into the future.
		WindowStart: ht.host.blockHeight + revisionSubmissionBuffer + 2,
		WindowEnd:   ht.host.blockHeight + revisionSubmissionBuffer + defaultWindowSize + 2,

		Payout: payout,
		ValidProofOutputs: []types.SiacoinOutput{
			{
				Value: types.PostTax(ht.host.blockHeight, payout),
			},
			{
				Value: types.ZeroCurrency,
			},
		},
		MissedProofOutputs: []types.SiacoinOutput{
			{
				Value: types.PostTax(ht.host.blockHeight, payout),
			},
			{
				Value: types.ZeroCurrency,
			},
		},
		UnlockHash:     (types.UnlockConditions{}).UnlockHash(),
		RevisionNumber: 0,
	})
	// Sign the transaction.
	tSet, err := builder.Sign(true)
	if err != nil {
		return storageObligation{}, err
	}

	// Assemble and return the storage obligation.
	so := storageObligation{
		OriginTransactionSet: tSet,

		// TODO: There are no tracking values, because no fees were added.
	}
	return so, nil
}

// TestBlankStorageObligation checks that the host correctly manages a blank
// storage obligation.
func TestBlankStorageObligation(t *testing.T) {
	if testing.Short() {
		t.SkipNow()
	}
	t.Parallel()
	ht, err := newHostTester("TestBlankStorageObligation")
	if err != nil {
		t.Fatal(err)
	}
	defer ht.Close()

	// The number of contracts reported by the host should be zero.
	fm := ht.host.FinancialMetrics()
	if fm.ContractCount != 0 {
		t.Error("host does not start with 0 contracts:", fm.ContractCount)
	}

	// Start by adding a storage obligation to the host. To emulate conditions
	// of a renter creating the first contract, the storage obligation has no
	// data, but does have money.
	so, err := ht.newTesterStorageObligation()
	if err != nil {
		t.Fatal(err)
	}
	ht.host.managedLockStorageObligation(so.id())
	err = ht.host.managedAddStorageObligation(so)
	if err != nil {
		t.Fatal(err)
	}
	ht.host.managedUnlockStorageObligation(so.id())
	// Storage obligation should not be marked as having the transaction
	// confirmed on the blockchain.
	if so.OriginConfirmed {
		t.Fatal("storage obligation should not yet be marked as confirmed, confirmation is on the way")
	}
	fm = ht.host.FinancialMetrics()
	if fm.ContractCount != 1 {
		t.Error("host should have 1 contract:", fm.ContractCount)
	}

	// Mine a block to confirm the transaction containing the storage
	// obligation.
	_, err = ht.miner.AddBlock()
	if err != nil {
		t.Fatal(err)
	}
	err = ht.host.tg.Flush()
	if err != nil {
		t.Fatal(err)
	}
	// Load the storage obligation from the database, see if it updated
	// correctly.
	err = ht.host.db.View(func(tx *bolt.Tx) error {
		so, err = getStorageObligation(tx, so.id())
		if err != nil {
			return err
		}
		return nil
	})
	if err != nil {
		t.Fatal(err)
	}
	if !so.OriginConfirmed {
		t.Fatal("origin transaction for storage obligation was not confirmed after a block was mined")
	}

	// Mine until the host would be submitting a storage proof. Check that the
	// host has cleared out the storage proof - the consensus code makes it
	// impossible to submit a storage proof for an empty file contract, so the
	// host should fail and give up by deleting the storage obligation.
	for i := types.BlockHeight(0); i <= revisionSubmissionBuffer*2+1; i++ {
		_, err := ht.miner.AddBlock()
		if err != nil {
			t.Fatal(err)
		}
		err = ht.host.tg.Flush()
		if err != nil {
			t.Fatal(err)
		}
	}
	err = ht.host.db.View(func(tx *bolt.Tx) error {
		so, err = getStorageObligation(tx, so.id())
		if err != nil {
			return err
		}
		return nil
	})
	if err != nil {
		t.Fatal(err)
	}
	err = build.Retry(100, 100*time.Millisecond, func() error {
		fm = ht.host.FinancialMetrics()
		if fm.ContractCount != 0 {
			return fmt.Errorf("host should have 0 contracts, the contracts were all completed: %v", fm.ContractCount)
		}
		return nil
	})
	if err != nil {
		t.Fatal(err)
	}
}

// TestPruneStaleStorageObligations checks that the host is able to remove stale
// storage obligations from the database and correct the financial metrics. Stale
// obligations are obligations that are in the host database whos file contract
// never made it on the blockchain. To check if a obligation is stale, we check
// if the obligation is accepted by the transactionpool. If the obligation is not
// in the transactionpool, we check if NegotiationHeight is at least maxTxnAge
// blocks behind the current block. If this is the case, we can be certain that
// the file contract will never make it to the blockchain and that it is safe
// to remove the obligation from the database.
func TestPruneStaleStorageObligations(t *testing.T) {
<<<<<<< HEAD
	// TODO: fix this test.
	t.Skip("WARNING: skipping TestPruneStaleStorageObligations; TODO: fix this!")
=======
	t.Skip("Need to find another way to create stale obligations for test.")

>>>>>>> 0b88837e
	if testing.Short() {
		t.SkipNow()
	}
	t.Parallel()
	ht, err := newHostTester("TestPruneStaleStorageObligations")
	if err != nil {
		t.Fatal(err)
	}
	defer ht.Close()

	// The number of contracts and locked storage collateral reported
	// by the host should be zero.
	fm := ht.host.FinancialMetrics()
	if fm.ContractCount != 0 {
		t.Error("host does not start with a ContractCount of 0:", fm.ContractCount)
	}
	if !fm.LockedStorageCollateral.IsZero() {
		t.Error("host does not start with 0 LockedStorageCollateral:", fm.LockedStorageCollateral)
	}
	if !fm.PotentialContractCompensation.IsZero() {
		t.Error("host does not start with 0 PotentialContractCompensation:", fm.PotentialContractCompensation.HumanString())
	}

	// During counting of obligations in the host database, variables i, j and k are used to count
	// the number of 'total', 'good' and 'stale' storage obligations.
	var i, j, k int = 0, 0, 0

	// The following error is returned whenever we don't find the expected number
	// of obligations in the host database.
	errCountErr := errors.New("Host database does not contain the expected obligations.")

	// Define values for ContractCost (1SC) and LockedCollateral (1KS), create
	// 3 new storage obligations and add them to the host
	var contractCost types.Currency = types.NewCurrency64(1).Mul(types.SiacoinPrecision)
	var lockedCollateral types.Currency = types.NewCurrency64(1e3).Mul(types.SiacoinPrecision)
	for i := 0; i < 3; i++ {
		so, err := ht.newTesterStorageObligation()
		if err != nil {
			t.Fatal(err)
		}
		so.ContractCost = contractCost
		so.LockedCollateral = lockedCollateral
		ht.host.managedLockStorageObligation(so.id())
		err = ht.host.managedAddStorageObligation(so)
		if err != nil {
			t.Fatal(err)
		}
		ht.host.managedUnlockStorageObligation(so.id())
		_, err = ht.miner.AddBlock()
		if err != nil {
			t.Fatal(err)
		}
		err = ht.host.tg.Flush()
		if err != nil {
			t.Fatal(err)
		}
	}
	// The number of contracts reported by the host should be 3 and
	// all financial metrics should be updated accordingly.
	fm = ht.host.FinancialMetrics()
	if fm.ContractCount != 3 {
		t.Error("host does not have 3 contracts:", fm.ContractCount)
	}
	if fm.LockedStorageCollateral.Cmp(lockedCollateral.Mul64(3)) != 0 {
		t.Error("LockedStorageCollateral should be 3KS:", fm.LockedStorageCollateral.HumanString())
	}
	if fm.PotentialContractCompensation.Cmp(contractCost.Mul64(3)) != 0 {
		t.Error("PotentialContractCompensation should be 3SC:", fm.PotentialContractCompensation.HumanString())
	}

	// Replace transaction pool with a (failing) stub.
	tp := ht.host.tpool
	ht.host.tpool = stubTPool{}

	// Try to add 2 more storage obligations to host. This operation should fail, the file contracts
	// of these storage obligations will not make it on the blockchain.
	for i := 0; i < 2; i++ {
		so, err := ht.newTesterStorageObligation()
		if err != nil {
			t.Fatal(err)
		}
		so.ContractCost = contractCost
		so.LockedCollateral = lockedCollateral
		ht.host.managedLockStorageObligation(so.id())
		err = ht.host.managedAddStorageObligation(so)
		if err != errTxFail {
			t.Error("Wrong error:", err)
		}
		ht.host.managedUnlockStorageObligation(so.id())
		_, err = ht.miner.AddBlock()
		if err != nil {
			t.Fatal(err)
		}
		err = ht.host.tg.Flush()
		if err != nil {
			t.Fatal(err)
		}
	}
	// Due to a bug in managedAddStorageObligation, the contract count equals 5
	// and all lock storage collateral. In the host database we should find 5
	// storage obligations.
	fm = ht.host.FinancialMetrics()
	if fm.ContractCount != 5 {
		t.Error("Host should now have 5 contracts:", fm.ContractCount)
	}
	if fm.LockedStorageCollateral.Cmp(lockedCollateral.Mul64(5)) != 0 {
		t.Error("LockedStorageCollateral should be 5KS:", fm.LockedStorageCollateral.HumanString())
	}
	// Check that the host reports the potential contract compensation for the 5 obligations.
	if fm.PotentialContractCompensation.Cmp(contractCost.Mul64(5)) != 0 {
		t.Error("PotentialContractCompensation should be 5SC:", fm.PotentialContractCompensation.HumanString())
	}
	// Reset counter and count total number of obligations in the database.
	i = 0
	err = ht.host.db.View(func(tx *bolt.Tx) error {
		cursor := tx.Bucket(bucketStorageObligations).Cursor()
		for key, v := cursor.First(); key != nil; key, v = cursor.Next() {
			var so storageObligation
			err := json.Unmarshal(v, &so)
			if err != nil {
				t.Fatal(err)
			}
			i++
		}
		if i != 5 {
			t.Logf("There should be a total of 5 obligations in the database. Found %v.", i)
			return errCountErr
		}
		return nil
	})
	if err != nil {
		t.Error(err)
	}

	// Reset the transaction pool
	ht.host.tpool = tp

	// Mine enough blocks so that all active storage obligations succeed and we
	// know for sure the other obligations are stale, i.e. not in the transaction pool
	// and with a NegotiationHeight, RespendTimeout blocks behind the currrent block.
	endblock := ht.host.blockHeight + revisionSubmissionBuffer + defaultWindowSize + 2 + wallet.RespendTimeout + 1
	for cb := ht.host.blockHeight; cb <= endblock; cb++ {
		_, err := ht.miner.AddBlock()
		if err != nil {
			t.Fatal(err)
		}
		err = ht.host.tg.Flush()
		if err != nil {
			t.Fatal(err)
		}
	}
	fm = ht.host.FinancialMetrics()
	// Check that the host reports the contract compensation for the 3 succeeded obligations.
	if fm.ContractCompensation.Cmp(contractCost.Mul64(3)) != 0 {
		t.Error("ContractCompensation should be 3SC:", fm.ContractCompensation.HumanString())
	}
	// 3 Out of 5 obligations succeeded. Since 2 obligations are stale, the contract
	// count will equal 2 and not 0. They both lock storage collateral.
	if fm.ContractCount != 2 {
		t.Error("Host should report 2 active contracts:", fm.ContractCount)
	}
	if fm.LockedStorageCollateral.Cmp(lockedCollateral.Mul64(2)) != 0 {
		t.Error("LockedStorageCollateral should be 2KS:", fm.LockedStorageCollateral.HumanString())
	}
	if fm.PotentialContractCompensation.Cmp(contractCost.Mul64(2)) != 0 {
		t.Error("PotentialContractCompensation should be 2SC:", fm.PotentialContractCompensation.HumanString())
	}
	// Proof that the host has stale storage obligations in the database.
	i = 0
	j = 0
	k = 0
	err = ht.host.db.View(func(tx *bolt.Tx) error {
		cursor := tx.Bucket(bucketStorageObligations).Cursor()
		for key, v := cursor.First(); key != nil; key, v = cursor.Next() {
			var so storageObligation
			err := json.Unmarshal(v, &so)
			if err != nil {
				t.Fatal(err)
			}

			i++
			if so.ObligationStatus == obligationSucceeded {
				j++
			}
			if so.ObligationStatus == obligationUnresolved {
				// Check if the obligation transaction is confirmed
				final := len(so.OriginTransactionSet) - 1
				txid := so.OriginTransactionSet[final].ID()
				found, err := ht.host.tpool.TransactionConfirmed(txid)
				if err != nil {
					t.Fatal(err)
				}
				if found {
					t.Log("Found unresolved obligation that was accepted by the transaction pool.")
					return errCountErr
				}
				// Transaction was not found on the transaction pool. Double check if
				// this obligation is in the process of being accepted.
				if so.NegotiationHeight+wallet.RespendTimeout < ht.host.blockHeight {
					// This obligation was created too far in the past and it is safe
					// to assume this is a stale obligation.
					k++
				}
			}
		}
		if i != (j + k) {
			t.Logf("There should be in total 5 obligations in the database. Found %v.", i)
			return errCountErr
		}
		if j != 3 {
			t.Logf("There should be 3 succeeded obligations in the database. Found %v.", j)
			return errCountErr
		}
		if k != 2 {
			t.Logf("There should be 2 unresolved obligations in the database. Found %v.", k)
			return errCountErr
		}
		return nil
	})
	if err != nil {
		t.Error(err)
	}

	// These 2 stale contracts will forever lock storage collateral. Use the
	// PruneStaleStorgageObligations method to remove them.
	ht.host.PruneStaleStorageObligations()

	// Check the financials.
	fm = ht.host.FinancialMetrics()
	if fm.ContractCount != 0 {
		t.Error("Host should report 0 active contracts:", fm.ContractCount)
	}
	if !fm.LockedStorageCollateral.IsZero() {
		t.Error("Locked collateral should be 0:", fm.LockedStorageCollateral.HumanString())
	}
	// Check that the host still reports the contract compensation for the 3 succeeded obligations.
	if fm.ContractCompensation.Cmp(contractCost.Mul64(3)) != 0 {
		t.Error("ContractCompensation should be 3SC:", fm.ContractCompensation.HumanString())
	}
	// Finally we check the database so see if all stale obligations were successfully removed.
	// We also need to check if the ones that succeeded are still in the database and that the
	// total number of obligations equals the number of obligations that succeeded.
	i = 0
	j = 0
	k = 0
	err = ht.host.db.View(func(tx *bolt.Tx) error {
		cursor := tx.Bucket(bucketStorageObligations).Cursor()
		for key, v := cursor.First(); key != nil; key, v = cursor.Next() {
			var so storageObligation
			err := json.Unmarshal(v, &so)
			if err != nil {
				t.Fatal(err)
			}

			i++
			if so.ObligationStatus == obligationSucceeded {
				j++
			}
			if so.ObligationStatus == obligationUnresolved {
				// Check if the obligation transaction is confirmed
				final := len(so.OriginTransactionSet) - 1
				txid := so.OriginTransactionSet[final].ID()
				found, err := ht.host.tpool.TransactionConfirmed(txid)
				if err != nil {
					t.Fatal(err)
				}
				if found {
					t.Log("Found unresolved obligation that was accepted by the transaction pool.")
					return errCountErr
				}
				// Transaction was not found on the transaction pool. Double check if
				// this obligation is in the process of being accepted.
				if so.NegotiationHeight+wallet.RespendTimeout < ht.host.blockHeight {
					// This obligation was created too far in the past and it is safe
					// to assume this is a stale obligation.
					k++
				}
			}
		}
		if i != (j + k) {
			t.Logf("There should be a total of 3 obligations in the database. Found %v.", i)
			return errCountErr

		}
		if j != 3 {
			t.Logf("There should be 3 succeeded obligations in the database. Found %v.", j)
			return errCountErr
		}
		if k != 0 {
			t.Logf("There should not be any stale obligations in the database. Found %v.", k)
			return errCountErr
		}
		return nil
	})
	if err != nil {
		t.Error(err)
	}
}

// TestSingleSectorObligationStack checks that the host correctly manages a
// storage obligation with a single sector, the revision is created the same
// block as the file contract.
func TestSingleSectorStorageObligationStack(t *testing.T) {
	if testing.Short() {
		t.SkipNow()
	}
	t.Parallel()
	ht, err := newHostTester("TestSingleSectorStorageObligationStack")
	if err != nil {
		t.Fatal(err)
	}
	defer ht.Close()

	// Start by adding a storage obligation to the host. To emulate conditions
	// of a renter creating the first contract, the storage obligation has no
	// data, but does have money.
	so, err := ht.newTesterStorageObligation()
	if err != nil {
		t.Fatal(err)
	}
	ht.host.managedLockStorageObligation(so.id())
	err = ht.host.managedAddStorageObligation(so)
	if err != nil {
		t.Fatal(err)
	}
	ht.host.managedUnlockStorageObligation(so.id())
	// Storage obligation should not be marked as having the transaction
	// confirmed on the blockchain.
	if so.OriginConfirmed {
		t.Fatal("storage obligation should not yet be marked as confirmed, confirmation is on the way")
	}

	// Add a file contract revision, moving over a small amount of money to pay
	// for the file contract.
	sectorRoot, sectorData := randSector()
	so.SectorRoots = []crypto.Hash{sectorRoot}
	sectorCost := types.SiacoinPrecision.Mul64(550)
	so.PotentialStorageRevenue = so.PotentialStorageRevenue.Add(sectorCost)
	ht.host.mu.Lock()
	ht.host.financialMetrics.PotentialStorageRevenue = ht.host.financialMetrics.PotentialStorageRevenue.Add(sectorCost)
	ht.host.mu.Unlock()
	validPayouts, missedPayouts := so.payouts()
	validPayouts[0].Value = validPayouts[0].Value.Sub(sectorCost)
	validPayouts[1].Value = validPayouts[1].Value.Add(sectorCost)
	missedPayouts[0].Value = missedPayouts[0].Value.Sub(sectorCost)
	missedPayouts[1].Value = missedPayouts[1].Value.Add(sectorCost)
	revisionSet := []types.Transaction{{
		FileContractRevisions: []types.FileContractRevision{{
			ParentID:          so.id(),
			UnlockConditions:  types.UnlockConditions{},
			NewRevisionNumber: 1,

			NewFileSize:           uint64(len(sectorData)),
			NewFileMerkleRoot:     sectorRoot,
			NewWindowStart:        so.expiration(),
			NewWindowEnd:          so.proofDeadline(),
			NewValidProofOutputs:  validPayouts,
			NewMissedProofOutputs: missedPayouts,
			NewUnlockHash:         types.UnlockConditions{}.UnlockHash(),
		}},
	}}
	ht.host.managedLockStorageObligation(so.id())
	ht.host.mu.Lock()
	err = ht.host.modifyStorageObligation(so, nil, []crypto.Hash{sectorRoot}, [][]byte{sectorData})
	ht.host.mu.Unlock()
	if err != nil {
		t.Fatal(err)
	}
	ht.host.managedUnlockStorageObligation(so.id())
	// Submit the revision set to the transaction pool.
	err = ht.tpool.AcceptTransactionSet(revisionSet)
	if err != nil {
		t.Fatal(err)
	}

	// Mine a block to confirm the transactions containing the file contract
	// and the file contract revision.
	_, err = ht.miner.AddBlock()
	if err != nil {
		t.Fatal(err)
	}
	// Load the storage obligation from the database, see if it updated
	// correctly.
	err = build.Retry(100, 100*time.Millisecond, func() error {
		ht.host.mu.Lock()
		err := ht.host.db.View(func(tx *bolt.Tx) error {
			so, err = getStorageObligation(tx, so.id())
			if err != nil {
				return err
			}
			return nil
		})
		ht.host.mu.Unlock()
		if err != nil {
			return err
		}
		if !so.OriginConfirmed {
			return errors.New("origin transaction for storage obligation was not confirmed after a block was mined")
		}
		if !so.RevisionConfirmed {
			return errors.New("revision transaction for storage obligation was not confirmed after a block was mined")
		}
		return nil
	})
	if err != nil {
		t.Fatal(err)
	}

	// Mine until the host submits a storage proof.
	ht.host.mu.Lock()
	bh := ht.host.blockHeight
	ht.host.mu.Unlock()
	for i := bh; i < so.expiration()+resubmissionTimeout; i++ {
		_, err := ht.miner.AddBlock()
		if err != nil {
			t.Fatal(err)
		}
	}

	// Need Sleep for online CI, otherwise threadedHandleActionItem thread group
	// is not added in time and Flush() does not block
	time.Sleep(time.Second)

	// Flush the host - flush will block until the host has submitted the
	// storage proof to the transaction pool.
	err = ht.host.tg.Flush()
	if err != nil {
		t.Fatal(err)
	}
	// Mine another block, to get the storage proof from the transaction pool
	// into the blockchain.
	_, err = ht.miner.AddBlock()
	if err != nil {
		t.Fatal(err)
	}

	// Grab the storage proof and inspect the contents.
	ht.host.mu.Lock()
	err = ht.host.db.View(func(tx *bolt.Tx) error {
		so, err = getStorageObligation(tx, so.id())
		if err != nil {
			return err
		}
		return nil
	})
	ht.host.mu.Unlock()
	if err != nil {
		t.Fatal(err)
	}
	if !so.OriginConfirmed {
		t.Fatal("origin transaction for storage obligation was not confirmed after a block was mined")
	}
	if !so.RevisionConfirmed {
		t.Fatal("revision transaction for storage obligation was not confirmed after a block was mined")
	}
	if !so.ProofConfirmed {
		t.Fatal("storage obligation is not saying that the storage proof was confirmed on the blockchain")
	}

	// Mine blocks until the storage proof has enough confirmations that the
	// host will finalize the obligation.
	for i := 0; i <= int(defaultWindowSize); i++ {
		_, err := ht.miner.AddBlock()
		if err != nil {
			t.Fatal(err)
		}
	}
	ht.host.mu.Lock()
	err = ht.host.db.View(func(tx *bolt.Tx) error {
		so, err = getStorageObligation(tx, so.id())
		if err != nil {
			return err
		}
		if so.SectorRoots != nil {
			t.Error("sector roots were not cleared when the host finalized the obligation")
		}
		if so.ObligationStatus != obligationSucceeded {
			t.Error("obligation is not being reported as successful:", so.ObligationStatus)
		}
		return nil
	})
	ht.host.mu.Unlock()
	if err != nil {
		t.Fatal(err)
	}
	ht.host.mu.Lock()
	storageRevenue := ht.host.financialMetrics.StorageRevenue
	ht.host.mu.Unlock()
	if !storageRevenue.Equals(sectorCost) {
		t.Fatal("the host should be reporting revenue after a successful storage proof")
	}
}

// TestMultiSectorObligationStack checks that the host correctly manages a
// storage obligation with a single sector, the revision is created the same
// block as the file contract.
//
// Unlike the SingleSector test, the multi sector test attempts to spread file
// contract revisions over multiple blocks.
func TestMultiSectorStorageObligationStack(t *testing.T) {
	if testing.Short() {
		t.SkipNow()
	}
	t.Parallel()
	ht, err := newHostTester("TestMultiSectorStorageObligationStack")
	if err != nil {
		t.Fatal(err)
	}
	defer ht.Close()

	// Start by adding a storage obligation to the host. To emulate conditions
	// of a renter creating the first contract, the storage obligation has no
	// data, but does have money.
	so, err := ht.newTesterStorageObligation()
	if err != nil {
		t.Fatal(err)
	}
	ht.host.managedLockStorageObligation(so.id())
	err = ht.host.managedAddStorageObligation(so)
	if err != nil {
		t.Fatal(err)
	}
	ht.host.managedUnlockStorageObligation(so.id())
	// Storage obligation should not be marked as having the transaction
	// confirmed on the blockchain.
	if so.OriginConfirmed {
		t.Fatal("storage obligation should not yet be marked as confirmed, confirmation is on the way")
	}
	// Deviation from SingleSector test - mine a block here to confirm the
	// storage obligation before a file contract revision is created.
	_, err = ht.miner.AddBlock()
	if err != nil {
		t.Fatal(err)
	}
	// Load the storage obligation from the database, see if it updated
	// correctly.
	ht.host.mu.Lock()
	err = ht.host.db.View(func(tx *bolt.Tx) error {
		so, err = getStorageObligation(tx, so.id())
		if err != nil {
			return err
		}
		return nil
	})
	ht.host.mu.Unlock()
	if err != nil {
		t.Fatal(err)
	}
	if !so.OriginConfirmed {
		t.Fatal("origin transaction for storage obligation was not confirmed after a block was mined")
	}

	// Add a file contract revision, moving over a small amount of money to pay
	// for the file contract.
	sectorRoot, sectorData := randSector()
	so.SectorRoots = []crypto.Hash{sectorRoot}
	sectorCost := types.SiacoinPrecision.Mul64(550)
	so.PotentialStorageRevenue = so.PotentialStorageRevenue.Add(sectorCost)
	ht.host.mu.Lock()
	ht.host.financialMetrics.PotentialStorageRevenue = ht.host.financialMetrics.PotentialStorageRevenue.Add(sectorCost)
	ht.host.mu.Unlock()
	validPayouts, missedPayouts := so.payouts()
	validPayouts[0].Value = validPayouts[0].Value.Sub(sectorCost)
	validPayouts[1].Value = validPayouts[1].Value.Add(sectorCost)
	missedPayouts[0].Value = missedPayouts[0].Value.Sub(sectorCost)
	missedPayouts[1].Value = missedPayouts[1].Value.Add(sectorCost)
	revisionSet := []types.Transaction{{
		FileContractRevisions: []types.FileContractRevision{{
			ParentID:          so.id(),
			UnlockConditions:  types.UnlockConditions{},
			NewRevisionNumber: 1,

			NewFileSize:           uint64(len(sectorData)),
			NewFileMerkleRoot:     sectorRoot,
			NewWindowStart:        so.expiration(),
			NewWindowEnd:          so.proofDeadline(),
			NewValidProofOutputs:  validPayouts,
			NewMissedProofOutputs: missedPayouts,
			NewUnlockHash:         types.UnlockConditions{}.UnlockHash(),
		}},
	}}
	ht.host.managedLockStorageObligation(so.id())
	ht.host.mu.Lock()
	err = ht.host.modifyStorageObligation(so, nil, []crypto.Hash{sectorRoot}, [][]byte{sectorData})
	ht.host.mu.Unlock()
	if err != nil {
		t.Fatal(err)
	}
	ht.host.managedUnlockStorageObligation(so.id())
	// Submit the revision set to the transaction pool.
	err = ht.tpool.AcceptTransactionSet(revisionSet)
	if err != nil {
		t.Fatal(err)
	}

	// Create a second file contract revision, which is going to be submitted
	// to the transaction pool after the first revision. Though, in practice
	// this should never happen, we want to check that the transaction pool is
	// correctly handling multiple file contract revisions being submitted in
	// the same block cycle. This test will additionally tell us whether or not
	// the host can correctly handle building storage proofs for files with
	// multiple sectors.
	sectorRoot2, sectorData2 := randSector()
	so.SectorRoots = []crypto.Hash{sectorRoot, sectorRoot2}
	sectorCost2 := types.SiacoinPrecision.Mul64(650)
	so.PotentialStorageRevenue = so.PotentialStorageRevenue.Add(sectorCost2)
	ht.host.mu.Lock()
	ht.host.financialMetrics.PotentialStorageRevenue = ht.host.financialMetrics.PotentialStorageRevenue.Add(sectorCost2)
	ht.host.mu.Unlock()
	validPayouts, missedPayouts = so.payouts()
	validPayouts[0].Value = validPayouts[0].Value.Sub(sectorCost2)
	validPayouts[1].Value = validPayouts[1].Value.Add(sectorCost2)
	missedPayouts[0].Value = missedPayouts[0].Value.Sub(sectorCost2)
	missedPayouts[1].Value = missedPayouts[1].Value.Add(sectorCost2)
	combinedSectors := append(sectorData, sectorData2...)
	combinedRoot := crypto.MerkleRoot(combinedSectors)
	revisionSet2 := []types.Transaction{{
		FileContractRevisions: []types.FileContractRevision{{
			ParentID:          so.id(),
			UnlockConditions:  types.UnlockConditions{},
			NewRevisionNumber: 2,

			NewFileSize:           uint64(len(sectorData) + len(sectorData2)),
			NewFileMerkleRoot:     combinedRoot,
			NewWindowStart:        so.expiration(),
			NewWindowEnd:          so.proofDeadline(),
			NewValidProofOutputs:  validPayouts,
			NewMissedProofOutputs: missedPayouts,
			NewUnlockHash:         types.UnlockConditions{}.UnlockHash(),
		}},
	}}
	ht.host.managedLockStorageObligation(so.id())
	ht.host.mu.Lock()
	err = ht.host.modifyStorageObligation(so, nil, []crypto.Hash{sectorRoot2}, [][]byte{sectorData2})
	ht.host.mu.Unlock()
	if err != nil {
		t.Fatal(err)
	}
	ht.host.managedUnlockStorageObligation(so.id())
	// Submit the revision set to the transaction pool.
	err = ht.tpool.AcceptTransactionSet(revisionSet2)
	if err != nil {
		t.Fatal(err)
	}

	// Mine a block to confirm the transactions containing the file contract
	// and the file contract revision.
	_, err = ht.miner.AddBlock()
	if err != nil {
		t.Fatal(err)
	}
	// Load the storage obligation from the database, see if it updated
	// correctly.
	err = build.Retry(100, 100*time.Millisecond, func() error {
		ht.host.mu.Lock()
		err := ht.host.db.View(func(tx *bolt.Tx) error {
			so, err = getStorageObligation(tx, so.id())
			if err != nil {
				return err
			}
			return nil
		})
		ht.host.mu.Unlock()
		if err != nil {
			return err
		}
		if !so.OriginConfirmed {
			return errors.New("origin transaction for storage obligation was not confirmed after a block was mined")
		}
		if !so.RevisionConfirmed {
			return errors.New("revision transaction for storage obligation was not confirmed after a block was mined")
		}
		return nil
	})
	if err != nil {
		t.Fatal(err)
	}

	// Mine until the host submits a storage proof.
	ht.host.mu.Lock()
	bh := ht.host.blockHeight
	ht.host.mu.Unlock()
	for i := bh; i < so.expiration()+resubmissionTimeout; i++ {
		_, err := ht.miner.AddBlock()
		if err != nil {
			t.Fatal(err)
		}
	}

	// Need Sleep for online CI, otherwise threadedHandleActionItem thread group
	// is not added in time and Flush() does not block
	time.Sleep(time.Second)

	// Flush the host - flush will block until the host has submitted the
	// storage proof to the transaction pool.
	err = ht.host.tg.Flush()
	if err != nil {
		t.Fatal(err)
	}

	// Mine another block, to get the storage proof from the transaction pool
	// into the blockchain.
	_, err = ht.miner.AddBlock()
	if err != nil {
		t.Fatal(err)
	}
	ht.host.mu.Lock()
	err = ht.host.db.View(func(tx *bolt.Tx) error {
		so, err = getStorageObligation(tx, so.id())
		if err != nil {
			return err
		}
		return nil
	})
	ht.host.mu.Unlock()
	if err != nil {
		t.Fatal(err)
	}
	if !so.OriginConfirmed {
		t.Fatal("origin transaction for storage obligation was not confirmed after a block was mined")
	}
	if !so.RevisionConfirmed {
		t.Fatal("revision transaction for storage obligation was not confirmed after a block was mined")
	}
	if !so.ProofConfirmed {
		t.Fatal("storage obligation is not saying that the storage proof was confirmed on the blockchain")
	}

	// Mine blocks until the storage proof has enough confirmations that the
	// host will delete the file entirely.
	for i := 0; i <= int(defaultWindowSize); i++ {
		_, err := ht.miner.AddBlock()
		if err != nil {
			t.Fatal(err)
		}
	}
	ht.host.mu.Lock()
	err = ht.host.db.View(func(tx *bolt.Tx) error {
		so, err = getStorageObligation(tx, so.id())
		if err != nil {
			return err
		}
		if so.SectorRoots != nil {
			t.Error("sector roots were not cleared out when the storage proof was finalized")
		}
		if so.ObligationStatus != obligationSucceeded {
			t.Error("storage obligation was not reported as a success")
		}
		return nil
	})
	ht.host.mu.Unlock()
	if err != nil {
		t.Fatal(err)
	}
	if !ht.host.financialMetrics.StorageRevenue.Equals(sectorCost.Add(sectorCost2)) {
		t.Fatal("the host should be reporting revenue after a successful storage proof")
	}
}

// TestAutoRevisionSubmission checks that the host correctly submits a file
// contract revision to the consensus set.
func TestAutoRevisionSubmission(t *testing.T) {
	if testing.Short() || !build.VLONG {
		t.SkipNow()
	}
	t.Parallel()
	ht, err := newHostTester("TestAutoRevisionSubmission")
	if err != nil {
		t.Fatal(err)
	}
	defer ht.Close()

	// Start by adding a storage obligation to the host. To emulate conditions
	// of a renter creating the first contract, the storage obligation has no
	// data, but does have money.
	so, err := ht.newTesterStorageObligation()
	if err != nil {
		t.Fatal(err)
	}
	ht.host.managedLockStorageObligation(so.id())
	err = ht.host.managedAddStorageObligation(so)
	if err != nil {
		t.Fatal(err)
	}
	ht.host.managedUnlockStorageObligation(so.id())
	// Storage obligation should not be marked as having the transaction
	// confirmed on the blockchain.
	if so.OriginConfirmed {
		t.Fatal("storage obligation should not yet be marked as confirmed, confirmation is on the way")
	}

	// Add a file contract revision, moving over a small amount of money to pay
	// for the file contract.
	sectorRoot, sectorData := randSector()
	so.SectorRoots = []crypto.Hash{sectorRoot}
	sectorCost := types.SiacoinPrecision.Mul64(550)
	so.PotentialStorageRevenue = so.PotentialStorageRevenue.Add(sectorCost)
	ht.host.financialMetrics.PotentialStorageRevenue = ht.host.financialMetrics.PotentialStorageRevenue.Add(sectorCost)
	validPayouts, missedPayouts := so.payouts()
	validPayouts[0].Value = validPayouts[0].Value.Sub(sectorCost)
	validPayouts[1].Value = validPayouts[1].Value.Add(sectorCost)
	missedPayouts[0].Value = missedPayouts[0].Value.Sub(sectorCost)
	missedPayouts[1].Value = missedPayouts[1].Value.Add(sectorCost)
	revisionSet := []types.Transaction{{
		FileContractRevisions: []types.FileContractRevision{{
			ParentID:          so.id(),
			UnlockConditions:  types.UnlockConditions{},
			NewRevisionNumber: 1,

			NewFileSize:           uint64(len(sectorData)),
			NewFileMerkleRoot:     sectorRoot,
			NewWindowStart:        so.expiration(),
			NewWindowEnd:          so.proofDeadline(),
			NewValidProofOutputs:  validPayouts,
			NewMissedProofOutputs: missedPayouts,
			NewUnlockHash:         types.UnlockConditions{}.UnlockHash(),
		}},
	}}
	so.RevisionTransactionSet = revisionSet
	ht.host.managedLockStorageObligation(so.id())
	err = ht.host.modifyStorageObligation(so, nil, []crypto.Hash{sectorRoot}, [][]byte{sectorData})
	if err != nil {
		t.Fatal(err)
	}
	ht.host.managedUnlockStorageObligation(so.id())
	err = ht.host.tg.Flush()
	if err != nil {
		t.Fatal(err)
	}
	// Unlike the other tests, this test does not submit the file contract
	// revision to the transaction pool for the host, the host is expected to
	// do it automatically.
	count := 0
	err = build.Retry(500, 100*time.Millisecond, func() error {
		// Mine another block every 10 iterations, to get the storage proof from
		// the transaction pool into the blockchain.
		if count%10 == 0 {
			_, err = ht.miner.AddBlock()
			if err != nil {
				t.Fatal(err)
			}
			err = ht.host.tg.Flush()
			if err != nil {
				t.Fatal(err)
			}
		}
		count++
		err = ht.host.db.View(func(tx *bolt.Tx) error {
			so, err = getStorageObligation(tx, so.id())
			if err != nil {
				return err
			}
			return nil
		})
		if err != nil {
			return (err)
		}
		if !so.OriginConfirmed {
			return errors.New("origin transaction for storage obligation was not confirmed after blocks were mined")
		}
		if !so.RevisionConfirmed {
			return errors.New("revision transaction for storage obligation was not confirmed after blocks were mined")
		}
		if !so.ProofConfirmed {
			return errors.New("storage obligation is not saying that the storage proof was confirmed on the blockchain")
		}
		return nil
	})
	if err != nil {
		t.Fatal(err)
	}

	// Mine blocks until the storage proof has enough confirmations that the
	// host will delete the file entirely.
	for i := 0; i <= int(defaultWindowSize); i++ {
		_, err := ht.miner.AddBlock()
		if err != nil {
			t.Fatal(err)
		}
		err = ht.host.tg.Flush()
		if err != nil {
			t.Fatal(err)
		}
	}
	err = ht.host.db.View(func(tx *bolt.Tx) error {
		so, err = getStorageObligation(tx, so.id())
		if err != nil {
			return err
		}
		if so.SectorRoots != nil {
			t.Error("sector roots were not cleared out when the storage proof was finalized")
		}
		if so.ObligationStatus != obligationSucceeded {
			t.Error("storage obligation was not reported as a success")
		}
		return nil
	})
	if err != nil {
		t.Fatal(err)
	}
	if !ht.host.financialMetrics.StorageRevenue.Equals(sectorCost) {
		t.Fatal("the host should be reporting revenue after a successful storage proof")
	}
}<|MERGE_RESOLUTION|>--- conflicted
+++ resolved
@@ -227,13 +227,8 @@
 // the file contract will never make it to the blockchain and that it is safe
 // to remove the obligation from the database.
 func TestPruneStaleStorageObligations(t *testing.T) {
-<<<<<<< HEAD
-	// TODO: fix this test.
-	t.Skip("WARNING: skipping TestPruneStaleStorageObligations; TODO: fix this!")
-=======
 	t.Skip("Need to find another way to create stale obligations for test.")
 
->>>>>>> 0b88837e
 	if testing.Short() {
 		t.SkipNow()
 	}
