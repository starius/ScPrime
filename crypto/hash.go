--- conflicted
+++ resolved
@@ -13,14 +13,9 @@
 	"errors"
 	"hash"
 
-<<<<<<< HEAD
-=======
 	"gitlab.com/scpcorp/ScPrime/encoding"
 
->>>>>>> 450d7482
 	"golang.org/x/crypto/blake2b"
-
-	"gitlab.com/scpcorp/ScPrime/encoding"
 )
 
 const (
