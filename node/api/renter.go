package api

import (
	"encoding/json"
	"fmt"
<<<<<<< HEAD
	"io"
	"io/ioutil"
	"mime"
=======
	"io/ioutil"
>>>>>>> 48ada05a
	"net/http"
	"net/url"
	"os"
	"path/filepath"
	"reflect"
	"strconv"
	"strings"
	"time"

<<<<<<< HEAD
	"gitlab.com/scpcorp/ScPrime/build"
	"gitlab.com/scpcorp/ScPrime/crypto"
	"gitlab.com/scpcorp/ScPrime/modules"
	"gitlab.com/scpcorp/ScPrime/modules/renter"
	"gitlab.com/scpcorp/ScPrime/modules/renter/contractor"
	"gitlab.com/scpcorp/ScPrime/modules/renter/proto"
	"gitlab.com/scpcorp/ScPrime/modules/renter/siafile"
	"gitlab.com/scpcorp/ScPrime/types"

	"github.com/julienschmidt/httprouter"
	"gitlab.com/NebulousLabs/errors"
	"gitlab.com/NebulousLabs/fastrand"
=======
	"github.com/julienschmidt/httprouter"
	"gitlab.com/NebulousLabs/errors"
	"gitlab.com/NebulousLabs/fastrand"

	"gitlab.com/NebulousLabs/Sia/build"
	"gitlab.com/NebulousLabs/Sia/crypto"
	"gitlab.com/NebulousLabs/Sia/modules"
	"gitlab.com/NebulousLabs/Sia/modules/renter"
	"gitlab.com/NebulousLabs/Sia/modules/renter/contractor"
	"gitlab.com/NebulousLabs/Sia/modules/renter/filesystem/siafile"
	"gitlab.com/NebulousLabs/Sia/modules/renter/proto"
	"gitlab.com/NebulousLabs/Sia/types"
>>>>>>> 48ada05a
)

var (
	// requiredHosts specifies the minimum number of hosts that must be set in
	// the renter settings for the renter settings to be valid. This minimum is
	// there to prevent users from shooting themselves in the foot.
	requiredHosts = build.Select(build.Var{
		Standard: uint64(20),
		Dev:      uint64(1),
		Testing:  uint64(1),
	}).(uint64)

	// requiredParityPieces specifies the minimum number of parity pieces that
	// must be used when uploading a file. This minimum exists to prevent users
	// from shooting themselves in the foot.
	requiredParityPieces = build.Select(build.Var{
		Standard: int(9),
		Dev:      int(0),
		Testing:  int(0),
	}).(int)

	// requiredRedundancy specifies the minimum redundancy that will be
	// accepted by the renter when uploading a file. This minimum exists to
	// prevent users from shooting themselves in the foot.
	requiredRedundancy = build.Select(build.Var{
		Standard: float64(2),
		Dev:      float64(1),
		Testing:  float64(1),
	}).(float64)

	// requiredRenewWindow establishes the minimum allowed renew window for the
	// renter settings. This minimum is here to prevent users from shooting
	// themselves in the foot.
	requiredRenewWindow = build.Select(build.Var{
		Standard: types.BlockHeight(288),
		Dev:      types.BlockHeight(1),
		Testing:  types.BlockHeight(1),
	}).(types.BlockHeight)

	// errNeedBothDataAndParityPieces is the error returned when only one of the
	// erasure coding parameters is set
	errNeedBothDataAndParityPieces = errors.New("must provide both the datapieces parameter and the paritypieces parameter if specifying erasure coding parameters")

	// ErrFundsNeedToBeSet is the error returned when the funds are not set for
	// the allowance
	ErrFundsNeedToBeSet = errors.New("funds needs to be set if it hasn't been set before")

	// ErrPeriodNeedToBeSet is the error returned when the period is not set for
	// the allowance
	ErrPeriodNeedToBeSet = errors.New("period needs to be set if it hasn't been set before")
)

type (
	// RenterGET contains various renter metrics.
	RenterGET struct {
		Settings         modules.RenterSettings     `json:"settings"`
		FinancialMetrics modules.ContractorSpending `json:"financialmetrics"`
		CurrentPeriod    types.BlockHeight          `json:"currentperiod"`
		NextPeriod       types.BlockHeight          `json:"nextperiod"`
	}

	// RenterContract represents a contract formed by the renter.
	RenterContract struct {
		// Amount of contract funds that have been spent on downloads.
		DownloadSpending types.Currency `json:"downloadspending"`
		// Block height that the file contract ends on.
		EndHeight types.BlockHeight `json:"endheight"`
		// Fees paid in order to form the file contract.
		Fees types.Currency `json:"fees"`
		// Public key of the host the contract was formed with.
		HostPublicKey types.SiaPublicKey `json:"hostpublickey"`
		// HostVersion is the version of Sia that the host is running
		HostVersion string `json:"hostversion"`
		// ID of the file contract.
		ID types.FileContractID `json:"id"`
		// A signed transaction containing the most recent contract revision.
		LastTransaction types.Transaction `json:"lasttransaction"`
		// Address of the host the file contract was formed with.
		NetAddress modules.NetAddress `json:"netaddress"`
		// Remaining funds left for the renter to spend on uploads & downloads.
		RenterFunds types.Currency `json:"renterfunds"`
		// Size of the file contract, which is typically equal to the number of
		// bytes that have been uploaded to the host.
		Size uint64 `json:"size"`
		// Block height that the file contract began on.
		StartHeight types.BlockHeight `json:"startheight"`
		// Amount of contract funds that have been spent on storage.
		StorageSpending types.Currency `json:"storagespending"`
		// DEPRECATED: This is the exact same value as StorageSpending, but it has
		// incorrect capitalization. This was fixed in 1.3.2, but this field is kept
		// to preserve backwards compatibility on clients who depend on the
		// incorrect capitalization. This field will be removed in the future, so
		// clients should switch to the StorageSpending field (above) with the
		// correct lowercase name.
		StorageSpendingDeprecated types.Currency `json:"StorageSpending,siamismatch"`
		// Total cost to the wallet of forming the file contract.
		TotalCost types.Currency `json:"totalcost"`
		// Amount of contract funds that have been spent on uploads.
		UploadSpending types.Currency `json:"uploadspending"`
		// Signals if contract is good for uploading data
		GoodForUpload bool `json:"goodforupload"`
		// Signals if contract is good for a renewal
		GoodForRenew bool `json:"goodforrenew"`
		// Signals if a contract has been marked as bad
		BadContract bool `json:"badcontract"`
	}

	// RenterContracts contains the renter's contracts.
	RenterContracts struct {
		// Compatibility Fields
		Contracts         []RenterContract `json:"contracts"`
		InactiveContracts []RenterContract `json:"inactivecontracts"`

		// Current Fields
		ActiveContracts           []RenterContract              `json:"activecontracts"`
		PassiveContracts          []RenterContract              `json:"passivecontracts"`
		RefreshedContracts        []RenterContract              `json:"refreshedcontracts"`
		DisabledContracts         []RenterContract              `json:"disabledcontracts"`
		ExpiredContracts          []RenterContract              `json:"expiredcontracts"`
		ExpiredRefreshedContracts []RenterContract              `json:"expiredrefreshedcontracts"`
		RecoverableContracts      []modules.RecoverableContract `json:"recoverablecontracts"`
	}

	// RenterDirectory lists the files and directories contained in the queried
	// directory
	RenterDirectory struct {
		Directories []modules.DirectoryInfo `json:"directories"`
		Files       []modules.FileInfo      `json:"files"`
	}

	// RenterDownloadQueue contains the renter's download queue.
	RenterDownloadQueue struct {
		Downloads []DownloadInfo `json:"downloads"`
	}

	// RenterFile lists the file queried.
	RenterFile struct {
		File modules.FileInfo `json:"file"`
	}

	// RenterFiles lists the files known to the renter.
	RenterFiles struct {
		Files []modules.FileInfo `json:"files"`
	}

	// RenterFuseInfo contains information about mounted fuse filesystems.
	RenterFuseInfo struct {
		MountPoints []modules.MountInfo `json:"mountpoints"`
	}

	// RenterLoad lists files that were loaded into the renter.
	RenterLoad struct {
		FilesAdded []string `json:"filesadded"`
	}

	// RenterPricesGET lists the data that is returned when a GET call is made
	// to /renter/prices.
	RenterPricesGET struct {
		modules.RenterPriceEstimation
		modules.Allowance
	}
	// RenterRecoveryStatusGET returns information about potential contract
	// recovery scans.
	RenterRecoveryStatusGET struct {
		ScanInProgress bool              `json:"scaninprogress"`
		ScannedHeight  types.BlockHeight `json:"scannedheight"`
	}
	// RenterShareASCII contains an ASCII-encoded .sia file.
	RenterShareASCII struct {
		ASCIIsia string `json:"asciisia"`
	}

	// RenterUploadedBackup describes an uploaded backup.
	RenterUploadedBackup struct {
		Name           string          `json:"name"`
		CreationDate   types.Timestamp `json:"creationdate"`
		Size           uint64          `json:"size"`
		UploadProgress float64         `json:"uploadprogress"`
	}

	// RenterBackupsGET lists the renter's uploaded backups, as well as the
	// set of contracts storing all known backups.
	RenterBackupsGET struct {
		Backups       []RenterUploadedBackup `json:"backups"`
		SyncedHosts   []types.SiaPublicKey   `json:"syncedhosts"`
		UnsyncedHosts []types.SiaPublicKey   `json:"unsyncedhosts"`
	}

	// RenterUploadReadyGet lists the upload ready status of the renter
	RenterUploadReadyGet struct {
		// Ready indicates whether of not the renter is ready to successfully
		// upload to full redundancy based on the erasure coding provided and
		// the number of contracts
		Ready bool `json:"ready"`

		// Contract information
		ContractsNeeded    int `json:"contractsneeded"`
		NumActiveContracts int `json:"numactivecontracts"`

		// Erasure Coding information
		DataPieces   int `json:"datapieces"`
		ParityPieces int `json:"paritypieces"`
	}

	// DownloadInfo contains all client-facing information of a file.
	DownloadInfo struct {
		Destination     string          `json:"destination"`     // The destination of the download.
		DestinationType string          `json:"destinationtype"` // Can be "file", "memory buffer", or "http stream".
		Filesize        uint64          `json:"filesize"`        // DEPRECATED. Same as 'Length'.
		Length          uint64          `json:"length"`          // The length requested for the download.
		Offset          uint64          `json:"offset"`          // The offset within the siafile requested for the download.
		SiaPath         modules.SiaPath `json:"siapath"`         // The siapath of the file used for the download.

		Completed            bool      `json:"completed"`            // Whether or not the download has completed.
		EndTime              time.Time `json:"endtime"`              // The time when the download fully completed.
		Error                string    `json:"error"`                // Will be the empty string unless there was an error.
		Received             uint64    `json:"received"`             // Amount of data confirmed and decoded.
		StartTime            time.Time `json:"starttime"`            // The time when the download was started.
		StartTimeUnix        int64     `json:"starttimeunix"`        // The time when the download was started in unix format.
		TotalDataTransferred uint64    `json:"totaldatatransferred"` // The total amount of data transferred, including negotiation, overdrive etc.
	}

	// SkynetSkyfileHandlerPOST is the response that the api returns after the
	// /skynet/ POST endpoint has been used.
	SkynetSkyfileHandlerPOST struct {
		Skylink    string      `json:"skylink"`
		MerkleRoot crypto.Hash `json:"merkleroot"`
		Bitfield   uint16      `json:"bitfield"`
	}

	// SkynetBlacklistPOST contains the information needed for the
	// /skynet/blacklist POST endpoint to be called
	SkynetBlacklistPOST struct {
		Add    []string `json:"add"`
		Remove []string `json:"remove"`
	}
)

// Returns the boolean value of the 'root' parameter of req or an error if
// it exists but is not parsable as bool.
func isCalledWithRootFlag(req *http.Request) (bool, error) {
	rootStr := req.FormValue("root")
	if rootStr == "" {
		return false, nil
	}
	root, err := strconv.ParseBool(rootStr)
	if err != nil {
		return false, errors.New("unable to parse 'root' arg: " + err.Error())
	}
	return root, nil
}

// rebaseInputSiaPath rebases the SiaPath provided by the user to one that is
// prefix by the user's home directory.
func rebaseInputSiaPath(siaPath modules.SiaPath) (modules.SiaPath, error) {
	// Prepend the provided siapath with the /home/siafiles dir.
	if siaPath.IsRoot() {
		return modules.UserSiaPath(), nil
	}
	return modules.UserSiaPath().Join(siaPath.String())
}

// trimSiaDirFolder is a helper method to trim /home/siafiles off of the
// siapaths of the dirinfos since the user expects a path relative to
// /home/siafiles and not relative to root.
func trimSiaDirFolder(dis ...modules.DirectoryInfo) (_ []modules.DirectoryInfo, err error) {
	for i := range dis {
		dis[i].SiaPath, err = dis[i].SiaPath.Rebase(modules.UserSiaPath(), modules.RootSiaPath())
		if err != nil {
			return nil, err
		}
	}
	return dis, nil
}

// trimSiaDirFolderOnFiles is a helper method to trim /home/siafiles off of the
// siapaths of the fileinfos since the user expects a path relative to
// /home/siafiles and not relative to root.
func trimSiaDirFolderOnFiles(fis ...modules.FileInfo) (_ []modules.FileInfo, err error) {
	for i := range fis {
		fis[i].SiaPath, err = fis[i].SiaPath.Rebase(modules.UserSiaPath(), modules.RootSiaPath())
		if err != nil {
			return nil, errors.AddContext(err, "unable to trim the user sia path from a provided fileinfo")
		}
	}
	return fis, nil
}

// trimSiaDirInfo is a helper method to trim /home/siafiles off of the
// siapaths of the fileinfos since the user expects a path relative to
// /home/siafiles and not relative to root.
func trimDownloadInfo(dis ...modules.DownloadInfo) (_ []modules.DownloadInfo, err error) {
	for i := range dis {
		dis[i].SiaPath, err = dis[i].SiaPath.Rebase(modules.UserSiaPath(), modules.RootSiaPath())
		if err != nil {
			return nil, err
		}
	}
	return dis, nil
}

// renterBackupsHandlerGET handles the API calls to /renter/backups.
func (api *API) renterBackupsHandlerGET(w http.ResponseWriter, req *http.Request, _ httprouter.Params) {
	backups, syncedHosts, err := api.renter.UploadedBackups()
	if err != nil {
		WriteError(w, Error{err.Error()}, http.StatusBadRequest)
		return
	}
	var unsyncedHosts []types.SiaPublicKey
outer:
	for _, c := range api.renter.Contracts() {
		for _, h := range syncedHosts {
			if c.HostPublicKey.Equals(h) {
				continue outer
			}
		}
		unsyncedHosts = append(unsyncedHosts, c.HostPublicKey)
	}

	// if requested, fetch the backups stored on a specific host
	if req.FormValue("host") != "" {
		var hostKey types.SiaPublicKey
		hostKey.LoadString(req.FormValue("host"))
		if hostKey.Key == nil {
			WriteError(w, Error{"invalid host public key"}, http.StatusBadRequest)
			return
		}
		backups, err = api.renter.BackupsOnHost(hostKey)
		if err != nil {
			WriteError(w, Error{err.Error()}, http.StatusBadRequest)
			return
		}
	}

	rups := make([]RenterUploadedBackup, len(backups))
	for i, b := range backups {
		rups[i] = RenterUploadedBackup{
			Name:           b.Name,
			CreationDate:   b.CreationDate,
			Size:           b.Size,
			UploadProgress: b.UploadProgress,
		}
	}
	WriteJSON(w, RenterBackupsGET{
		Backups:       rups,
		SyncedHosts:   syncedHosts,
		UnsyncedHosts: unsyncedHosts,
	})
}

// renterBackupsCreateHandlerPOST handles the API calls to /renter/backups/create
func (api *API) renterBackupsCreateHandlerPOST(w http.ResponseWriter, req *http.Request, _ httprouter.Params) {
	// Check that a name was specified.
	name := req.FormValue("name")
	if name == "" {
		WriteError(w, Error{"name not specified"}, http.StatusBadRequest)
		return
	}

	// Write the backup to a temporary file and delete it after uploading.
	tmpDir, err := ioutil.TempDir("", "sia-backup")
	if err != nil {
		WriteError(w, Error{err.Error()}, http.StatusBadRequest)
		return
	}
	defer os.RemoveAll(tmpDir)
	backupPath := filepath.Join(tmpDir, name)

	// Get the wallet seed.
	ws, _, err := api.wallet.PrimarySeed()
	if err != nil {
		WriteError(w, Error{"failed to get wallet's primary seed"}, http.StatusInternalServerError)
		return
	}
	// Derive the renter seed and wipe the memory once we are done using it.
	rs := proto.DeriveRenterSeed(ws)
	defer fastrand.Read(rs[:])
	// Derive the secret and wipe it afterwards.
	secret := crypto.HashAll(rs, modules.BackupKeySpecifier)
	defer fastrand.Read(secret[:])
	// Create the backup.
	if err := api.renter.CreateBackup(backupPath, secret[:32]); err != nil {
		WriteError(w, Error{"failed to create backup: " + err.Error()}, http.StatusBadRequest)
		return
	}
	// Upload the backup.
	if err := api.renter.UploadBackup(backupPath, name); err != nil {
		WriteError(w, Error{"failed to upload backup: " + err.Error()}, http.StatusBadRequest)
		return
	}
	WriteSuccess(w)
}

// renterBackupsRestoreHandlerGET handles the API calls to /renter/backups/restore
func (api *API) renterBackupsRestoreHandlerGET(w http.ResponseWriter, req *http.Request, _ httprouter.Params) {
	// Check that a name was specified.
	name := req.FormValue("name")
	if name == "" {
		WriteError(w, Error{"name not specified"}, http.StatusBadRequest)
		return
	}
	// Write the backup to a temporary file and delete it after loading.
	tmpDir, err := ioutil.TempDir("", "sia-backup")
	if err != nil {
		WriteError(w, Error{err.Error()}, http.StatusBadRequest)
		return
	}
	defer os.RemoveAll(tmpDir)
	backupPath := filepath.Join(tmpDir, name)
	if err := api.renter.DownloadBackup(backupPath, name); err != nil {
		WriteError(w, Error{"failed to download backup: " + err.Error()}, http.StatusBadRequest)
		return
	}
	// Get the wallet seed.
	ws, _, err := api.wallet.PrimarySeed()
	if err != nil {
		WriteError(w, Error{"failed to get wallet's primary seed"}, http.StatusInternalServerError)
		return
	}
	// Derive the renter seed and wipe the memory once we are done using it.
	rs := proto.DeriveRenterSeed(ws)
	defer fastrand.Read(rs[:])
	// Derive the secret and wipe it afterwards.
	secret := crypto.HashAll(rs, modules.BackupKeySpecifier)
	defer fastrand.Read(secret[:])
	// Load the backup.
	if err := api.renter.LoadBackup(backupPath, secret[:32]); err != nil {
		WriteError(w, Error{"failed to load backup: " + err.Error()}, http.StatusBadRequest)
		return
	}
	WriteSuccess(w)
}

// renterBackupHandlerPOST handles the API calls to /renter/backup
func (api *API) renterBackupHandlerPOST(w http.ResponseWriter, req *http.Request, _ httprouter.Params) {
	// Check that destination was specified.
	dst := req.FormValue("destination")
	if dst == "" {
		WriteError(w, Error{"destination not specified"}, http.StatusBadRequest)
		return
	}
	// The destination needs to be an absolute path.
	if !filepath.IsAbs(dst) {
		WriteError(w, Error{"destination must be an absolute path"}, http.StatusBadRequest)
		return
	}
	// Get the wallet seed.
	ws, _, err := api.wallet.PrimarySeed()
	if err != nil {
		WriteError(w, Error{"failed to get wallet's primary seed"}, http.StatusInternalServerError)
		return
	}
	// Derive the renter seed and wipe the memory once we are done using it.
	rs := proto.DeriveRenterSeed(ws)
	defer fastrand.Read(rs[:])
	// Derive the secret and wipe it afterwards.
	secret := crypto.HashAll(rs, modules.BackupKeySpecifier)
	defer fastrand.Read(secret[:])
	// Create the backup.
	if err := api.renter.CreateBackup(dst, secret[:32]); err != nil {
		WriteError(w, Error{"failed to create backup: " + err.Error()}, http.StatusBadRequest)
		return
	}
	WriteSuccess(w)
}

// renterBackupHandlerPOST handles the API calls to /renter/recoverbackup
func (api *API) renterLoadBackupHandlerPOST(w http.ResponseWriter, req *http.Request, _ httprouter.Params) {
	// Check that source was specified.
	src := req.FormValue("source")
	if src == "" {
		WriteError(w, Error{"source not specified"}, http.StatusBadRequest)
		return
	}
	// The source needs to be an absolute path.
	if !filepath.IsAbs(src) {
		WriteError(w, Error{"source must be an absolute path"}, http.StatusBadRequest)
		return
	}
	// Get the wallet seed.
	ws, _, err := api.wallet.PrimarySeed()
	if err != nil {
		WriteError(w, Error{"failed to get wallet's primary seed"}, http.StatusInternalServerError)
		return
	}
	// Derive the renter seed and wipe the memory once we are done using it.
	rs := proto.DeriveRenterSeed(ws)
	defer fastrand.Read(rs[:])
	// Derive the secret and wipe it afterwards.
	secret := crypto.HashAll(rs, modules.BackupKeySpecifier)
	defer fastrand.Read(secret[:])
	// Load the backup.
	if err := api.renter.LoadBackup(src, secret[:32]); err != nil {
		WriteError(w, Error{"failed to load backup: " + err.Error()}, http.StatusBadRequest)
		return
	}
	WriteSuccess(w)
}

// parseErasureCodingParameters parses the supplied string values and creates
// an erasure coder. If values haven't been supplied it will fill in sane
// defaults.
func parseErasureCodingParameters(strDataPieces, strParityPieces string) (modules.ErasureCoder, error) {
	// Parse data and parity pieces
	dataPieces, parityPieces, err := ParseDataAndParityPieces(strDataPieces, strParityPieces)
	if err != nil {
		return nil, err
	}

	// Check if data and parity pieces were set
	if dataPieces == 0 && parityPieces == 0 {
		return nil, nil
	}

	// Verify that sane values for parityPieces and redundancy are being
	// supplied.
	if parityPieces < requiredParityPieces {
		err := fmt.Errorf("a minimum of %v parity pieces is required, but %v parity pieces requested", requiredParityPieces, parityPieces)
		return nil, err
	}
	redundancy := float64(dataPieces+parityPieces) / float64(dataPieces)
	if float64(dataPieces+parityPieces)/float64(dataPieces) < requiredRedundancy {
		err := fmt.Errorf("a redundancy of %.2f is required, but redundancy of %.2f supplied", requiredRedundancy, redundancy)
		return nil, err
	}

	// Create the erasure coder.
	return siafile.NewRSSubCode(dataPieces, parityPieces, crypto.SegmentSize)
}

// ParseDataAndParityPieces parse the numeric values for dataPieces and
// parityPieces from the input strings
func ParseDataAndParityPieces(strDataPieces, strParityPieces string) (dataPieces, parityPieces int, err error) {
	// Check that both values have been supplied.
	if (strDataPieces == "") != (strParityPieces == "") {
		return 0, 0, errNeedBothDataAndParityPieces
	}

	// Check for blank strings.
	if strDataPieces == "" && strParityPieces == "" {
		return 0, 0, nil
	}

	// Parse dataPieces and Parity Pieces.
	_, err = fmt.Sscan(strDataPieces, &dataPieces)
	if err != nil {
		err = errors.AddContext(err, "unable to read parameter 'datapieces'")
		return 0, 0, err
	}
	_, err = fmt.Sscan(strParityPieces, &parityPieces)
	if err != nil {
		err = errors.AddContext(err, "unable to read parameter 'paritypieces'")
		return 0, 0, err
	}

	// Check that either both values are zero or neither are zero
	if (dataPieces == 0) != (parityPieces == 0) {
		return 0, 0, errNeedBothDataAndParityPieces
	}

	return dataPieces, parityPieces, nil
}

// renterHandlerGET handles the API call to /renter.
func (api *API) renterHandlerGET(w http.ResponseWriter, req *http.Request, _ httprouter.Params) {
	settings, err := api.renter.Settings()
	if err != nil {
		WriteError(w, Error{"unable able to get renter settings: " + err.Error()}, http.StatusBadRequest)
		return
	}
	spending, err := api.renter.PeriodSpending()
	if err != nil {
		WriteError(w, Error{"unable to get Period Spending: " + err.Error()}, http.StatusBadRequest)
		return
	}
	currentPeriod := api.renter.CurrentPeriod()
	nextPeriod := currentPeriod + settings.Allowance.Period
	WriteJSON(w, RenterGET{
		Settings:         settings,
		FinancialMetrics: spending,
		CurrentPeriod:    currentPeriod,
		NextPeriod:       nextPeriod,
	})
}

// renterHandlerPOST handles the API call to set the Renter's settings. This API
// call handles multiple settings and so each setting is optional on it's own.
// Groups of settings, such as the allowance, have certain requirements if they
// are being set in which case certain fields are no longer optional.
func (api *API) renterHandlerPOST(w http.ResponseWriter, req *http.Request, _ httprouter.Params) {
	// Get the existing settings
	settings, err := api.renter.Settings()
	if err != nil {
		WriteError(w, Error{"unable able to get renter settings: " + err.Error()}, http.StatusBadRequest)
		return
	}

	// Scan for all allowance fields
	var hostsSet, renewWindowSet, expectedStorageSet,
		expectedUploadSet, expectedDownloadSet, expectedRedundancySet, maxPeriodChurnSet bool
	if f := req.FormValue("funds"); f != "" {
		funds, ok := scanAmount(f)
		if !ok {
			WriteError(w, Error{"unable to parse funds"}, http.StatusBadRequest)
			return
		}
		settings.Allowance.Funds = funds
	}
	if h := req.FormValue("hosts"); h != "" {
		var hosts uint64
		if _, err := fmt.Sscan(h, &hosts); err != nil {
			WriteError(w, Error{"unable to parse hosts: " + err.Error()}, http.StatusBadRequest)
			return
		} else if hosts != 0 && hosts < requiredHosts {
			WriteError(w, Error{fmt.Sprintf("insufficient number of hosts, need at least %v but have %v", requiredHosts, hosts)}, http.StatusBadRequest)
			return
		}
		settings.Allowance.Hosts = hosts
		hostsSet = true
	}
	if p := req.FormValue("period"); p != "" {
		var period types.BlockHeight
		if _, err := fmt.Sscan(p, &period); err != nil {
			WriteError(w, Error{"unable to parse period: " + err.Error()}, http.StatusBadRequest)
			return
		}
		settings.Allowance.Period = types.BlockHeight(period)
	}
	if rw := req.FormValue("renewwindow"); rw != "" {
		var renewWindow types.BlockHeight
		if _, err := fmt.Sscan(rw, &renewWindow); err != nil {
			WriteError(w, Error{"unable to parse renewwindow: " + err.Error()}, http.StatusBadRequest)
			return
		} else if renewWindow != 0 && types.BlockHeight(renewWindow) < requiredRenewWindow {
			WriteError(w, Error{fmt.Sprintf("renew window is too small, must be at least %v blocks but have %v blocks", requiredRenewWindow, renewWindow)}, http.StatusBadRequest)
			return
		}
		settings.Allowance.RenewWindow = types.BlockHeight(renewWindow)
		renewWindowSet = true
	}
	if pcipStr := req.FormValue("paymentcontractinitialfunding"); pcipStr != "" {
		vcip, ok := scanAmount(pcipStr)
		if !ok {
			WriteError(w, Error{"unable to parse paymentcontractinitialfunding"}, http.StatusBadRequest)
			return
		}
		settings.Allowance.PaymentContractInitialFunding = vcip
	}
	if es := req.FormValue("expectedstorage"); es != "" {
		var expectedStorage uint64
		if _, err := fmt.Sscan(es, &expectedStorage); err != nil {
			WriteError(w, Error{"unable to parse expectedStorage: " + err.Error()}, http.StatusBadRequest)
			return
		}
		settings.Allowance.ExpectedStorage = expectedStorage
		expectedStorageSet = true
	}
	if euf := req.FormValue("expectedupload"); euf != "" {
		var expectedUpload uint64
		if _, err := fmt.Sscan(euf, &expectedUpload); err != nil {
			WriteError(w, Error{"unable to parse expectedUpload: " + err.Error()}, http.StatusBadRequest)
			return
		}
		settings.Allowance.ExpectedUpload = expectedUpload
		expectedUploadSet = true
	}
	if edf := req.FormValue("expecteddownload"); edf != "" {
		var expectedDownload uint64
		if _, err := fmt.Sscan(edf, &expectedDownload); err != nil {
			WriteError(w, Error{"unable to parse expectedDownload: " + err.Error()}, http.StatusBadRequest)
			return
		}
		settings.Allowance.ExpectedDownload = expectedDownload
		expectedDownloadSet = true
	}
	if er := req.FormValue("expectedredundancy"); er != "" {
		var expectedRedundancy float64
		if _, err := fmt.Sscan(er, &expectedRedundancy); err != nil {
			WriteError(w, Error{"unable to parse expectedRedundancy: " + err.Error()}, http.StatusBadRequest)
			return
		}
		settings.Allowance.ExpectedRedundancy = expectedRedundancy
		expectedRedundancySet = true
	}
	if mpc := req.FormValue("maxperiodchurn"); mpc != "" {
		var maxPeriodChurn uint64
		if _, err := fmt.Sscan(mpc, &maxPeriodChurn); err != nil {
			WriteError(w, Error{"unable to parse new max churn per period: " + err.Error()}, http.StatusBadRequest)
			return
		}
		settings.Allowance.MaxPeriodChurn = maxPeriodChurn
		maxPeriodChurnSet = true
	}
	if str := req.FormValue("maxrpcprice"); str != "" {
		price, ok := scanAmount(str)
		if !ok {
			WriteError(w, Error{"unable to parse maxrpcprice"}, http.StatusBadRequest)
			return
		}
		settings.Allowance.MaxRPCPrice = price
	}
	if str := req.FormValue("maxcontractprice"); str != "" {
		price, ok := scanAmount(str)
		if !ok {
			WriteError(w, Error{"unable to parse maxcontractprice"}, http.StatusBadRequest)
			return
		}
		settings.Allowance.MaxContractPrice = price
	}
	if str := req.FormValue("maxdownloadbandwidthprice"); str != "" {
		price, ok := scanAmount(str)
		if !ok {
			WriteError(w, Error{"unable to parse maxdownloadbandwidthprice"}, http.StatusBadRequest)
			return
		}
		settings.Allowance.MaxDownloadBandwidthPrice = price
	}
	if str := req.FormValue("maxsectoraccessprice"); str != "" {
		price, ok := scanAmount(str)
		if !ok {
			WriteError(w, Error{"unable to parse maxsectoraccessprice"}, http.StatusBadRequest)
			return
		}
		settings.Allowance.MaxSectorAccessPrice = price
	}
	if str := req.FormValue("maxstorageprice"); str != "" {
		price, ok := scanAmount(str)
		if !ok {
			WriteError(w, Error{"unable to parse maxstorageprice"}, http.StatusBadRequest)
			return
		}
		settings.Allowance.MaxStoragePrice = price
	}
	if str := req.FormValue("maxuploadbandwidthprice"); str != "" {
		price, ok := scanAmount(str)
		if !ok {
			WriteError(w, Error{"unable to parse maxuploadbandwidthprice"}, http.StatusBadRequest)
			return
		}
		settings.Allowance.MaxUploadBandwidthPrice = price
	}

	// Validate any allowance changes. Funds and Period are the only required
	// fields.
	zeroFunds := settings.Allowance.Funds.Cmp(types.ZeroCurrency) == 0
	zeroPeriod := settings.Allowance.Period == 0
	if zeroFunds && zeroPeriod {
		// If both the funds and period are zero then the allowance should be
		// cancelled. Make sure that the rest of the fields are zeroed out
		settings.Allowance = modules.Allowance{}
	} else if !reflect.DeepEqual(settings.Allowance, modules.Allowance{}) {
		// Allowance has been set at least partially. Validate that all fields
		// are set correctly

		// If Funds is still 0 return an error since we need the user to set the
		// period initially
		if zeroFunds {
			WriteError(w, Error{ErrFundsNeedToBeSet.Error()}, http.StatusBadRequest)
			return
		}

		// If Period is still 0 return an error since we need the user to set
		// the period initially
		if zeroPeriod {
			WriteError(w, Error{ErrPeriodNeedToBeSet.Error()}, http.StatusBadRequest)
			return
		}

		// If the user set Hosts to 0 return an error, otherwise if Hosts was
		// not set by the user then set it to the sane default
		if settings.Allowance.Hosts == 0 && hostsSet {
			WriteError(w, Error{contractor.ErrAllowanceNoHosts.Error()}, http.StatusBadRequest)
			return
		} else if settings.Allowance.Hosts == 0 {
			settings.Allowance.Hosts = modules.DefaultAllowance.Hosts
		}

		// If the user set the Renew Window to 0 return an error, otherwise if
		// the Renew Window was not set by the user then set it to the sane
		// default
		if settings.Allowance.RenewWindow == 0 && renewWindowSet {
			WriteError(w, Error{contractor.ErrAllowanceZeroWindow.Error()}, http.StatusBadRequest)
			return
		} else if settings.Allowance.RenewWindow == 0 {
			settings.Allowance.RenewWindow = settings.Allowance.Period / 2
		}

		// If the user set ExpectedStorage to 0 return an error, otherwise if
		// ExpectedStorage was not set by the user then set it to the sane
		// default
		if settings.Allowance.ExpectedStorage == 0 && expectedStorageSet {
			WriteError(w, Error{contractor.ErrAllowanceZeroExpectedStorage.Error()}, http.StatusBadRequest)
			return
		} else if settings.Allowance.ExpectedStorage == 0 {
			settings.Allowance.ExpectedStorage = modules.DefaultAllowance.ExpectedStorage
		}

		// If the user set ExpectedUpload to 0 return an error, otherwise if
		// ExpectedUpload was not set by the user then set it to the sane
		// default
		if settings.Allowance.ExpectedUpload == 0 && expectedUploadSet {
			WriteError(w, Error{contractor.ErrAllowanceZeroExpectedUpload.Error()}, http.StatusBadRequest)
			return
		} else if settings.Allowance.ExpectedUpload == 0 {
			settings.Allowance.ExpectedUpload = modules.DefaultAllowance.ExpectedUpload
		}

		// If the user set ExpectedDownload to 0 return an error, otherwise if
		// ExpectedDownload was not set by the user then set it to the sane
		// default
		if settings.Allowance.ExpectedDownload == 0 && expectedDownloadSet {
			WriteError(w, Error{contractor.ErrAllowanceZeroExpectedDownload.Error()}, http.StatusBadRequest)
			return
		} else if settings.Allowance.ExpectedDownload == 0 {
			settings.Allowance.ExpectedDownload = modules.DefaultAllowance.ExpectedDownload
		}

		// If the user set ExpectedRedundancy to 0 return an error, otherwise if
		// ExpectedRedundancy was not set by the user then set it to the sane
		// default
		if settings.Allowance.ExpectedRedundancy == 0 && expectedRedundancySet {
			WriteError(w, Error{contractor.ErrAllowanceZeroExpectedRedundancy.Error()}, http.StatusBadRequest)
			return
		} else if settings.Allowance.ExpectedRedundancy == 0 {
			settings.Allowance.ExpectedRedundancy = modules.DefaultAllowance.ExpectedRedundancy
		}

		// If the user set MaxPeriodChurn to 0 return an error, otherwise if
		// MaxPeriodChurn was not set by the user then set it to the sane
		// default
		if settings.Allowance.MaxPeriodChurn == 0 && maxPeriodChurnSet {
			WriteError(w, Error{contractor.ErrAllowanceZeroMaxPeriodChurn.Error()}, http.StatusBadRequest)
			return
		} else if settings.Allowance.MaxPeriodChurn == 0 {
			settings.Allowance.MaxPeriodChurn = modules.DefaultAllowance.MaxPeriodChurn
		}
	}

	// Scan the download speed limit. (optional parameter)
	if d := req.FormValue("maxdownloadspeed"); d != "" {
		var downloadSpeed int64
		if _, err := fmt.Sscan(d, &downloadSpeed); err != nil {
			WriteError(w, Error{"unable to parse downloadspeed: " + err.Error()}, http.StatusBadRequest)
			return
		}
		settings.MaxDownloadSpeed = downloadSpeed
	}
	// Scan the upload speed limit. (optional parameter)
	if u := req.FormValue("maxuploadspeed"); u != "" {
		var uploadSpeed int64
		if _, err := fmt.Sscan(u, &uploadSpeed); err != nil {
			WriteError(w, Error{"unable to parse uploadspeed: " + err.Error()}, http.StatusBadRequest)
			return
		}
		settings.MaxUploadSpeed = uploadSpeed
	}

	// Scan the checkforipviolation flag.
	if ipc := req.FormValue("checkforipviolation"); ipc != "" {
		var ipviolationcheck bool
		if _, err := fmt.Sscan(ipc, &ipviolationcheck); err != nil {
<<<<<<< HEAD
			WriteError(w, Error{"unable to parse checkforipviolation: " + err.Error()}, http.StatusBadRequest)
			return
		}
		settings.IPViolationCheck = ipviolationcheck
		if ipviolationcheck {
			settings.IPrestriction = 1
		} else {
			settings.IPrestriction = 0
		}
	}

	// Scan the checkforipviolation flag.
	if ipc := req.FormValue("iprestriction"); ipc != "" {
		var iprestriction int
		if _, err := fmt.Sscan(ipc, &iprestriction); err != nil {
			WriteError(w, Error{"unable to parse iprestriction: " + err.Error()}, http.StatusBadRequest)
			return
		}
		settings.IPrestriction = iprestriction
		settings.IPViolationCheck = iprestriction > 0
	}

=======
			WriteError(w, Error{"unable to parse ipviolationcheck: " + err.Error()}, http.StatusBadRequest)
			return
		}
		settings.IPViolationCheck = ipviolationcheck
	}

	// Set the settings in the renter.
	err = api.renter.SetSettings(settings)
	if err != nil {
		WriteError(w, Error{"unable to set renter settings: " + err.Error()}, http.StatusBadRequest)
		return
	}
	WriteSuccess(w)
}

// renterAllowanceCancelHandlerPOST handles the API call to cancel the Renter's
// allowance
func (api *API) renterAllowanceCancelHandlerPOST(w http.ResponseWriter, _ *http.Request, _ httprouter.Params) {
	// Get the existing settings
	settings, err := api.renter.Settings()
	if err != nil {
		WriteError(w, Error{err.Error()}, http.StatusBadRequest)
		return
	}

	// Set the allownace to nil
	settings.Allowance = modules.Allowance{}

>>>>>>> 48ada05a
	// Set the settings in the renter.
	err = api.renter.SetSettings(settings)
	if err != nil {
		WriteError(w, Error{"unable to set renter settings: " + err.Error()}, http.StatusBadRequest)
		return
	}
	WriteSuccess(w)
}

// renterAllowanceCancelHandlerPOST handles the API call to cancel the Renter's
// allowance
func (api *API) renterAllowanceCancelHandlerPOST(w http.ResponseWriter, _ *http.Request, _ httprouter.Params) {
	// Get the existing settings
	settings, err := api.renter.Settings()
	if err != nil {
		WriteError(w, Error{err.Error()}, http.StatusBadRequest)
		return
	}

	// Set the allownace to nil
	settings.Allowance = modules.Allowance{}

	// Set the settings in the renter.
	err = api.renter.SetSettings(settings)
	if err != nil {
		WriteError(w, Error{err.Error()}, http.StatusBadRequest)
		return
	}
	WriteSuccess(w)
}

// renterContractCancelHandler handles the API call to cancel a specific Renter contract.
func (api *API) renterContractCancelHandler(w http.ResponseWriter, req *http.Request, _ httprouter.Params) {
	var fcid types.FileContractID
	if err := fcid.LoadString(req.FormValue("id")); err != nil {
		WriteError(w, Error{"unable to parse id:" + err.Error()}, http.StatusBadRequest)
		return
	}
	err := api.renter.CancelContract(fcid)
	if err != nil {
		WriteError(w, Error{"unable to cancel contract:" + err.Error()}, http.StatusBadRequest)
		return
	}
	WriteSuccess(w)
}

// renterContractsHandler handles the API call to request the Renter's
// contracts. Active and renewed contracts are returned by default
//
// Contracts are returned for Compatibility and are the contracts returned from
// renter.Contracts()
//
// Inactive contracts are contracts that are not currently being used by the
// renter because they are !goodForRenew, but have endheights that are in the
// future so could potentially become active again
//
// Active contracts are contracts that the renter is actively using to store
// data and can upload, download, and renew. These contracts are GoodForUpload
// and GoodForRenew
//
// Refreshed contracts are contracts that are in the current period and were
// refreshed due to running out of funds. A new contract that replaced a
// refreshed contract can either be in Active or Disabled contracts. These
// contracts are broken out as to not double count the data recorded in the
// contract.
//
// Disabled Contracts are contracts that are no longer active as there are Not
// GoodForUpload and Not GoodForRenew but still have endheights in the current
// period.
//
// Expired contracts are contracts who's endheights are in the past.
//
// ExpiredRefreshed contracts are refreshed contracts who's endheights are in
// the past.
//
// Recoverable contracts are contracts of the renter that are recovered from the
// blockchain by using the renter's seed.
func (api *API) renterContractsHandler(w http.ResponseWriter, req *http.Request, _ httprouter.Params) {
	// Parse flags
	var disabled, inactive, expired, recoverable bool
	var err error
	if s := req.FormValue("disabled"); s != "" {
		disabled, err = scanBool(s)
		if err != nil {
			WriteError(w, Error{"unable to parse disabled:" + err.Error()}, http.StatusBadRequest)
			return
		}
	}
	if s := req.FormValue("inactive"); s != "" {
		inactive, err = scanBool(s)
		if err != nil {
			WriteError(w, Error{"unable to parse inactive:" + err.Error()}, http.StatusBadRequest)
			return
		}
	}
	if s := req.FormValue("expired"); s != "" {
		expired, err = scanBool(s)
		if err != nil {
			WriteError(w, Error{"unable to parse expired:" + err.Error()}, http.StatusBadRequest)
			return
		}
	}
	if s := req.FormValue("recoverable"); s != "" {
		recoverable, err = scanBool(s)
		if err != nil {
			WriteError(w, Error{"unable to parse recoverable:" + err.Error()}, http.StatusBadRequest)
			return
		}
	}

	// Parse the renter's contracts into their appropriate categories
	contracts := api.parseRenterContracts(disabled, inactive, expired)
<<<<<<< HEAD

	// Get recoverable contracts
	var recoverableContracts []modules.RecoverableContract
	if recoverable {
		recoverableContracts = api.renter.RecoverableContracts()
	}
	contracts.RecoverableContracts = recoverableContracts

=======

	// Get recoverable contracts
	var recoverableContracts []modules.RecoverableContract
	if recoverable {
		recoverableContracts = api.renter.RecoverableContracts()
	}
	contracts.RecoverableContracts = recoverableContracts

>>>>>>> 48ada05a
	WriteJSON(w, contracts)
}

// parseRenterContracts categorized the Renter's contracts from Contracts() and
// OldContracts().
func (api *API) parseRenterContracts(disabled, inactive, expired bool) RenterContracts {
	var rc RenterContracts
	currentBlockHeight := api.cs.Height()
	for _, c := range api.renter.Contracts() {
		var size uint64
		if len(c.Transaction.FileContractRevisions) != 0 {
			size = c.Transaction.FileContractRevisions[0].NewFileSize
		}

		// Fetch host address
		var netAddress modules.NetAddress
		hdbe, exists, _ := api.renter.Host(c.HostPublicKey)
		if exists {
			netAddress = hdbe.NetAddress
		}

		// Build the contract.
		contract := RenterContract{
			BadContract:               c.Utility.BadContract,
			DownloadSpending:          c.DownloadSpending,
			EndHeight:                 c.EndHeight,
			Fees:                      c.TxnFee.Add(c.SiafundFee).Add(c.ContractFee),
			GoodForUpload:             c.Utility.GoodForUpload,
			GoodForRenew:              c.Utility.GoodForRenew,
			HostPublicKey:             c.HostPublicKey,
			HostVersion:               hdbe.Version,
			ID:                        c.ID,
			LastTransaction:           c.Transaction,
			NetAddress:                netAddress,
			RenterFunds:               c.RenterFunds,
			Size:                      size,
			StartHeight:               c.StartHeight,
			StorageSpending:           c.StorageSpending,
			StorageSpendingDeprecated: c.StorageSpending,
			TotalCost:                 c.TotalCost,
			UploadSpending:            c.UploadSpending,
		}

		// Determine contract status
		refreshed := api.renter.RefreshedContract(c.ID)
		active := c.Utility.GoodForUpload && c.Utility.GoodForRenew && !refreshed
		passive := !c.Utility.GoodForUpload && c.Utility.GoodForRenew && !refreshed
		disabledContract := disabled && !active && !passive && !refreshed

		// A contract can either be active, passive, refreshed, or disabled
		statusErr := active && passive && refreshed || active && refreshed || active && passive || passive && refreshed
		if statusErr {
			build.Critical("Contract has multiple status types, this should never happen")
		} else if active {
			rc.ActiveContracts = append(rc.ActiveContracts, contract)
		} else if passive {
			rc.PassiveContracts = append(rc.PassiveContracts, contract)
		} else if refreshed {
			rc.RefreshedContracts = append(rc.RefreshedContracts, contract)
		} else if disabledContract {
			rc.DisabledContracts = append(rc.DisabledContracts, contract)
		}

		// Record InactiveContracts and Contracts for compatibility
		if !active && inactive {
			rc.InactiveContracts = append(rc.InactiveContracts, contract)
		}
		rc.Contracts = append(rc.Contracts, contract)
	}

	// Get current block height for reference
	currentPeriod := api.renter.CurrentPeriod()
	for _, c := range api.renter.OldContracts() {
		var size uint64
		if len(c.Transaction.FileContractRevisions) != 0 {
			size = c.Transaction.FileContractRevisions[0].NewFileSize
		}

		// Fetch host address
		var netAddress modules.NetAddress
		hdbe, exists, _ := api.renter.Host(c.HostPublicKey)
		if exists {
			netAddress = hdbe.NetAddress
		}

		// Build contract
		contract := RenterContract{
			BadContract:               c.Utility.BadContract,
			DownloadSpending:          c.DownloadSpending,
			EndHeight:                 c.EndHeight,
			Fees:                      c.TxnFee.Add(c.SiafundFee).Add(c.ContractFee),
			GoodForUpload:             c.Utility.GoodForUpload,
			GoodForRenew:              c.Utility.GoodForRenew,
			HostPublicKey:             c.HostPublicKey,
			HostVersion:               hdbe.Version,
			ID:                        c.ID,
			LastTransaction:           c.Transaction,
			NetAddress:                netAddress,
			RenterFunds:               c.RenterFunds,
			Size:                      size,
			StartHeight:               c.StartHeight,
			StorageSpending:           c.StorageSpending,
			StorageSpendingDeprecated: c.StorageSpending,
			TotalCost:                 c.TotalCost,
			UploadSpending:            c.UploadSpending,
		}

		// Determine contract status
		refreshed := api.renter.RefreshedContract(c.ID)
		endHeightInPast := c.EndHeight < currentBlockHeight || c.StartHeight < currentPeriod
		expiredContract := expired && endHeightInPast && !refreshed
		expiredRefreshed := expired && endHeightInPast && refreshed
		refreshedContract := refreshed && !endHeightInPast
		disabledContract := disabled && !refreshed && !endHeightInPast

		// A contract can only be refreshed, disabled, expired, or expired refreshed
		if expiredContract {
			rc.ExpiredContracts = append(rc.ExpiredContracts, contract)
		} else if expiredRefreshed {
			rc.ExpiredRefreshedContracts = append(rc.ExpiredRefreshedContracts, contract)
		} else if refreshedContract {
			rc.RefreshedContracts = append(rc.RefreshedContracts, contract)
		} else if disabledContract {
			rc.DisabledContracts = append(rc.DisabledContracts, contract)
		}

		// Record inactive contracts for compatibility
		if inactive && !endHeightInPast {
			rc.InactiveContracts = append(rc.InactiveContracts, contract)
		}
	}

	return rc
}

// renterClearDownloadsHandler handles the API call to request to clear the download queue.
func (api *API) renterClearDownloadsHandler(w http.ResponseWriter, req *http.Request, _ httprouter.Params) {
	var afterTime time.Time
	beforeTime := types.EndOfTime
	beforeStr, afterStr := req.FormValue("before"), req.FormValue("after")
	if beforeStr != "" {
		beforeInt, err := strconv.ParseInt(beforeStr, 10, 64)
		if err != nil {
			WriteError(w, Error{"parsing integer value for parameter `before` failed: " + err.Error()}, http.StatusBadRequest)
			return
		}
		beforeTime = time.Unix(0, beforeInt)
	}
	if afterStr != "" {
		afterInt, err := strconv.ParseInt(afterStr, 10, 64)
		if err != nil {
			WriteError(w, Error{"parsing integer value for parameter `after` failed: " + err.Error()}, http.StatusBadRequest)
			return
		}
		afterTime = time.Unix(0, afterInt)
	}

	err := api.renter.ClearDownloadHistory(afterTime, beforeTime)
	if err != nil {
		WriteError(w, Error{err.Error()}, http.StatusBadRequest)
		return
	}
	WriteSuccess(w)
}

// renterContractorChurnStatus handles the API call to request the churn status
// from the renter's contractor.
func (api *API) renterContractorChurnStatus(w http.ResponseWriter, req *http.Request, _ httprouter.Params) {
	WriteJSON(w, api.renter.ContractorChurnStatus())
}

// renterDownloadsHandler handles the API call to request the download queue.
func (api *API) renterDownloadsHandler(w http.ResponseWriter, _ *http.Request, _ httprouter.Params) {
	var downloads []DownloadInfo
	dis := api.renter.DownloadHistory()
	dis, err := trimDownloadInfo(dis...)
	if err != nil {
		WriteError(w, Error{err.Error()}, http.StatusInternalServerError)
		return
	}
	for _, di := range dis {
		downloads = append(downloads, DownloadInfo{
			Destination:     di.Destination,
			DestinationType: di.DestinationType,
			Filesize:        di.Length,
			Length:          di.Length,
			Offset:          di.Offset,
			SiaPath:         di.SiaPath,

			Completed:            di.Completed,
			EndTime:              di.EndTime,
			Error:                di.Error,
			Received:             di.Received,
			StartTime:            di.StartTime,
			StartTimeUnix:        di.StartTimeUnix,
			TotalDataTransferred: di.TotalDataTransferred,
		})
	}
	WriteJSON(w, RenterDownloadQueue{
		Downloads: downloads,
	})
}

// renterDownloadByUIDHandlerGET handles the API call to /renter/downloadinfo.
func (api *API) renterDownloadByUIDHandlerGET(w http.ResponseWriter, req *http.Request, ps httprouter.Params) {
	uid := strings.TrimPrefix(ps.ByName("uid"), "/")
	di, exists := api.renter.DownloadByUID(modules.DownloadID(uid))
	if !exists {
		WriteError(w, Error{fmt.Sprintf("Download with id '%v' doesn't exist", string(uid))}, http.StatusBadRequest)
		return
	}
	dis, err := trimDownloadInfo(di)
	if err != nil {
		WriteError(w, Error{err.Error()}, http.StatusInternalServerError)
		return
	}
	di = dis[0]
	WriteJSON(w, DownloadInfo{
		Destination:     di.Destination,
		DestinationType: di.DestinationType,
		Filesize:        di.Length,
		Length:          di.Length,
		Offset:          di.Offset,
		SiaPath:         di.SiaPath,

		Completed:            di.Completed,
		EndTime:              di.EndTime,
		Error:                di.Error,
		Received:             di.Received,
		StartTime:            di.StartTime,
		StartTimeUnix:        di.StartTimeUnix,
		TotalDataTransferred: di.TotalDataTransferred,
	})
}
<<<<<<< HEAD

// renterFuseHandlerGET handles the API call to /renter/fuse.
func (api *API) renterFuseHandlerGET(w http.ResponseWriter, req *http.Request, _ httprouter.Params) {
	rfi := RenterFuseInfo{
		MountPoints: api.renter.MountInfo(),
	}
	for i := 0; i < len(rfi.MountPoints); i++ {
		rebased, err := rfi.MountPoints[i].SiaPath.Rebase(modules.UserSiaPath(), modules.RootSiaPath())
		if err != nil {
			WriteError(w, Error{err.Error()}, http.StatusBadRequest)
			return
		}
		rfi.MountPoints[i].SiaPath = rebased
	}

	WriteJSON(w, rfi)
}

=======

// renterFuseHandlerGET handles the API call to /renter/fuse.
func (api *API) renterFuseHandlerGET(w http.ResponseWriter, req *http.Request, _ httprouter.Params) {
	rfi := RenterFuseInfo{
		MountPoints: api.renter.MountInfo(),
	}
	for i := 0; i < len(rfi.MountPoints); i++ {
		rebased, err := rfi.MountPoints[i].SiaPath.Rebase(modules.UserSiaPath(), modules.RootSiaPath())
		if err != nil {
			WriteError(w, Error{err.Error()}, http.StatusBadRequest)
			return
		}
		rfi.MountPoints[i].SiaPath = rebased
	}

	WriteJSON(w, rfi)
}

>>>>>>> 48ada05a
// renterFuseMountHandlerPOST handles the API call to /renter/fuse/mount.
func (api *API) renterFuseMountHandlerPOST(w http.ResponseWriter, req *http.Request, _ httprouter.Params) {
	var siaPath modules.SiaPath
	var err error
	spfv := req.FormValue("siapath")
	if spfv == "" {
		siaPath = modules.RootSiaPath()
	} else {
		siaPath, err = modules.NewSiaPath(spfv)
		if err != nil {
			WriteError(w, Error{err.Error()}, http.StatusBadRequest)
			return
		}
	}
	siaPath, err = rebaseInputSiaPath(siaPath)
	if err != nil {
		WriteError(w, Error{err.Error()}, http.StatusBadRequest)
		return
	}

	mount := req.FormValue("mount")
	var opts modules.MountOptions
	if req.FormValue("readonly") != "" {
		readOnly, err := scanBool(req.FormValue("readonly"))
		if err != nil {
			WriteError(w, Error{err.Error()}, http.StatusBadRequest)
			return
		}
		opts.ReadOnly = readOnly
	}
	if req.FormValue("allowother") != "" {
		allowOther, err := scanBool(req.FormValue("allowother"))
		if err != nil {
			WriteError(w, Error{err.Error()}, http.StatusBadRequest)
			return
		}
		opts.AllowOther = allowOther
	}
	if err := api.renter.Mount(mount, siaPath, opts); err != nil {
		WriteError(w, Error{err.Error()}, http.StatusBadRequest)
		return
	}
	WriteSuccess(w)
}

// renterFuseUnmountHandlerPOST handles the API call to /renter/fuse/unmount.
func (api *API) renterFuseUnmountHandlerPOST(w http.ResponseWriter, req *http.Request, _ httprouter.Params) {
	err := api.renter.Unmount(req.FormValue("mount"))
	if err != nil {
		WriteError(w, Error{err.Error()}, http.StatusBadRequest)
		return
	}
	WriteSuccess(w)
}

// renterRecoveryScanHandlerPOST handles the API call to /renter/recoveryscan.
func (api *API) renterRecoveryScanHandlerPOST(w http.ResponseWriter, req *http.Request, _ httprouter.Params) {
	if err := api.renter.InitRecoveryScan(); err != nil {
		WriteError(w, Error{err.Error()}, http.StatusBadRequest)
		return
	}
	WriteSuccess(w)
}

// renterRecoveryScanHandlerGET handles the API call to /renter/recoveryscan.
func (api *API) renterRecoveryScanHandlerGET(w http.ResponseWriter, req *http.Request, _ httprouter.Params) {
	scanInProgress, height := api.renter.RecoveryScanStatus()
	WriteJSON(w, RenterRecoveryStatusGET{
		ScanInProgress: scanInProgress,
		ScannedHeight:  height,
	})
}

// renterRenameHandler handles the API call to rename a file entry in the
// renter.
func (api *API) renterRenameHandler(w http.ResponseWriter, req *http.Request, ps httprouter.Params) {
	newSiaPathStr := req.FormValue("newsiapath")
	siaPath, err := modules.NewSiaPath(ps.ByName("siapath"))
<<<<<<< HEAD
	if err != nil {
		WriteError(w, Error{err.Error()}, http.StatusBadRequest)
		return
	}
	newSiaPath, err := modules.NewSiaPath(newSiaPathStr)
	if err != nil {
		WriteError(w, Error{err.Error()}, http.StatusBadRequest)
		return
	}
	siaPath, err = rebaseInputSiaPath(siaPath)
	if err != nil {
		WriteError(w, Error{err.Error()}, http.StatusBadRequest)
		return
	}
	newSiaPath, err = rebaseInputSiaPath(newSiaPath)
=======
>>>>>>> 48ada05a
	if err != nil {
		WriteError(w, Error{err.Error()}, http.StatusBadRequest)
		return
	}
<<<<<<< HEAD
	err = api.renter.RenameFile(siaPath, newSiaPath)
=======
	newSiaPath, err := modules.NewSiaPath(newSiaPathStr)
	if err != nil {
		WriteError(w, Error{err.Error()}, http.StatusBadRequest)
		return
	}
	siaPath, err = rebaseInputSiaPath(siaPath)
	if err != nil {
		WriteError(w, Error{err.Error()}, http.StatusBadRequest)
		return
	}
	newSiaPath, err = rebaseInputSiaPath(newSiaPath)
	if err != nil {
		WriteError(w, Error{err.Error()}, http.StatusBadRequest)
		return
	}
	err = api.renter.RenameFile(siaPath, newSiaPath)
	if err != nil {
		WriteError(w, Error{err.Error()}, http.StatusBadRequest)
		return
	}
	WriteSuccess(w)
}

// renterFileHandler handles GET requests to the /renter/file/:siapath API endpoint.
func (api *API) renterFileHandlerGET(w http.ResponseWriter, req *http.Request, ps httprouter.Params) {
	// Determine the siapath that the user wants to get the file from.
	siaPath, err := modules.NewSiaPath(ps.ByName("siapath"))
	if err != nil {
		WriteError(w, Error{err.Error()}, http.StatusBadRequest)
		return
	}

	// Determine whether the user is requesting a user siapath, or a root siapath.
	root, err := isCalledWithRootFlag(req)
>>>>>>> 48ada05a
	if err != nil {
		WriteError(w, Error{err.Error()}, http.StatusBadRequest)
		return
	}
	// Rebase the user's input to the user folder if the user is requesting a user siapath.
	if !root {
		siaPath, err = rebaseInputSiaPath(siaPath)
		if err != nil {
			WriteError(w, Error{err.Error()}, http.StatusBadRequest)
			return
		}
	}

<<<<<<< HEAD
// renterFileHandler handles GET requests to the /renter/file/:siapath API endpoint.
func (api *API) renterFileHandlerGET(w http.ResponseWriter, req *http.Request, ps httprouter.Params) {
	// Determine the siapath that the user wants to get the file from.
	siaPath, err := modules.NewSiaPath(ps.ByName("siapath"))
	if err != nil {
		WriteError(w, Error{err.Error()}, http.StatusBadRequest)
		return
	}

	// Determine whether the user is requesting a user siapath, or a root siapath.
	root, err := isCalledWithRootFlag(req)
	if err != nil {
		WriteError(w, Error{err.Error()}, http.StatusBadRequest)
		return
	}
	// Rebase the user's input to the user folder if the user is requesting a user siapath.
	if !root {
		siaPath, err = rebaseInputSiaPath(siaPath)
		if err != nil {
			WriteError(w, Error{err.Error()}, http.StatusBadRequest)
			return
		}
	}

=======
>>>>>>> 48ada05a
	// Fetch the file.
	file, err := api.renter.File(siaPath)
	if err != nil {
		WriteError(w, Error{err.Error()}, http.StatusBadRequest)
		return
	}

	// If the user requested the user siapath, trim the dir folder so that the
	// output is all centered around the user's folder.
	if !root {
		files, err := trimSiaDirFolderOnFiles(file)
		if err != nil {
			WriteError(w, Error{err.Error()}, http.StatusBadRequest)
			return
		}
		file = files[0]
	}

	WriteJSON(w, RenterFile{
		File: file,
	})
}

// renterFileHandler handles POST requests to the /renter/file/:siapath API endpoint.
func (api *API) renterFileHandlerPOST(w http.ResponseWriter, req *http.Request, ps httprouter.Params) {
	newTrackingPath := req.FormValue("trackingpath")
	stuck := req.FormValue("stuck")
	siaPath, err := modules.NewSiaPath(ps.ByName("siapath"))
	if err != nil {
		WriteError(w, Error{"unable to parse siapath" + err.Error()}, http.StatusBadRequest)
		return
	}
	siaPath, err = rebaseInputSiaPath(siaPath)
	if err != nil {
		WriteError(w, Error{err.Error()}, http.StatusBadRequest)
		return
	}
	// Handle changing the tracking path of a file.
	if newTrackingPath != "" {
		if err := api.renter.SetFileTrackingPath(siaPath, newTrackingPath); err != nil {
			WriteError(w, Error{fmt.Sprintf("unable set tracking path: %v", err)}, http.StatusBadRequest)
			return
		}
	}
	// Handle changing the 'stuck' status of a file.
	if stuck != "" {
		s, err := strconv.ParseBool(stuck)
		if err != nil {
			WriteError(w, Error{"unable to parse 'stuck' arg"}, http.StatusBadRequest)
			return
		}
		if err := api.renter.SetFileStuck(siaPath, s); err != nil {
			WriteError(w, Error{"failed to change file 'stuck' status: " + err.Error()}, http.StatusBadRequest)
			return
		}
	}
	WriteSuccess(w)
}

// renterFilesHandler handles the API call to list all of the files.
func (api *API) renterFilesHandler(w http.ResponseWriter, req *http.Request, _ httprouter.Params) {
	var c bool
	var err error
	if cached := req.FormValue("cached"); cached != "" {
		c, err = strconv.ParseBool(cached)
		if err != nil {
			WriteError(w, Error{"unable to parse 'cached' arg"}, http.StatusBadRequest)
			return
		}
	}
	files, err := api.renter.FileList(modules.UserSiaPath(), true, c)
	if err != nil {
		WriteError(w, Error{err.Error()}, http.StatusBadRequest)
		return
	}
	files, err = trimSiaDirFolderOnFiles(files...)
	if err != nil {
		WriteError(w, Error{err.Error()}, http.StatusInternalServerError)
		return
	}
	WriteJSON(w, RenterFiles{
		Files: files,
	})
}

// renterPricesHandler reports the expected costs of various actions given the
// renter settings and the set of available hosts.
func (api *API) renterPricesHandler(w http.ResponseWriter, req *http.Request, ps httprouter.Params) {
	allowance := modules.Allowance{}
	// Scan the allowance amount. (optional parameter)
	if f := req.FormValue("funds"); f != "" {
		funds, ok := scanAmount(f)
		if !ok {
			WriteError(w, Error{"unable to parse funds"}, http.StatusBadRequest)
			return
		}
		allowance.Funds = funds
	}
	// Scan the number of hosts to use. (optional parameter)
	if h := req.FormValue("hosts"); h != "" {
		var hosts uint64
		if _, err := fmt.Sscan(h, &hosts); err != nil {
			WriteError(w, Error{"unable to parse hosts: " + err.Error()}, http.StatusBadRequest)
			return
		} else if hosts != 0 && hosts < requiredHosts {
<<<<<<< HEAD
			WriteError(w, Error{fmt.Sprintf("insufficient number of hosts, need at least %v but have %v", requiredHosts, hosts)}, http.StatusBadRequest)
=======
			WriteError(w, Error{fmt.Sprintf("insufficient number of hosts, need at least %v but have %v", modules.DefaultAllowance.Hosts, hosts)}, http.StatusBadRequest)
>>>>>>> 48ada05a
			return
		} else {
			allowance.Hosts = hosts
		}
	}
	// Scan the period. (optional parameter)
	if p := req.FormValue("period"); p != "" {
		var period types.BlockHeight
		if _, err := fmt.Sscan(p, &period); err != nil {
			WriteError(w, Error{"unable to parse period: " + err.Error()}, http.StatusBadRequest)
			return
		}
		allowance.Period = types.BlockHeight(period)
	}
	// Scan the renew window. (optional parameter)
	if rw := req.FormValue("renewwindow"); rw != "" {
		var renewWindow types.BlockHeight
		if _, err := fmt.Sscan(rw, &renewWindow); err != nil {
			WriteError(w, Error{"unable to parse renewwindow: " + err.Error()}, http.StatusBadRequest)
			return
		} else if renewWindow != 0 && types.BlockHeight(renewWindow) < requiredRenewWindow {
			WriteError(w, Error{fmt.Sprintf("renew window is too small, must be at least %v blocks but have %v blocks", requiredRenewWindow, renewWindow)}, http.StatusBadRequest)
			return
		} else {
			allowance.RenewWindow = types.BlockHeight(renewWindow)
		}
	}

	// Check for partially set allowance, which can happen since hosts and renew
	// window can be optional fields. Checking here instead of assigning values
	// above so that an empty allowance can still be submitted
	if !reflect.DeepEqual(allowance, modules.Allowance{}) {
		if allowance.Funds.Cmp(types.ZeroCurrency) == 0 {
			WriteError(w, Error{fmt.Sprint("Allowance not set correctly, `funds` parameter left empty")}, http.StatusBadRequest)
			return
		}
		if allowance.Period == 0 {
			WriteError(w, Error{fmt.Sprint("Allowance not set correctly, `period` parameter left empty")}, http.StatusBadRequest)
			return
		}
		if allowance.Hosts == 0 {
			WriteError(w, Error{fmt.Sprint("Allowance not set correctly, `hosts` parameter left empty")}, http.StatusBadRequest)
			return
		}
		if allowance.RenewWindow == 0 {
			WriteError(w, Error{fmt.Sprint("Allowance not set correctly, `renewwindow` parameter left empty")}, http.StatusBadRequest)
			return
		}
	}

	estimate, a, err := api.renter.PriceEstimation(allowance)
	if err != nil {
		WriteError(w, Error{err.Error()}, http.StatusBadRequest)
		return
	}
	WriteJSON(w, RenterPricesGET{
		RenterPriceEstimation: estimate,
		Allowance:             a,
	})
}

// renterDeleteHandler handles the API call to delete a file entry from the
// renter.
func (api *API) renterDeleteHandler(w http.ResponseWriter, req *http.Request, ps httprouter.Params) {
	siaPath, err := modules.NewSiaPath(ps.ByName("siapath"))
	if err != nil {
		WriteError(w, Error{err.Error()}, http.StatusBadRequest)
		return
	}

	// Determine whether the user is requesting a user siapath, or a root siapath.
	root, err := isCalledWithRootFlag(req)
	if err != nil {
		WriteError(w, Error{err.Error()}, http.StatusBadRequest)
		return
	}
	// Rebase the user's input to the user folder if the user is requesting a user siapath.
	if !root {
		siaPath, err = rebaseInputSiaPath(siaPath)
		if err != nil {
			WriteError(w, Error{err.Error()}, http.StatusBadRequest)
			return
		}
	}

	err = api.renter.DeleteFile(siaPath)
	if err != nil {
		WriteError(w, Error{err.Error()}, http.StatusBadRequest)
		return
	}

	WriteSuccess(w)
}

// renterCancelDownloadHandler handles the API call to cancel a download.
func (api *API) renterCancelDownloadHandler(w http.ResponseWriter, req *http.Request, ps httprouter.Params) {
	// Get the id.
	id := modules.DownloadID(req.FormValue("id"))
	if id == "" {
		WriteError(w, Error{"id not specified"}, http.StatusBadRequest)
		return
	}
	// Get the download from the map and delete it.
	api.downloadMu.Lock()
	cancel, ok := api.downloads[id]
	delete(api.downloads, id)
	api.downloadMu.Unlock()
	if !ok {
		WriteError(w, Error{"download for id not found"}, http.StatusBadRequest)
		return
	}
	// Cancel download and delete it from the map.
	cancel()
	WriteSuccess(w)
}

// renterDownloadHandler handles the API call to download a file.
func (api *API) renterDownloadHandler(w http.ResponseWriter, req *http.Request, ps httprouter.Params) {
	params, err := parseDownloadParameters(w, req, ps)
	if err != nil {
		WriteError(w, Error{err.Error()}, http.StatusBadRequest)
		return
	}
	var id modules.DownloadID
	var start func() error
	if params.Async {
		var cancel func()
		id, start, cancel, err = api.renter.DownloadAsync(params, func(_ error) error {
			api.downloadMu.Lock()
			delete(api.downloads, id)
			api.downloadMu.Unlock()
			return nil
		})
		// Add download to API's map for cancellation.
		if err == nil {
			api.downloadMu.Lock()
			api.downloads[id] = cancel
			api.downloadMu.Unlock()
		}
	} else {
		id, start, err = api.renter.Download(params)
	}
	if err != nil {
		WriteError(w, Error{"download creation failed: " + err.Error()}, http.StatusInternalServerError)
		return
	}
	// Set ID before starting download.
	w.Header().Set("ID", string(id))
	// Start download.
	if err := start(); err != nil {
		WriteError(w, Error{"download failed: " + err.Error()}, http.StatusInternalServerError)
		return
	}
	if params.Httpwriter == nil {
		// `httpresp=true` causes writes to w before this line is run, automatically
		// adding `200 Status OK` code to response. Calling this results in a
		// multiple calls to WriteHeaders() errors.
		WriteSuccess(w)
		return
	}
}

// renterDownloadAsyncHandler handles the API call to download a file asynchronously.
func (api *API) renterDownloadAsyncHandler(w http.ResponseWriter, req *http.Request, ps httprouter.Params) {
	req.ParseForm()
	req.Form.Set("async", "true")
	api.renterDownloadHandler(w, req, ps)
}

// parseDownloadParameters parses the download parameters passed to the
// /renter/download endpoint. Validation of these parameters is done by the
// renter.
func parseDownloadParameters(w http.ResponseWriter, req *http.Request, ps httprouter.Params) (modules.RenterDownloadParameters, error) {
	destination := req.FormValue("destination")

	// The offset and length in bytes.
	offsetparam := req.FormValue("offset")
	lengthparam := req.FormValue("length")

	// Determines whether the response is written to response body.
	httprespparam := req.FormValue("httpresp")

	// Determines whether to return on completion of download or straight away.
	// If httprespparam is present, this parameter is ignored.
	asyncparam := req.FormValue("async")

	// disablelocalfetchparam determines whether downloads will be fetched from
	// disk if available.
	disablelocalfetchparam := req.FormValue("disablelocalfetch")

	// Parse the offset and length parameters.
	var offset, length uint64
	if len(offsetparam) > 0 {
		_, err := fmt.Sscan(offsetparam, &offset)
		if err != nil {
			return modules.RenterDownloadParameters{}, errors.AddContext(err, "could not decode the offset as uint64")
		}
	}
	if len(lengthparam) > 0 {
		_, err := fmt.Sscan(lengthparam, &length)
		if err != nil {
			return modules.RenterDownloadParameters{}, errors.AddContext(err, "could not decode the offset as uint64")
		}
	}

	// Parse the httpresp parameter.
	httpresp, err := scanBool(httprespparam)
	if err != nil {
		return modules.RenterDownloadParameters{}, errors.AddContext(err, "httpresp parameter could not be parsed")
	}

	// Parse the async parameter.
	async, err := scanBool(asyncparam)
	if err != nil {
		return modules.RenterDownloadParameters{}, errors.AddContext(err, "async parameter could not be parsed")
	}

	siaPath, err := modules.NewSiaPath(ps.ByName("siapath"))
	if err != nil {
		return modules.RenterDownloadParameters{}, errors.AddContext(err, "error parsing the siapath")
	}
	siaPath, err = rebaseInputSiaPath(siaPath)
	if err != nil {
		return modules.RenterDownloadParameters{}, err
	}

	var disableLocalFetch bool
	if disablelocalfetchparam != "" {
		disableLocalFetch, err = scanBool(disablelocalfetchparam)
		if err != nil {
			return modules.RenterDownloadParameters{}, errors.AddContext(err, "error parsing the disablelocalfetch flag")
		}
	}

	dp := modules.RenterDownloadParameters{
		Destination:      destination,
		DisableDiskFetch: disableLocalFetch,
		Async:            async,
		Length:           length,
		Offset:           offset,
		SiaPath:          siaPath,
	}
	if httpresp {
		dp.Httpwriter = w
	}

	return dp, nil
}

<<<<<<< HEAD
// skynetBlacklistHandlerPOST handles the API call to blacklist certain skylinks
func (api *API) skynetBlacklistHandlerPOST(w http.ResponseWriter, req *http.Request, _ httprouter.Params) {
	// Parse parameters
	var params SkynetBlacklistPOST
	err := json.NewDecoder(req.Body).Decode(&params)
	if err != nil {
		WriteError(w, Error{"invalid parameters: " + err.Error()}, http.StatusBadRequest)
		return
	}

	// Check for nil input
	if len(append(params.Add, params.Remove...)) == 0 {
		WriteError(w, Error{"no skylinks submitted"}, http.StatusBadRequest)
		return
	}

	// Convert to Skylinks
	addSkylinks := make([]modules.Skylink, len(params.Add))
	for i, addStr := range params.Add {
		var skylink modules.Skylink
		err := skylink.LoadString(addStr)
		if err != nil {
			WriteError(w, Error{fmt.Sprintf("error parsing skylink: %v", err)}, http.StatusBadRequest)
			return
		}
		addSkylinks[i] = skylink
	}
	removeSkylinks := make([]modules.Skylink, len(params.Remove))
	for i, removeStr := range params.Remove {
		var skylink modules.Skylink
		err := skylink.LoadString(removeStr)
		if err != nil {
			WriteError(w, Error{fmt.Sprintf("error parsing skylink: %v", err)}, http.StatusBadRequest)
			return
		}
		removeSkylinks[i] = skylink
	}

	// Update the Skynet Blacklist
	err = api.renter.UpdateSkynetBlacklist(addSkylinks, removeSkylinks)
=======
// renterStreamHandler handles downloads from the /renter/stream endpoint
func (api *API) renterStreamHandler(w http.ResponseWriter, req *http.Request, ps httprouter.Params) {
	siaPath, err := modules.NewSiaPath(ps.ByName("siapath"))
	if err != nil {
		WriteError(w, Error{err.Error()}, http.StatusBadRequest)
		return
	}
	siaPath, err = rebaseInputSiaPath(siaPath)
	if err != nil {
		WriteError(w, Error{err.Error()}, http.StatusBadRequest)
		return
	}
	disablelocalfetchparam := req.FormValue("disablelocalfetch")
	var disableLocalFetch bool
	if disablelocalfetchparam != "" {
		disableLocalFetch, err = scanBool(disablelocalfetchparam)
		if err != nil {
			err = errors.AddContext(err, "error parsing the disablelocalfetch flag")
			WriteError(w, Error{err.Error()}, http.StatusBadRequest)
			return
		}
	}
	fileName, streamer, err := api.renter.Streamer(siaPath, disableLocalFetch)
	if err != nil {
		WriteError(w, Error{fmt.Sprintf("failed to create download streamer: %v", err)},
			http.StatusInternalServerError)
		return
	}
	defer streamer.Close()
	http.ServeContent(w, req, fileName, time.Time{}, streamer)
}

// renterUploadHandler handles the API call to upload a file.
func (api *API) renterUploadHandler(w http.ResponseWriter, req *http.Request, ps httprouter.Params) {
	// Get the source path.
	source := req.FormValue("source")
	// Source must be absolute path.
	if !filepath.IsAbs(source) {
		WriteError(w, Error{"source must be an absolute path"}, http.StatusBadRequest)
		return
	}
	// Check whether existing file should be overwritten
	var err error
	force := false
	if f := req.FormValue("force"); f != "" {
		force, err = strconv.ParseBool(f)
		if err != nil {
			WriteError(w, Error{"unable to parse 'force' parameter: " + err.Error()}, http.StatusBadRequest)
			return
		}
	}
	// Parse the erasure coder.
	ec, err := parseErasureCodingParameters(req.FormValue("datapieces"), req.FormValue("paritypieces"))
	if err != nil {
		WriteError(w, Error{"unable to parse erasure code settings" + err.Error()}, http.StatusBadRequest)
		return
	}

	// Call the renter to upload the file.
	siaPath, err := modules.NewSiaPath(ps.ByName("siapath"))
	if err != nil {
		WriteError(w, Error{err.Error()}, http.StatusBadRequest)
		return
	}
	siaPath, err = rebaseInputSiaPath(siaPath)
>>>>>>> 48ada05a
	if err != nil {
		WriteError(w, Error{"unable to update the skynet blacklist: " + err.Error()}, http.StatusBadRequest)
		return
	}
	err = api.renter.Upload(modules.FileUploadParams{
		Source:              source,
		SiaPath:             siaPath,
		ErasureCode:         ec,
		Force:               force,
		DisablePartialChunk: true, // TODO: remove this

		// NOTE: can make this an optional param.
		CipherType: crypto.TypeDefaultRenter,
	})
	if err != nil {
		WriteError(w, Error{"upload failed: " + err.Error()}, http.StatusInternalServerError)
		return
	}
	WriteSuccess(w)
}

// renterUploadReadyHandler handles the API call to check whether or not the
// renter is ready to upload files
func (api *API) renterUploadReadyHandler(w http.ResponseWriter, req *http.Request, _ httprouter.Params) {
	// Gather params
	dataPiecesStr := req.FormValue("datapieces")
	parityPiecesStr := req.FormValue("paritypieces")

	// Check params
	dataPieces, parityPieces, err := ParseDataAndParityPieces(dataPiecesStr, parityPiecesStr)
	if err != nil {
		WriteError(w, Error{"failed to parse query params" + err.Error()}, http.StatusBadRequest)
		return
	}
	// Check if we need to set to defaults
	if dataPieces == 0 && parityPieces == 0 {
		dataPieces = renter.DefaultDataPieces
		parityPieces = renter.DefaultParityPieces
	}
	contractsNeeded := dataPieces + parityPieces

	// Get contracts - compare against data and parity pieces
	contracts := api.parseRenterContracts(false, false, false)
	WriteJSON(w, RenterUploadReadyGet{
		Ready:              len(contracts.ActiveContracts) >= contractsNeeded,
		ContractsNeeded:    contractsNeeded,
		NumActiveContracts: len(contracts.ActiveContracts),
		DataPieces:         dataPieces,
		ParityPieces:       parityPieces,
	})
}

// renterUploadsPauseHandler handles the api call to pause the renter's uploads,
// this includes repairs
func (api *API) renterUploadsPauseHandler(w http.ResponseWriter, req *http.Request, _ httprouter.Params) {
	durationStr := req.FormValue("duration")
	duration := renter.DefaultPauseDuration
	var err error
	if durationStr != "" {
		durationInt, err := strconv.ParseUint(durationStr, 10, 64)
		if err != nil {
			WriteError(w, Error{"failed to parse duration:" + err.Error()}, http.StatusBadRequest)
			return
		}
		duration = time.Second * time.Duration(durationInt)
	}

	err = api.renter.PauseRepairsAndUploads(duration)
	if err != nil {
		WriteError(w, Error{"failed to pause uploads:" + err.Error()}, http.StatusBadRequest)
		return
	}
	WriteSuccess(w)
}

// renterUploadsResumeHandler handles the api call to resume the renter's
// uploads, this includes repairs
func (api *API) renterUploadsResumeHandler(w http.ResponseWriter, _ *http.Request, _ httprouter.Params) {
	err := api.renter.ResumeRepairsAndUploads()
	if err != nil {
		WriteError(w, Error{"failed to resume uploads:" + err.Error()}, http.StatusBadRequest)
		return
	}
	WriteSuccess(w)
}

<<<<<<< HEAD
// skynetSkylinkHandlerGET accepts a skylink as input and will stream the data
// from the skylink out of the response body as output.
func (api *API) skynetSkylinkHandlerGET(w http.ResponseWriter, req *http.Request, ps httprouter.Params) {
	strLink := ps.ByName("skylink")
	strLink = strings.TrimPrefix(strLink, "/")

	// Parse out optional path to a subfile
	path := "/" // default to root
	splits := strings.SplitN(strLink, "?", 2)
	splits = strings.SplitN(splits[0], "/", 2)
	if len(splits) > 1 {
		path = fmt.Sprintf("/%s", splits[1])
	}

	// Parse skylink
	var skylink modules.Skylink
	err := skylink.LoadString(strLink)
	if err != nil {
		WriteError(w, Error{fmt.Sprintf("error parsing skylink: %v", err)}, http.StatusBadRequest)
		return
	}

	// Parse the query params.
	queryForm, err := url.ParseQuery(req.URL.RawQuery)
	if err != nil {
		WriteError(w, Error{"failed to parse query params"}, http.StatusBadRequest)
		return
	}

	// Parse the querystring.
	var attachment bool
	attachmentStr := queryForm.Get("attachment")
	if attachmentStr != "" {
		attachment, err = strconv.ParseBool(attachmentStr)
		if err != nil {
			WriteError(w, Error{"unable to parse 'attachment' parameter: " + err.Error()}, http.StatusBadRequest)
			return
		}
	}

	// Parse the format.
	var format string
	formatStr := strings.ToLower(queryForm.Get("format"))
	if formatStr != "" {
		if formatStr != "concat" {
			WriteError(w, Error{"unable to parse 'format' parameter, allowed values are: 'concat'"}, http.StatusBadRequest)
			return
		}
		format = formatStr
	}

	// Fetch the skyfile's metadata and a streamer to download the file
	metadata, streamer, err := api.renter.DownloadSkylink(skylink)
	if err != nil {
		WriteError(w, Error{fmt.Sprintf("failed to fetch skylink: %v", err)}, http.StatusInternalServerError)
		return
	}

	// If path is different from the root, limit the streamer and return the
	// appropriate subset of the metadata. This is done by wrapping the streamer
	// so it only returns the files defined in the subset of the metadata.
	if path != "/" {
		var dir bool
		var offset, size uint64
		metadata, dir, offset, size = metadata.ForPath(path)
		if len(metadata.Subfiles) == 0 {
			WriteError(w, Error{fmt.Sprintf("failed to download file for path: %v, ", path)}, http.StatusNotFound)
			return
		}
		if dir && format == "" {
			WriteError(w, Error{fmt.Sprintf("failed to download directory for path: %v, format must be specified", path)}, http.StatusBadRequest)
			return
		}
		streamer = NewLimitStreamer(streamer, offset, size)
	} else {
		if len(metadata.Subfiles) > 1 && format == "" {
			WriteError(w, Error{fmt.Sprintf("failed to download directory for path: %v, format must be specified", path)}, http.StatusBadRequest)
			return
		}
	}

	// Encode the metadata
	encMetadata, err := json.Marshal(metadata)
	if err != nil {
		WriteError(w, Error{fmt.Sprintf("failed to write skylink metadata: %v", err)}, http.StatusInternalServerError)
		return
	}

	// Only set the Content-Type header when the metadata defines one, if we
	// were to set the header to an empty string, it would prevent the http
	// library from sniffing the file's content type.
	if metadata.ContentType() != "" {
		w.Header().Set("Content-Type", metadata.ContentType())
	}

	// Set Content-Disposition header, if 'attachment' is true, set the
	// disposition-type to attachment, otherwise we inline it.
	var cdh string
	if attachment {
		cdh = fmt.Sprintf("attachment; filename=%s", strconv.Quote(filepath.Base(metadata.Filename)))
	} else {
		cdh = fmt.Sprintf("inline; filename=%s", strconv.Quote(filepath.Base(metadata.Filename)))
	}
	w.Header().Set("Content-Disposition", cdh)
	w.Header().Set("Skynet-File-Metadata", string(encMetadata))
	w.Header().Set("Access-Control-Allow-Origin", "*")

	http.ServeContent(w, req, metadata.Filename, time.Time{}, streamer)
}

// skynetSkylinkPinHandlerPOST will pin a skylink to this Sia node, ensuring
// uptime even if the original uploader stops paying for the file.
func (api *API) skynetSkylinkPinHandlerPOST(w http.ResponseWriter, req *http.Request, ps httprouter.Params) {
	// Parse the query params.
	queryForm, err := url.ParseQuery(req.URL.RawQuery)
	if err != nil {
		WriteError(w, Error{"failed to parse query params"}, http.StatusBadRequest)
		return
	}

	strLink := ps.ByName("skylink")
	var skylink modules.Skylink
	err = skylink.LoadString(strLink)
	if err != nil {
		WriteError(w, Error{fmt.Sprintf("error parsing skylink: %v", err)}, http.StatusBadRequest)
		return
	}

	// Parse whether the siapath should be from root or from the skynet folder.
	var root bool
	rootStr := queryForm.Get("root")
	if rootStr != "" {
		root, err = strconv.ParseBool(rootStr)
		if err != nil {
			WriteError(w, Error{"unable to parse 'root' parameter: " + err.Error()}, http.StatusBadRequest)
			return
		}
	}

	// Parse out the intended siapath.
	var siaPath modules.SiaPath
	siaPathStr := queryForm.Get("siapath")
	if root {
		siaPath, err = modules.NewSiaPath(siaPathStr)
	} else {
		siaPath, err = modules.SkynetFolder.Join(siaPathStr)
	}
	if err != nil {
		WriteError(w, Error{"invalid siapath provided: " + err.Error()}, http.StatusBadRequest)
		return
	}

	// Check whether force upload is allowed. Skynet portals might disallow
	// passing the force flag, if they want to they can set overrule the force
	// flag by passing in the 'Skynet-Disable-Force' header
	allowForce := true
	strDisableForce := req.Header.Get("Skynet-Disable-Force")
	if strDisableForce != "" {
		disableForce, err := strconv.ParseBool(strDisableForce)
		if err != nil {
			WriteError(w, Error{"unable to parse 'Skynet-Disable-Force' header: " + err.Error()}, http.StatusBadRequest)
			return
		}
		allowForce = !disableForce
	}

	// Check whether existing file should be overwritten
	force := false
	if strForce := queryForm.Get("force"); strForce != "" {
		force, err = strconv.ParseBool(strForce)
		if err != nil {
			WriteError(w, Error{"unable to parse 'force' parameter: " + err.Error()}, http.StatusBadRequest)
=======
// renterUploadStreamHandler handles the API call to upload a file using a
// stream.
func (api *API) renterUploadStreamHandler(w http.ResponseWriter, req *http.Request, ps httprouter.Params) {
	// Parse the query params.
	queryForm, err := url.ParseQuery(req.URL.RawQuery)
	if err != nil {
		WriteError(w, Error{"failed to parse query params"}, http.StatusBadRequest)
		return
	}
	// Check whether existing file should be overwritten
	force := false
	if f := queryForm.Get("force"); f != "" {
		force, err = strconv.ParseBool(f)
		if err != nil {
			WriteError(w, Error{"unable to parse 'force' parameter: " + err.Error()}, http.StatusBadRequest)
			return
		}
	}
	// Check whether existing file should be repaired
	repair := false
	if r := queryForm.Get("repair"); r != "" {
		repair, err = strconv.ParseBool(r)
		if err != nil {
			WriteError(w, Error{"unable to parse 'repair' parameter: " + err.Error()}, http.StatusBadRequest)
			return
		}
	}
	// Parse the erasure coder.
	ec, err := parseErasureCodingParameters(queryForm.Get("datapieces"), queryForm.Get("paritypieces"))
	if err != nil && !repair {
		WriteError(w, Error{"unable to parse erasure code settings" + err.Error()}, http.StatusBadRequest)
		return
	}
	if repair && ec != nil {
		WriteError(w, Error{"can't provide erasure code settings when doing a repair"}, http.StatusBadRequest)
		return
	}

	// Call the renter to upload the file.
	siaPath, err := modules.NewSiaPath(ps.ByName("siapath"))
	if err != nil {
		WriteError(w, Error{err.Error()}, http.StatusBadRequest)
		return
	}
	siaPath, err = rebaseInputSiaPath(siaPath)
	if err != nil {
		WriteError(w, Error{err.Error()}, http.StatusBadRequest)
		return
	}
	up := modules.FileUploadParams{
		SiaPath:     siaPath,
		ErasureCode: ec,
		Force:       force,
		Repair:      repair,

		// NOTE: can make this an optional param.
		CipherType: crypto.TypeDefaultRenter,
	}
	err = api.renter.UploadStreamFromReader(up, req.Body)
	if err != nil {
		WriteError(w, Error{"upload failed: " + err.Error()}, http.StatusInternalServerError)
		return
	}
	WriteSuccess(w)
}

// renterValidateSiaPathHandler handles the API call that validates a siapath
func (api *API) renterValidateSiaPathHandler(w http.ResponseWriter, _ *http.Request, ps httprouter.Params) {
	// Try and create a new siapath, this will validate the potential siapath
	_, err := modules.NewSiaPath(ps.ByName("siapath"))
	if err != nil {
		WriteError(w, Error{err.Error()}, http.StatusBadRequest)
		return
	}
	WriteSuccess(w)
}

// renterDirHandlerGET handles the API call to query a directory
func (api *API) renterDirHandlerGET(w http.ResponseWriter, req *http.Request, ps httprouter.Params) {
	var siaPath modules.SiaPath
	var err error

	// Check whether the user is requesting the directory from the root path.
	root, err := isCalledWithRootFlag(req)
	if err != nil {
		WriteError(w, Error{err.Error()}, http.StatusBadRequest)
		return
	}

	str := ps.ByName("siapath")
	if str == "" || str == "/" {
		siaPath = modules.RootSiaPath()
	} else {
		siaPath, err = modules.NewSiaPath(str)
	}
	if err != nil {
		WriteError(w, Error{err.Error()}, http.StatusBadRequest)
		return
	}

	if !root {
		siaPath, err = rebaseInputSiaPath(siaPath)
		if err != nil {
			WriteError(w, Error{err.Error()}, http.StatusBadRequest)
			return
		}
	}

	directories, err := api.renter.DirList(siaPath)
	if err != nil {
		WriteError(w, Error{"failed to get directory contents:" + err.Error()}, http.StatusInternalServerError)
		return
	}

	if !root {
		directories, err = trimSiaDirFolder(directories...)
		if err != nil {
			WriteError(w, Error{err.Error()}, http.StatusBadRequest)
>>>>>>> 48ada05a
			return
		}
	}

<<<<<<< HEAD
	// Notify the caller force has been disabled
	if !allowForce && force {
		WriteError(w, Error{"'force' has been disabled on this node" + err.Error()}, http.StatusBadRequest)
		return
	}

	// Check whether the redundancy has been set.
	redundancy := uint8(0)
	if rStr := queryForm.Get("basechunkredundancy"); rStr != "" {
		if _, err := fmt.Sscan(rStr, &redundancy); err != nil {
			WriteError(w, Error{"unable to parse basechunkrerdundancy: " + err.Error()}, http.StatusBadRequest)
			return
		}
	}

	// Create the upload parameters. Notably, the fanout redundancy, the file
	// metadata and the filename are not included. Changing those would change
	// the skylink, which is not the goal.
	lup := modules.SkyfileUploadParameters{
		SiaPath:             siaPath,
		Force:               force,
		BaseChunkRedundancy: redundancy,
	}

	err = api.renter.PinSkylink(skylink, lup)
	if err != nil {
		WriteError(w, Error{fmt.Sprintf("Failed to pin file to Skynet: %v", err)}, http.StatusBadRequest)
		return
	}

	WriteSuccess(w)
}

// skynetSkyfileHandlerPOST is a dual purpose endpoint. If the 'convertpath'
// field is set, this endpoint will create a skyfile using an existing siafile.
// The original siafile and the skyfile will boeth need to be kept in order for
// the file to remain available on Skynet. If the 'convertpath' field is not
// set, this is essentially an upload streaming endpoint for Skynet which
// returns a skylink.
func (api *API) skynetSkyfileHandlerPOST(w http.ResponseWriter, req *http.Request, ps httprouter.Params) {
	// Parse the query params.
	queryForm, err := url.ParseQuery(req.URL.RawQuery)
	if err != nil {
		WriteError(w, Error{"failed to parse query params"}, http.StatusBadRequest)
		return
	}

	// Parse whether the siapath should be from root or from the skynet folder.
	var root bool
	rootStr := queryForm.Get("root")
	if rootStr != "" {
		root, err = strconv.ParseBool(rootStr)
		if err != nil {
			WriteError(w, Error{"unable to parse 'root' parameter: " + err.Error()}, http.StatusBadRequest)
			return
		}
	}

	// Parse out the intended siapath.
	var siaPath modules.SiaPath
	siaPathStr := ps.ByName("siapath")
	if root {
		siaPath, err = modules.NewSiaPath(siaPathStr)
	} else {
		siaPath, err = modules.SkynetFolder.Join(siaPathStr)
	}
	if err != nil {
		WriteError(w, Error{"invalid siapath provided: " + err.Error()}, http.StatusBadRequest)
		return
	}

	// Check whether force upload is allowed. Skynet portals might disallow
	// passing the force flag, if they want to they can set overrule the force
	// flag by passing in the 'Skynet-Disable-Force' header
	allowForce := true
	strDisableForce := req.Header.Get("Skynet-Disable-Force")
	if strDisableForce != "" {
		disableForce, err := strconv.ParseBool(strDisableForce)
		if err != nil {
			WriteError(w, Error{"unable to parse 'Skynet-Disable-Force' header: " + err.Error()}, http.StatusBadRequest)
			return
		}
		allowForce = !disableForce
	}

	// Check whether existing file should be overwritten
	force := false
	if strForce := queryForm.Get("force"); strForce != "" {
		force, err = strconv.ParseBool(strForce)
		if err != nil {
			WriteError(w, Error{"unable to parse 'force' parameter: " + err.Error()}, http.StatusBadRequest)
			return
		}
	}

	// Notify the caller force has been disabled
	if !allowForce && force {
		WriteError(w, Error{"'force' has been disabled on this node"}, http.StatusBadRequest)
		return
	}

	// Check whether the redundancy has been set.
	redundancy := uint8(0)
	if rStr := queryForm.Get("basechunkredundancy"); rStr != "" {
		if _, err := fmt.Sscan(rStr, &redundancy); err != nil {
			WriteError(w, Error{"unable to parse basechunkredundancy: " + err.Error()}, http.StatusBadRequest)
			return
		}
	}

	// Parse the filename from the query params.
	filename := queryForm.Get("filename")

	// Parse Content-Type from the request headers
	ct := req.Header.Get("Content-Type")
	mediaType, _, err := mime.ParseMediaType(ct)
	if err != nil {
		WriteError(w, Error{fmt.Sprintf("failed parsing Content-Type header: %v", err)}, http.StatusBadRequest)
		return
	}

	// Build the upload parameters
	lup := modules.SkyfileUploadParameters{
		SiaPath:             siaPath,
		Force:               force,
		BaseChunkRedundancy: redundancy,
	}

	// Build the Skyfile metadata from the request
	if strings.HasPrefix(mediaType, "multipart/form-data") {
		subfiles, reader, err := skyfileParseMultiPartRequest(req)
		if err != nil {
			WriteError(w, Error{fmt.Sprintf("failed parsing multipart request: %v", err)}, http.StatusBadRequest)
=======
	files, err := api.renter.FileList(siaPath, false, true)
	if err != nil {
		WriteError(w, Error{"failed to get file infos:" + err.Error()}, http.StatusInternalServerError)
		return
	}

	if !root {
		files, err = trimSiaDirFolderOnFiles(files...)
		if err != nil {
			WriteError(w, Error{err.Error()}, http.StatusBadRequest)
			return
		}
	}

	WriteJSON(w, RenterDirectory{
		Directories: directories,
		Files:       files,
	})
	return
}

// renterDirHandlerPOST handles POST requests to /renter/dir/:siapath?action=<>
// in order to create, delete, and rename a directory
func (api *API) renterDirHandlerPOST(w http.ResponseWriter, req *http.Request, ps httprouter.Params) {
	// Parse action
	action := req.FormValue("action")
	if action == "" {
		WriteError(w, Error{"you must set the action you wish to execute"}, http.StatusInternalServerError)
		return
	}
	// Parse mode
	mode := os.FileMode(modules.DefaultDirPerm)
	if m := req.FormValue("mode"); m != "" {
		mode64, err := strconv.ParseUint(m, 10, 32)
		if err != nil {
			WriteError(w, Error{fmt.Sprintf("failed to parse provided mode '%v'", m)}, http.StatusBadRequest)
			return
		}
		mode = os.FileMode(mode64)
	}
	siaPath, err := modules.NewSiaPath(ps.ByName("siapath"))
	if err != nil {
		WriteError(w, Error{err.Error()}, http.StatusBadRequest)
		return
	}

	// Determine whether the user is requesting a user siapath, or a root siapath.
	root, err := isCalledWithRootFlag(req)
	if err != nil {
		WriteError(w, Error{err.Error()}, http.StatusBadRequest)
		return
	}
	// Rebase the user's input to the user folder if the user is requesting a user siapath.
	if !root {
		siaPath, err = rebaseInputSiaPath(siaPath)
		if err != nil {
			WriteError(w, Error{err.Error()}, http.StatusBadRequest)
>>>>>>> 48ada05a
			return
		}
	}

<<<<<<< HEAD
		// Use the filename of the first subfile if it's not passed as query
		// string parameter and there's only one subfile.
		if filename == "" && len(subfiles) == 1 {
			for _, sf := range subfiles {
				filename = sf.Filename
				break
			}
		}

		lup.Reader = reader
		lup.FileMetadata = modules.SkyfileMetadata{
			Filename: filename,
			Subfiles: subfiles,
		}
	} else {
		// Parse out the filemode
		modeStr := queryForm.Get("mode")
		var mode os.FileMode
		if modeStr != "" {
			_, err := fmt.Sscanf(modeStr, "%o", &mode)
			if err != nil {
				WriteError(w, Error{"unable to parse mode: " + err.Error()}, http.StatusBadRequest)
				return
			}
		}

		lup.Reader = req.Body
		lup.FileMetadata = modules.SkyfileMetadata{
			Mode:     mode,
			Filename: filename,
		}
	}

	// Ensure we have a filename
	if lup.FileMetadata.Filename == "" {
		WriteError(w, Error{"no filename provided"}, http.StatusBadRequest)
		return
	}

	// Enable CORS
	w.Header().Set("Access-Control-Allow-Origin", "*")

	// Check whether this is a streaming upload or a siafile conversion. If no
	// convert path is provided, assume that the req.Body will be used as a
	// streaming upload.
	convertPathStr := queryForm.Get("convertpath")
	if convertPathStr == "" {
		skylink, err := api.renter.UploadSkyfile(lup)
		if err != nil {
			WriteError(w, Error{fmt.Sprintf("failed to upload file to Skynet: %v", err)}, http.StatusBadRequest)
			return
		}
		WriteJSON(w, SkynetSkyfileHandlerPOST{
			Skylink:    skylink.String(),
			MerkleRoot: skylink.MerkleRoot(),
			Bitfield:   skylink.Bitfield(),
		})
		return
	}

	// There is a convert path.
	convertPath, err := modules.NewSiaPath(convertPathStr)
	if err != nil {
		WriteError(w, Error{"invalid convertpath provided: " + err.Error()}, http.StatusBadRequest)
		return
	}
	convertPath, err = rebaseInputSiaPath(convertPath)
	if err != nil {
		WriteError(w, Error{"invalid convertpath provided - can't rebase: " + err.Error()}, http.StatusBadRequest)
		return
	}
	skylink, err := api.renter.CreateSkylinkFromSiafile(lup, convertPath)
	if err != nil {
		WriteError(w, Error{fmt.Sprintf("failed to convert siafile to skyfile: %v", err)}, http.StatusBadRequest)
		return
	}

	WriteJSON(w, SkynetSkyfileHandlerPOST{
		Skylink:    skylink.String(),
		MerkleRoot: skylink.MerkleRoot(),
		Bitfield:   skylink.Bitfield(),
	})
}

// skyfileParseMultiPartRequest parses the given request and returns the
// subfiles found in the multipart request body, alongside with an io.Reader
// containing all of the files.
func skyfileParseMultiPartRequest(req *http.Request) (modules.SkyfileSubfiles, io.Reader, error) {
	subfiles := make(modules.SkyfileSubfiles)

	// Parse the multipart form
	err := req.ParseMultipartForm(32 << 20) // 32MB max memory
	if err != nil {
		return subfiles, nil, errors.AddContext(err, "failed parsing multipart form")
	}

	// Parse out all of the multipart file headers
	mpfHeaders := append(req.MultipartForm.File["file"], req.MultipartForm.File["files[]"]...)
	if len(mpfHeaders) == 0 {
		return subfiles, nil, errors.New("could not find multipart file")
	}

	// If there are multiple, treat the entire upload as one with all separate
	// files being subfiles. This is used for uploading a directory to Skynet.
	readers := make([]io.Reader, len(mpfHeaders))
	var offset uint64
	for i, fh := range mpfHeaders {
		f, err := fh.Open()
		if err != nil {
			return subfiles, nil, errors.AddContext(err, "could not open multipart file")
		}
		readers[i] = f

		// parse mode from multipart header
		modeStr := fh.Header.Get("Mode")
		var mode os.FileMode
		if modeStr != "" {
			_, err := fmt.Sscanf(modeStr, "%o", &mode)
			if err != nil {
				return subfiles, nil, errors.AddContext(err, "failed to parse file mode")
			}
		}

		// parse filename from multipart
		filename := fh.Filename
		if filename == "" {
			return subfiles, nil, errors.New("no filename provided")
		}

		// parse content type from multipart header
		contentType := fh.Header.Get("Content-Type")

		subfiles[fh.Filename] = modules.SkyfileSubfileMetadata{
			Mode:        mode,
			Filename:    filename,
			ContentType: contentType,
			Offset:      offset,
			Len:         uint64(fh.Size),
		}
		offset += uint64(fh.Size)
	}
	return subfiles, io.MultiReader(readers...), nil
}

// renterStreamHandler handles downloads from the /renter/stream endpoint
func (api *API) renterStreamHandler(w http.ResponseWriter, req *http.Request, ps httprouter.Params) {
	siaPath, err := modules.NewSiaPath(ps.ByName("siapath"))
	if err != nil {
		WriteError(w, Error{err.Error()}, http.StatusBadRequest)
		return
	}
	siaPath, err = rebaseInputSiaPath(siaPath)
	if err != nil {
		WriteError(w, Error{err.Error()}, http.StatusBadRequest)
		return
	}
	disablelocalfetchparam := req.FormValue("disablelocalfetch")
	var disableLocalFetch bool
	if disablelocalfetchparam != "" {
		disableLocalFetch, err = scanBool(disablelocalfetchparam)
		if err != nil {
			err = errors.AddContext(err, "error parsing the disablelocalfetch flag")
			WriteError(w, Error{err.Error()}, http.StatusBadRequest)
=======
	if action == "create" {
		// Call the renter to create directory
		err := api.renter.CreateDir(siaPath, mode)
		if err != nil {
			WriteError(w, Error{"failed to create directory: " + err.Error()}, http.StatusInternalServerError)
			return
		}
		WriteSuccess(w)
		return
	}
	if action == "delete" {
		err := api.renter.DeleteDir(siaPath)
		if err != nil {
			WriteError(w, Error{"failed to delete directory: " + err.Error()}, http.StatusInternalServerError)
			return
		}
		WriteSuccess(w)
		return
	}
	if action == "rename" {
		newSiaPath, err := modules.NewSiaPath(req.FormValue("newsiapath"))
		if err != nil {
			WriteError(w, Error{"failed to parse newsiapath: " + err.Error()}, http.StatusBadRequest)
			return
		}
		newSiaPath, err = rebaseInputSiaPath(newSiaPath)
		if err != nil {
			WriteError(w, Error{err.Error()}, http.StatusBadRequest)
			return
		}
		err = api.renter.RenameDir(siaPath, newSiaPath)
		if err != nil {
			WriteError(w, Error{"failed to rename directory: " + err.Error()}, http.StatusInternalServerError)
>>>>>>> 48ada05a
			return
		}
		WriteSuccess(w)
		return
	}
	fileName, streamer, err := api.renter.Streamer(siaPath, disableLocalFetch)
	if err != nil {
		WriteError(w, Error{fmt.Sprintf("failed to create download streamer: %v", err)},
			http.StatusInternalServerError)
		return
	}
	defer streamer.Close()
	http.ServeContent(w, req, fileName, time.Time{}, streamer)
}

// renterUploadHandler handles the API call to upload a file.
func (api *API) renterUploadHandler(w http.ResponseWriter, req *http.Request, ps httprouter.Params) {
	// Get the source path.
	source := req.FormValue("source")
	// Source must be absolute path.
	if !filepath.IsAbs(source) {
		WriteError(w, Error{"source must be an absolute path"}, http.StatusBadRequest)
		return
	}
	// Check whether existing file should be overwritten
	var err error
	force := false
	if f := req.FormValue("force"); f != "" {
		force, err = strconv.ParseBool(f)
		if err != nil {
			WriteError(w, Error{"unable to parse 'force' parameter: " + err.Error()}, http.StatusBadRequest)
			return
		}
	}
	// Parse the erasure coder.
	ec, err := parseErasureCodingParameters(req.FormValue("datapieces"), req.FormValue("paritypieces"))
	if err != nil {
		WriteError(w, Error{"unable to parse erasure code settings" + err.Error()}, http.StatusBadRequest)
		return
	}

<<<<<<< HEAD
	// Call the renter to upload the file.
	siaPath, err := modules.NewSiaPath(ps.ByName("siapath"))
	if err != nil {
		WriteError(w, Error{err.Error()}, http.StatusBadRequest)
		return
	}
	siaPath, err = rebaseInputSiaPath(siaPath)
	if err != nil {
		WriteError(w, Error{err.Error()}, http.StatusBadRequest)
		return
	}
	err = api.renter.Upload(modules.FileUploadParams{
		Source:              source,
		SiaPath:             siaPath,
		ErasureCode:         ec,
		Force:               force,
		DisablePartialChunk: true, // TODO: remove this

		// NOTE: can make this an optional param.
		CipherType: crypto.TypeDefaultRenter,
	})
	if err != nil {
		WriteError(w, Error{"upload failed: " + err.Error()}, http.StatusInternalServerError)
		return
	}
	WriteSuccess(w)
}

// renterUploadReadyHandler handles the API call to check whether or not the
// renter is ready to upload files
func (api *API) renterUploadReadyHandler(w http.ResponseWriter, req *http.Request, _ httprouter.Params) {
	// Gather params
	dataPiecesStr := req.FormValue("datapieces")
	parityPiecesStr := req.FormValue("paritypieces")

	// Check params
	dataPieces, parityPieces, err := ParseDataAndParityPieces(dataPiecesStr, parityPiecesStr)
	if err != nil {
		WriteError(w, Error{"failed to parse query params" + err.Error()}, http.StatusBadRequest)
		return
	}
	// Check if we need to set to defaults
	if dataPieces == 0 && parityPieces == 0 {
		dataPieces = renter.DefaultDataPieces
		parityPieces = renter.DefaultParityPieces
	}
	contractsNeeded := dataPieces + parityPieces

	// Get contracts - compare against data and parity pieces
	contracts := api.parseRenterContracts(false, false, false)
	WriteJSON(w, RenterUploadReadyGet{
		Ready:              len(contracts.ActiveContracts) >= contractsNeeded,
		ContractsNeeded:    contractsNeeded,
		NumActiveContracts: len(contracts.ActiveContracts),
		DataPieces:         dataPieces,
		ParityPieces:       parityPieces,
	})
}

// renterUploadsPauseHandler handles the api call to pause the renter's uploads,
// this includes repairs
func (api *API) renterUploadsPauseHandler(w http.ResponseWriter, req *http.Request, _ httprouter.Params) {
	durationStr := req.FormValue("duration")
	duration := renter.DefaultPauseDuration
	var err error
	if durationStr != "" {
		durationInt, err := strconv.ParseUint(durationStr, 10, 64)
		if err != nil {
			WriteError(w, Error{"failed to parse duration:" + err.Error()}, http.StatusBadRequest)
			return
		}
		duration = time.Second * time.Duration(durationInt)
	}

	err = api.renter.PauseRepairsAndUploads(duration)
	if err != nil {
		WriteError(w, Error{"failed to pause uploads:" + err.Error()}, http.StatusBadRequest)
		return
	}
	WriteSuccess(w)
}

// renterUploadsResumeHandler handles the api call to resume the renter's
// uploads, this includes repairs
func (api *API) renterUploadsResumeHandler(w http.ResponseWriter, _ *http.Request, _ httprouter.Params) {
	err := api.renter.ResumeRepairsAndUploads()
	if err != nil {
		WriteError(w, Error{"failed to resume uploads:" + err.Error()}, http.StatusBadRequest)
		return
	}
	WriteSuccess(w)
}

// renterUploadStreamHandler handles the API call to upload a file using a
// stream.
func (api *API) renterUploadStreamHandler(w http.ResponseWriter, req *http.Request, ps httprouter.Params) {
	// Parse the query params.
	queryForm, err := url.ParseQuery(req.URL.RawQuery)
	if err != nil {
		WriteError(w, Error{"failed to parse query params"}, http.StatusBadRequest)
		return
	}
	// Check whether existing file should be overwritten
	force := false
	if f := queryForm.Get("force"); f != "" {
		force, err = strconv.ParseBool(f)
		if err != nil {
			WriteError(w, Error{"unable to parse 'force' parameter: " + err.Error()}, http.StatusBadRequest)
			return
		}
	}
	// Check whether existing file should be repaired
	repair := false
	if r := queryForm.Get("repair"); r != "" {
		repair, err = strconv.ParseBool(r)
		if err != nil {
			WriteError(w, Error{"unable to parse 'repair' parameter: " + err.Error()}, http.StatusBadRequest)
			return
		}
	}
	// Parse the erasure coder.
	ec, err := parseErasureCodingParameters(queryForm.Get("datapieces"), queryForm.Get("paritypieces"))
	if err != nil && !repair {
		WriteError(w, Error{"unable to parse erasure code settings" + err.Error()}, http.StatusBadRequest)
		return
	}
	if repair && ec != nil {
		WriteError(w, Error{"can't provide erasure code settings when doing a repair"}, http.StatusBadRequest)
		return
	}

	// Call the renter to upload the file.
	siaPath, err := modules.NewSiaPath(ps.ByName("siapath"))
	if err != nil {
		WriteError(w, Error{err.Error()}, http.StatusBadRequest)
		return
	}
	siaPath, err = rebaseInputSiaPath(siaPath)
	if err != nil {
		WriteError(w, Error{err.Error()}, http.StatusBadRequest)
		return
	}
	up := modules.FileUploadParams{
		SiaPath:     siaPath,
		ErasureCode: ec,
		Force:       force,
		Repair:      repair,

		// NOTE: can make this an optional param.
		CipherType: crypto.TypeDefaultRenter,
	}
	err = api.renter.UploadStreamFromReader(up, req.Body)
	if err != nil {
		WriteError(w, Error{"upload failed: " + err.Error()}, http.StatusInternalServerError)
		return
	}
	WriteSuccess(w)
}

// renterValidateSiaPathHandler handles the API call that validates a siapath
func (api *API) renterValidateSiaPathHandler(w http.ResponseWriter, _ *http.Request, ps httprouter.Params) {
	// Try and create a new siapath, this will validate the potential siapath
	_, err := modules.NewSiaPath(ps.ByName("siapath"))
	if err != nil {
		WriteError(w, Error{err.Error()}, http.StatusBadRequest)
		return
	}
	WriteSuccess(w)
}

// renterDirHandlerGET handles the API call to query a directory
func (api *API) renterDirHandlerGET(w http.ResponseWriter, req *http.Request, ps httprouter.Params) {
	var siaPath modules.SiaPath
	var err error

	// Check whether the user is requesting the directory from the root path.
	root, err := isCalledWithRootFlag(req)
	if err != nil {
		WriteError(w, Error{err.Error()}, http.StatusBadRequest)
		return
	}

	str := ps.ByName("siapath")
	if str == "" || str == "/" {
		siaPath = modules.RootSiaPath()
	} else {
		siaPath, err = modules.NewSiaPath(str)
	}
	if err != nil {
		WriteError(w, Error{err.Error()}, http.StatusBadRequest)
		return
	}

	if !root {
		siaPath, err = rebaseInputSiaPath(siaPath)
		if err != nil {
			WriteError(w, Error{err.Error()}, http.StatusBadRequest)
			return
		}
	}

	directories, err := api.renter.DirList(siaPath)
	if err != nil {
		WriteError(w, Error{"failed to get directory contents:" + err.Error()}, http.StatusInternalServerError)
		return
	}

	if !root {
		directories, err = trimSiaDirFolder(directories...)
		if err != nil {
			WriteError(w, Error{err.Error()}, http.StatusBadRequest)
			return
		}
	}

	files, err := api.renter.FileList(siaPath, false, true)
	if err != nil {
		WriteError(w, Error{"failed to get file infos:" + err.Error()}, http.StatusInternalServerError)
		return
	}

	if !root {
		files, err = trimSiaDirFolderOnFiles(files...)
		if err != nil {
			WriteError(w, Error{err.Error()}, http.StatusBadRequest)
			return
		}
	}

	WriteJSON(w, RenterDirectory{
		Directories: directories,
		Files:       files,
	})
	return
}

// renterDirHandlerPOST handles POST requests to /renter/dir/:siapath?action=<>
// in order to create, delete, and rename a directory
func (api *API) renterDirHandlerPOST(w http.ResponseWriter, req *http.Request, ps httprouter.Params) {
	// Parse action
	action := req.FormValue("action")
	if action == "" {
		WriteError(w, Error{"you must set the action you wish to execute"}, http.StatusInternalServerError)
		return
	}
	// Parse mode
	mode := os.FileMode(modules.DefaultDirPerm)
	if m := req.FormValue("mode"); m != "" {
		mode64, err := strconv.ParseUint(m, 10, 32)
		if err != nil {
			WriteError(w, Error{fmt.Sprintf("failed to parse provided mode '%v'", m)}, http.StatusBadRequest)
			return
		}
		mode = os.FileMode(mode64)
	}
	siaPath, err := modules.NewSiaPath(ps.ByName("siapath"))
	if err != nil {
		WriteError(w, Error{err.Error()}, http.StatusBadRequest)
		return
	}

	// Determine whether the user is requesting a user siapath, or a root siapath.
	root, err := isCalledWithRootFlag(req)
	if err != nil {
		WriteError(w, Error{err.Error()}, http.StatusBadRequest)
		return
	}
	// Rebase the user's input to the user folder if the user is requesting a user siapath.
	if !root {
		siaPath, err = rebaseInputSiaPath(siaPath)
		if err != nil {
			WriteError(w, Error{err.Error()}, http.StatusBadRequest)
			return
		}
	}

	if action == "create" {
		// Call the renter to create directory
		err := api.renter.CreateDir(siaPath, mode)
		if err != nil {
			WriteError(w, Error{"failed to create directory: " + err.Error()}, http.StatusInternalServerError)
			return
		}
		WriteSuccess(w)
		return
	}
	if action == "delete" {
		err := api.renter.DeleteDir(siaPath)
		if err != nil {
			WriteError(w, Error{"failed to delete directory: " + err.Error()}, http.StatusInternalServerError)
			return
		}
		WriteSuccess(w)
		return
	}
	if action == "rename" {
		newSiaPath, err := modules.NewSiaPath(req.FormValue("newsiapath"))
		if err != nil {
			WriteError(w, Error{"failed to parse newsiapath: " + err.Error()}, http.StatusBadRequest)
			return
		}
		newSiaPath, err = rebaseInputSiaPath(newSiaPath)
		if err != nil {
			WriteError(w, Error{err.Error()}, http.StatusBadRequest)
			return
		}
		err = api.renter.RenameDir(siaPath, newSiaPath)
		if err != nil {
			WriteError(w, Error{"failed to rename directory: " + err.Error()}, http.StatusInternalServerError)
			return
		}
		WriteSuccess(w)
		return
	}

	// Report that no calls were made
	WriteError(w, Error{"no calls were made, please check your submission and try again"}, http.StatusInternalServerError)
	return
}

// renterContractStatusHandler  handles the API call to check the status of a
// contract monitored by the renter.
func (api *API) renterContractStatusHandler(w http.ResponseWriter, req *http.Request, ps httprouter.Params) {
	var fcID types.FileContractID
	if err := fcID.LoadString(req.FormValue("id")); err != nil {
		WriteError(w, Error{"unable to parse id:" + err.Error()}, http.StatusBadRequest)
		return
	}
=======
	// Report that no calls were made
	WriteError(w, Error{"no calls were made, please check your submission and try again"}, http.StatusInternalServerError)
	return
}

// renterContractStatusHandler  handles the API call to check the status of a
// contract monitored by the renter.
func (api *API) renterContractStatusHandler(w http.ResponseWriter, req *http.Request, ps httprouter.Params) {
	var fcID types.FileContractID
	if err := fcID.LoadString(req.FormValue("id")); err != nil {
		WriteError(w, Error{"unable to parse id:" + err.Error()}, http.StatusBadRequest)
		return
	}
>>>>>>> 48ada05a

	contractStatus, monitoringContract := api.renter.ContractStatus(fcID)
	if !monitoringContract {
		WriteError(w, Error{"renter unaware of contract"}, http.StatusBadRequest)
		return
	}

	WriteJSON(w, contractStatus)
}<|MERGE_RESOLUTION|>--- conflicted
+++ resolved
@@ -1,15 +1,8 @@
 package api
 
 import (
-	"encoding/json"
 	"fmt"
-<<<<<<< HEAD
-	"io"
 	"io/ioutil"
-	"mime"
-=======
-	"io/ioutil"
->>>>>>> 48ada05a
 	"net/http"
 	"net/url"
 	"os"
@@ -19,33 +12,18 @@
 	"strings"
 	"time"
 
-<<<<<<< HEAD
+	"github.com/julienschmidt/httprouter"
+	"gitlab.com/NebulousLabs/errors"
+	"gitlab.com/NebulousLabs/fastrand"
+
 	"gitlab.com/scpcorp/ScPrime/build"
 	"gitlab.com/scpcorp/ScPrime/crypto"
 	"gitlab.com/scpcorp/ScPrime/modules"
 	"gitlab.com/scpcorp/ScPrime/modules/renter"
 	"gitlab.com/scpcorp/ScPrime/modules/renter/contractor"
+	"gitlab.com/scpcorp/ScPrime/modules/renter/filesystem/siafile"
 	"gitlab.com/scpcorp/ScPrime/modules/renter/proto"
-	"gitlab.com/scpcorp/ScPrime/modules/renter/siafile"
 	"gitlab.com/scpcorp/ScPrime/types"
-
-	"github.com/julienschmidt/httprouter"
-	"gitlab.com/NebulousLabs/errors"
-	"gitlab.com/NebulousLabs/fastrand"
-=======
-	"github.com/julienschmidt/httprouter"
-	"gitlab.com/NebulousLabs/errors"
-	"gitlab.com/NebulousLabs/fastrand"
-
-	"gitlab.com/NebulousLabs/Sia/build"
-	"gitlab.com/NebulousLabs/Sia/crypto"
-	"gitlab.com/NebulousLabs/Sia/modules"
-	"gitlab.com/NebulousLabs/Sia/modules/renter"
-	"gitlab.com/NebulousLabs/Sia/modules/renter/contractor"
-	"gitlab.com/NebulousLabs/Sia/modules/renter/filesystem/siafile"
-	"gitlab.com/NebulousLabs/Sia/modules/renter/proto"
-	"gitlab.com/NebulousLabs/Sia/types"
->>>>>>> 48ada05a
 )
 
 var (
@@ -267,21 +245,6 @@
 		StartTimeUnix        int64     `json:"starttimeunix"`        // The time when the download was started in unix format.
 		TotalDataTransferred uint64    `json:"totaldatatransferred"` // The total amount of data transferred, including negotiation, overdrive etc.
 	}
-
-	// SkynetSkyfileHandlerPOST is the response that the api returns after the
-	// /skynet/ POST endpoint has been used.
-	SkynetSkyfileHandlerPOST struct {
-		Skylink    string      `json:"skylink"`
-		MerkleRoot crypto.Hash `json:"merkleroot"`
-		Bitfield   uint16      `json:"bitfield"`
-	}
-
-	// SkynetBlacklistPOST contains the information needed for the
-	// /skynet/blacklist POST endpoint to be called
-	SkynetBlacklistPOST struct {
-		Add    []string `json:"add"`
-		Remove []string `json:"remove"`
-	}
 )
 
 // Returns the boolean value of the 'root' parameter of req or an error if
@@ -904,10 +867,10 @@
 	}
 
 	// Scan the checkforipviolation flag.
+	// NOTE: checkforipviolation is deprecated, use iprestriction
 	if ipc := req.FormValue("checkforipviolation"); ipc != "" {
 		var ipviolationcheck bool
 		if _, err := fmt.Sscan(ipc, &ipviolationcheck); err != nil {
-<<<<<<< HEAD
 			WriteError(w, Error{"unable to parse checkforipviolation: " + err.Error()}, http.StatusBadRequest)
 			return
 		}
@@ -919,7 +882,7 @@
 		}
 	}
 
-	// Scan the checkforipviolation flag.
+	// Scan the iprestriction flag.
 	if ipc := req.FormValue("iprestriction"); ipc != "" {
 		var iprestriction int
 		if _, err := fmt.Sscan(ipc, &iprestriction); err != nil {
@@ -930,36 +893,6 @@
 		settings.IPViolationCheck = iprestriction > 0
 	}
 
-=======
-			WriteError(w, Error{"unable to parse ipviolationcheck: " + err.Error()}, http.StatusBadRequest)
-			return
-		}
-		settings.IPViolationCheck = ipviolationcheck
-	}
-
-	// Set the settings in the renter.
-	err = api.renter.SetSettings(settings)
-	if err != nil {
-		WriteError(w, Error{"unable to set renter settings: " + err.Error()}, http.StatusBadRequest)
-		return
-	}
-	WriteSuccess(w)
-}
-
-// renterAllowanceCancelHandlerPOST handles the API call to cancel the Renter's
-// allowance
-func (api *API) renterAllowanceCancelHandlerPOST(w http.ResponseWriter, _ *http.Request, _ httprouter.Params) {
-	// Get the existing settings
-	settings, err := api.renter.Settings()
-	if err != nil {
-		WriteError(w, Error{err.Error()}, http.StatusBadRequest)
-		return
-	}
-
-	// Set the allownace to nil
-	settings.Allowance = modules.Allowance{}
-
->>>>>>> 48ada05a
 	// Set the settings in the renter.
 	err = api.renter.SetSettings(settings)
 	if err != nil {
@@ -1072,7 +1005,6 @@
 
 	// Parse the renter's contracts into their appropriate categories
 	contracts := api.parseRenterContracts(disabled, inactive, expired)
-<<<<<<< HEAD
 
 	// Get recoverable contracts
 	var recoverableContracts []modules.RecoverableContract
@@ -1081,16 +1013,6 @@
 	}
 	contracts.RecoverableContracts = recoverableContracts
 
-=======
-
-	// Get recoverable contracts
-	var recoverableContracts []modules.RecoverableContract
-	if recoverable {
-		recoverableContracts = api.renter.RecoverableContracts()
-	}
-	contracts.RecoverableContracts = recoverableContracts
-
->>>>>>> 48ada05a
 	WriteJSON(w, contracts)
 }
 
@@ -1325,7 +1247,6 @@
 		TotalDataTransferred: di.TotalDataTransferred,
 	})
 }
-<<<<<<< HEAD
 
 // renterFuseHandlerGET handles the API call to /renter/fuse.
 func (api *API) renterFuseHandlerGET(w http.ResponseWriter, req *http.Request, _ httprouter.Params) {
@@ -1344,26 +1265,6 @@
 	WriteJSON(w, rfi)
 }
 
-=======
-
-// renterFuseHandlerGET handles the API call to /renter/fuse.
-func (api *API) renterFuseHandlerGET(w http.ResponseWriter, req *http.Request, _ httprouter.Params) {
-	rfi := RenterFuseInfo{
-		MountPoints: api.renter.MountInfo(),
-	}
-	for i := 0; i < len(rfi.MountPoints); i++ {
-		rebased, err := rfi.MountPoints[i].SiaPath.Rebase(modules.UserSiaPath(), modules.RootSiaPath())
-		if err != nil {
-			WriteError(w, Error{err.Error()}, http.StatusBadRequest)
-			return
-		}
-		rfi.MountPoints[i].SiaPath = rebased
-	}
-
-	WriteJSON(w, rfi)
-}
-
->>>>>>> 48ada05a
 // renterFuseMountHandlerPOST handles the API call to /renter/fuse/mount.
 func (api *API) renterFuseMountHandlerPOST(w http.ResponseWriter, req *http.Request, _ httprouter.Params) {
 	var siaPath modules.SiaPath
@@ -1442,7 +1343,6 @@
 func (api *API) renterRenameHandler(w http.ResponseWriter, req *http.Request, ps httprouter.Params) {
 	newSiaPathStr := req.FormValue("newsiapath")
 	siaPath, err := modules.NewSiaPath(ps.ByName("siapath"))
-<<<<<<< HEAD
 	if err != nil {
 		WriteError(w, Error{err.Error()}, http.StatusBadRequest)
 		return
@@ -1458,31 +1358,11 @@
 		return
 	}
 	newSiaPath, err = rebaseInputSiaPath(newSiaPath)
-=======
->>>>>>> 48ada05a
-	if err != nil {
-		WriteError(w, Error{err.Error()}, http.StatusBadRequest)
-		return
-	}
-<<<<<<< HEAD
+	if err != nil {
+		WriteError(w, Error{err.Error()}, http.StatusBadRequest)
+		return
+	}
 	err = api.renter.RenameFile(siaPath, newSiaPath)
-=======
-	newSiaPath, err := modules.NewSiaPath(newSiaPathStr)
-	if err != nil {
-		WriteError(w, Error{err.Error()}, http.StatusBadRequest)
-		return
-	}
-	siaPath, err = rebaseInputSiaPath(siaPath)
-	if err != nil {
-		WriteError(w, Error{err.Error()}, http.StatusBadRequest)
-		return
-	}
-	newSiaPath, err = rebaseInputSiaPath(newSiaPath)
-	if err != nil {
-		WriteError(w, Error{err.Error()}, http.StatusBadRequest)
-		return
-	}
-	err = api.renter.RenameFile(siaPath, newSiaPath)
 	if err != nil {
 		WriteError(w, Error{err.Error()}, http.StatusBadRequest)
 		return
@@ -1490,7 +1370,7 @@
 	WriteSuccess(w)
 }
 
-// renterFileHandler handles GET requests to the /renter/file/:siapath API endpoint.
+// renterFileHandlerGET handles GET requests to the /renter/file/:siapath API endpoint.
 func (api *API) renterFileHandlerGET(w http.ResponseWriter, req *http.Request, ps httprouter.Params) {
 	// Determine the siapath that the user wants to get the file from.
 	siaPath, err := modules.NewSiaPath(ps.ByName("siapath"))
@@ -1501,7 +1381,6 @@
 
 	// Determine whether the user is requesting a user siapath, or a root siapath.
 	root, err := isCalledWithRootFlag(req)
->>>>>>> 48ada05a
 	if err != nil {
 		WriteError(w, Error{err.Error()}, http.StatusBadRequest)
 		return
@@ -1515,33 +1394,6 @@
 		}
 	}
 
-<<<<<<< HEAD
-// renterFileHandler handles GET requests to the /renter/file/:siapath API endpoint.
-func (api *API) renterFileHandlerGET(w http.ResponseWriter, req *http.Request, ps httprouter.Params) {
-	// Determine the siapath that the user wants to get the file from.
-	siaPath, err := modules.NewSiaPath(ps.ByName("siapath"))
-	if err != nil {
-		WriteError(w, Error{err.Error()}, http.StatusBadRequest)
-		return
-	}
-
-	// Determine whether the user is requesting a user siapath, or a root siapath.
-	root, err := isCalledWithRootFlag(req)
-	if err != nil {
-		WriteError(w, Error{err.Error()}, http.StatusBadRequest)
-		return
-	}
-	// Rebase the user's input to the user folder if the user is requesting a user siapath.
-	if !root {
-		siaPath, err = rebaseInputSiaPath(siaPath)
-		if err != nil {
-			WriteError(w, Error{err.Error()}, http.StatusBadRequest)
-			return
-		}
-	}
-
-=======
->>>>>>> 48ada05a
 	// Fetch the file.
 	file, err := api.renter.File(siaPath)
 	if err != nil {
@@ -1565,7 +1417,7 @@
 	})
 }
 
-// renterFileHandler handles POST requests to the /renter/file/:siapath API endpoint.
+// renterFileHandlerPOST handles POST requests to the /renter/file/:siapath API endpoint.
 func (api *API) renterFileHandlerPOST(w http.ResponseWriter, req *http.Request, ps httprouter.Params) {
 	newTrackingPath := req.FormValue("trackingpath")
 	stuck := req.FormValue("stuck")
@@ -1647,11 +1499,7 @@
 			WriteError(w, Error{"unable to parse hosts: " + err.Error()}, http.StatusBadRequest)
 			return
 		} else if hosts != 0 && hosts < requiredHosts {
-<<<<<<< HEAD
 			WriteError(w, Error{fmt.Sprintf("insufficient number of hosts, need at least %v but have %v", requiredHosts, hosts)}, http.StatusBadRequest)
-=======
-			WriteError(w, Error{fmt.Sprintf("insufficient number of hosts, need at least %v but have %v", modules.DefaultAllowance.Hosts, hosts)}, http.StatusBadRequest)
->>>>>>> 48ada05a
 			return
 		} else {
 			allowance.Hosts = hosts
@@ -1901,48 +1749,6 @@
 	return dp, nil
 }
 
-<<<<<<< HEAD
-// skynetBlacklistHandlerPOST handles the API call to blacklist certain skylinks
-func (api *API) skynetBlacklistHandlerPOST(w http.ResponseWriter, req *http.Request, _ httprouter.Params) {
-	// Parse parameters
-	var params SkynetBlacklistPOST
-	err := json.NewDecoder(req.Body).Decode(&params)
-	if err != nil {
-		WriteError(w, Error{"invalid parameters: " + err.Error()}, http.StatusBadRequest)
-		return
-	}
-
-	// Check for nil input
-	if len(append(params.Add, params.Remove...)) == 0 {
-		WriteError(w, Error{"no skylinks submitted"}, http.StatusBadRequest)
-		return
-	}
-
-	// Convert to Skylinks
-	addSkylinks := make([]modules.Skylink, len(params.Add))
-	for i, addStr := range params.Add {
-		var skylink modules.Skylink
-		err := skylink.LoadString(addStr)
-		if err != nil {
-			WriteError(w, Error{fmt.Sprintf("error parsing skylink: %v", err)}, http.StatusBadRequest)
-			return
-		}
-		addSkylinks[i] = skylink
-	}
-	removeSkylinks := make([]modules.Skylink, len(params.Remove))
-	for i, removeStr := range params.Remove {
-		var skylink modules.Skylink
-		err := skylink.LoadString(removeStr)
-		if err != nil {
-			WriteError(w, Error{fmt.Sprintf("error parsing skylink: %v", err)}, http.StatusBadRequest)
-			return
-		}
-		removeSkylinks[i] = skylink
-	}
-
-	// Update the Skynet Blacklist
-	err = api.renter.UpdateSkynetBlacklist(addSkylinks, removeSkylinks)
-=======
 // renterStreamHandler handles downloads from the /renter/stream endpoint
 func (api *API) renterStreamHandler(w http.ResponseWriter, req *http.Request, ps httprouter.Params) {
 	siaPath, err := modules.NewSiaPath(ps.ByName("siapath"))
@@ -2008,9 +1814,8 @@
 		return
 	}
 	siaPath, err = rebaseInputSiaPath(siaPath)
->>>>>>> 48ada05a
-	if err != nil {
-		WriteError(w, Error{"unable to update the skynet blacklist: " + err.Error()}, http.StatusBadRequest)
+	if err != nil {
+		WriteError(w, Error{err.Error()}, http.StatusBadRequest)
 		return
 	}
 	err = api.renter.Upload(modules.FileUploadParams{
@@ -2095,180 +1900,6 @@
 	WriteSuccess(w)
 }
 
-<<<<<<< HEAD
-// skynetSkylinkHandlerGET accepts a skylink as input and will stream the data
-// from the skylink out of the response body as output.
-func (api *API) skynetSkylinkHandlerGET(w http.ResponseWriter, req *http.Request, ps httprouter.Params) {
-	strLink := ps.ByName("skylink")
-	strLink = strings.TrimPrefix(strLink, "/")
-
-	// Parse out optional path to a subfile
-	path := "/" // default to root
-	splits := strings.SplitN(strLink, "?", 2)
-	splits = strings.SplitN(splits[0], "/", 2)
-	if len(splits) > 1 {
-		path = fmt.Sprintf("/%s", splits[1])
-	}
-
-	// Parse skylink
-	var skylink modules.Skylink
-	err := skylink.LoadString(strLink)
-	if err != nil {
-		WriteError(w, Error{fmt.Sprintf("error parsing skylink: %v", err)}, http.StatusBadRequest)
-		return
-	}
-
-	// Parse the query params.
-	queryForm, err := url.ParseQuery(req.URL.RawQuery)
-	if err != nil {
-		WriteError(w, Error{"failed to parse query params"}, http.StatusBadRequest)
-		return
-	}
-
-	// Parse the querystring.
-	var attachment bool
-	attachmentStr := queryForm.Get("attachment")
-	if attachmentStr != "" {
-		attachment, err = strconv.ParseBool(attachmentStr)
-		if err != nil {
-			WriteError(w, Error{"unable to parse 'attachment' parameter: " + err.Error()}, http.StatusBadRequest)
-			return
-		}
-	}
-
-	// Parse the format.
-	var format string
-	formatStr := strings.ToLower(queryForm.Get("format"))
-	if formatStr != "" {
-		if formatStr != "concat" {
-			WriteError(w, Error{"unable to parse 'format' parameter, allowed values are: 'concat'"}, http.StatusBadRequest)
-			return
-		}
-		format = formatStr
-	}
-
-	// Fetch the skyfile's metadata and a streamer to download the file
-	metadata, streamer, err := api.renter.DownloadSkylink(skylink)
-	if err != nil {
-		WriteError(w, Error{fmt.Sprintf("failed to fetch skylink: %v", err)}, http.StatusInternalServerError)
-		return
-	}
-
-	// If path is different from the root, limit the streamer and return the
-	// appropriate subset of the metadata. This is done by wrapping the streamer
-	// so it only returns the files defined in the subset of the metadata.
-	if path != "/" {
-		var dir bool
-		var offset, size uint64
-		metadata, dir, offset, size = metadata.ForPath(path)
-		if len(metadata.Subfiles) == 0 {
-			WriteError(w, Error{fmt.Sprintf("failed to download file for path: %v, ", path)}, http.StatusNotFound)
-			return
-		}
-		if dir && format == "" {
-			WriteError(w, Error{fmt.Sprintf("failed to download directory for path: %v, format must be specified", path)}, http.StatusBadRequest)
-			return
-		}
-		streamer = NewLimitStreamer(streamer, offset, size)
-	} else {
-		if len(metadata.Subfiles) > 1 && format == "" {
-			WriteError(w, Error{fmt.Sprintf("failed to download directory for path: %v, format must be specified", path)}, http.StatusBadRequest)
-			return
-		}
-	}
-
-	// Encode the metadata
-	encMetadata, err := json.Marshal(metadata)
-	if err != nil {
-		WriteError(w, Error{fmt.Sprintf("failed to write skylink metadata: %v", err)}, http.StatusInternalServerError)
-		return
-	}
-
-	// Only set the Content-Type header when the metadata defines one, if we
-	// were to set the header to an empty string, it would prevent the http
-	// library from sniffing the file's content type.
-	if metadata.ContentType() != "" {
-		w.Header().Set("Content-Type", metadata.ContentType())
-	}
-
-	// Set Content-Disposition header, if 'attachment' is true, set the
-	// disposition-type to attachment, otherwise we inline it.
-	var cdh string
-	if attachment {
-		cdh = fmt.Sprintf("attachment; filename=%s", strconv.Quote(filepath.Base(metadata.Filename)))
-	} else {
-		cdh = fmt.Sprintf("inline; filename=%s", strconv.Quote(filepath.Base(metadata.Filename)))
-	}
-	w.Header().Set("Content-Disposition", cdh)
-	w.Header().Set("Skynet-File-Metadata", string(encMetadata))
-	w.Header().Set("Access-Control-Allow-Origin", "*")
-
-	http.ServeContent(w, req, metadata.Filename, time.Time{}, streamer)
-}
-
-// skynetSkylinkPinHandlerPOST will pin a skylink to this Sia node, ensuring
-// uptime even if the original uploader stops paying for the file.
-func (api *API) skynetSkylinkPinHandlerPOST(w http.ResponseWriter, req *http.Request, ps httprouter.Params) {
-	// Parse the query params.
-	queryForm, err := url.ParseQuery(req.URL.RawQuery)
-	if err != nil {
-		WriteError(w, Error{"failed to parse query params"}, http.StatusBadRequest)
-		return
-	}
-
-	strLink := ps.ByName("skylink")
-	var skylink modules.Skylink
-	err = skylink.LoadString(strLink)
-	if err != nil {
-		WriteError(w, Error{fmt.Sprintf("error parsing skylink: %v", err)}, http.StatusBadRequest)
-		return
-	}
-
-	// Parse whether the siapath should be from root or from the skynet folder.
-	var root bool
-	rootStr := queryForm.Get("root")
-	if rootStr != "" {
-		root, err = strconv.ParseBool(rootStr)
-		if err != nil {
-			WriteError(w, Error{"unable to parse 'root' parameter: " + err.Error()}, http.StatusBadRequest)
-			return
-		}
-	}
-
-	// Parse out the intended siapath.
-	var siaPath modules.SiaPath
-	siaPathStr := queryForm.Get("siapath")
-	if root {
-		siaPath, err = modules.NewSiaPath(siaPathStr)
-	} else {
-		siaPath, err = modules.SkynetFolder.Join(siaPathStr)
-	}
-	if err != nil {
-		WriteError(w, Error{"invalid siapath provided: " + err.Error()}, http.StatusBadRequest)
-		return
-	}
-
-	// Check whether force upload is allowed. Skynet portals might disallow
-	// passing the force flag, if they want to they can set overrule the force
-	// flag by passing in the 'Skynet-Disable-Force' header
-	allowForce := true
-	strDisableForce := req.Header.Get("Skynet-Disable-Force")
-	if strDisableForce != "" {
-		disableForce, err := strconv.ParseBool(strDisableForce)
-		if err != nil {
-			WriteError(w, Error{"unable to parse 'Skynet-Disable-Force' header: " + err.Error()}, http.StatusBadRequest)
-			return
-		}
-		allowForce = !disableForce
-	}
-
-	// Check whether existing file should be overwritten
-	force := false
-	if strForce := queryForm.Get("force"); strForce != "" {
-		force, err = strconv.ParseBool(strForce)
-		if err != nil {
-			WriteError(w, Error{"unable to parse 'force' parameter: " + err.Error()}, http.StatusBadRequest)
-=======
 // renterUploadStreamHandler handles the API call to upload a file using a
 // stream.
 func (api *API) renterUploadStreamHandler(w http.ResponseWriter, req *http.Request, ps httprouter.Params) {
@@ -2387,146 +2018,10 @@
 		directories, err = trimSiaDirFolder(directories...)
 		if err != nil {
 			WriteError(w, Error{err.Error()}, http.StatusBadRequest)
->>>>>>> 48ada05a
-			return
-		}
-	}
-
-<<<<<<< HEAD
-	// Notify the caller force has been disabled
-	if !allowForce && force {
-		WriteError(w, Error{"'force' has been disabled on this node" + err.Error()}, http.StatusBadRequest)
-		return
-	}
-
-	// Check whether the redundancy has been set.
-	redundancy := uint8(0)
-	if rStr := queryForm.Get("basechunkredundancy"); rStr != "" {
-		if _, err := fmt.Sscan(rStr, &redundancy); err != nil {
-			WriteError(w, Error{"unable to parse basechunkrerdundancy: " + err.Error()}, http.StatusBadRequest)
-			return
-		}
-	}
-
-	// Create the upload parameters. Notably, the fanout redundancy, the file
-	// metadata and the filename are not included. Changing those would change
-	// the skylink, which is not the goal.
-	lup := modules.SkyfileUploadParameters{
-		SiaPath:             siaPath,
-		Force:               force,
-		BaseChunkRedundancy: redundancy,
-	}
-
-	err = api.renter.PinSkylink(skylink, lup)
-	if err != nil {
-		WriteError(w, Error{fmt.Sprintf("Failed to pin file to Skynet: %v", err)}, http.StatusBadRequest)
-		return
-	}
-
-	WriteSuccess(w)
-}
-
-// skynetSkyfileHandlerPOST is a dual purpose endpoint. If the 'convertpath'
-// field is set, this endpoint will create a skyfile using an existing siafile.
-// The original siafile and the skyfile will boeth need to be kept in order for
-// the file to remain available on Skynet. If the 'convertpath' field is not
-// set, this is essentially an upload streaming endpoint for Skynet which
-// returns a skylink.
-func (api *API) skynetSkyfileHandlerPOST(w http.ResponseWriter, req *http.Request, ps httprouter.Params) {
-	// Parse the query params.
-	queryForm, err := url.ParseQuery(req.URL.RawQuery)
-	if err != nil {
-		WriteError(w, Error{"failed to parse query params"}, http.StatusBadRequest)
-		return
-	}
-
-	// Parse whether the siapath should be from root or from the skynet folder.
-	var root bool
-	rootStr := queryForm.Get("root")
-	if rootStr != "" {
-		root, err = strconv.ParseBool(rootStr)
-		if err != nil {
-			WriteError(w, Error{"unable to parse 'root' parameter: " + err.Error()}, http.StatusBadRequest)
-			return
-		}
-	}
-
-	// Parse out the intended siapath.
-	var siaPath modules.SiaPath
-	siaPathStr := ps.ByName("siapath")
-	if root {
-		siaPath, err = modules.NewSiaPath(siaPathStr)
-	} else {
-		siaPath, err = modules.SkynetFolder.Join(siaPathStr)
-	}
-	if err != nil {
-		WriteError(w, Error{"invalid siapath provided: " + err.Error()}, http.StatusBadRequest)
-		return
-	}
-
-	// Check whether force upload is allowed. Skynet portals might disallow
-	// passing the force flag, if they want to they can set overrule the force
-	// flag by passing in the 'Skynet-Disable-Force' header
-	allowForce := true
-	strDisableForce := req.Header.Get("Skynet-Disable-Force")
-	if strDisableForce != "" {
-		disableForce, err := strconv.ParseBool(strDisableForce)
-		if err != nil {
-			WriteError(w, Error{"unable to parse 'Skynet-Disable-Force' header: " + err.Error()}, http.StatusBadRequest)
-			return
-		}
-		allowForce = !disableForce
-	}
-
-	// Check whether existing file should be overwritten
-	force := false
-	if strForce := queryForm.Get("force"); strForce != "" {
-		force, err = strconv.ParseBool(strForce)
-		if err != nil {
-			WriteError(w, Error{"unable to parse 'force' parameter: " + err.Error()}, http.StatusBadRequest)
-			return
-		}
-	}
-
-	// Notify the caller force has been disabled
-	if !allowForce && force {
-		WriteError(w, Error{"'force' has been disabled on this node"}, http.StatusBadRequest)
-		return
-	}
-
-	// Check whether the redundancy has been set.
-	redundancy := uint8(0)
-	if rStr := queryForm.Get("basechunkredundancy"); rStr != "" {
-		if _, err := fmt.Sscan(rStr, &redundancy); err != nil {
-			WriteError(w, Error{"unable to parse basechunkredundancy: " + err.Error()}, http.StatusBadRequest)
-			return
-		}
-	}
-
-	// Parse the filename from the query params.
-	filename := queryForm.Get("filename")
-
-	// Parse Content-Type from the request headers
-	ct := req.Header.Get("Content-Type")
-	mediaType, _, err := mime.ParseMediaType(ct)
-	if err != nil {
-		WriteError(w, Error{fmt.Sprintf("failed parsing Content-Type header: %v", err)}, http.StatusBadRequest)
-		return
-	}
-
-	// Build the upload parameters
-	lup := modules.SkyfileUploadParameters{
-		SiaPath:             siaPath,
-		Force:               force,
-		BaseChunkRedundancy: redundancy,
-	}
-
-	// Build the Skyfile metadata from the request
-	if strings.HasPrefix(mediaType, "multipart/form-data") {
-		subfiles, reader, err := skyfileParseMultiPartRequest(req)
-		if err != nil {
-			WriteError(w, Error{fmt.Sprintf("failed parsing multipart request: %v", err)}, http.StatusBadRequest)
-=======
+			return
+		}
+	}
+
 	files, err := api.renter.FileList(siaPath, false, true)
 	if err != nil {
 		WriteError(w, Error{"failed to get file infos:" + err.Error()}, http.StatusInternalServerError)
@@ -2584,524 +2079,6 @@
 		siaPath, err = rebaseInputSiaPath(siaPath)
 		if err != nil {
 			WriteError(w, Error{err.Error()}, http.StatusBadRequest)
->>>>>>> 48ada05a
-			return
-		}
-	}
-
-<<<<<<< HEAD
-		// Use the filename of the first subfile if it's not passed as query
-		// string parameter and there's only one subfile.
-		if filename == "" && len(subfiles) == 1 {
-			for _, sf := range subfiles {
-				filename = sf.Filename
-				break
-			}
-		}
-
-		lup.Reader = reader
-		lup.FileMetadata = modules.SkyfileMetadata{
-			Filename: filename,
-			Subfiles: subfiles,
-		}
-	} else {
-		// Parse out the filemode
-		modeStr := queryForm.Get("mode")
-		var mode os.FileMode
-		if modeStr != "" {
-			_, err := fmt.Sscanf(modeStr, "%o", &mode)
-			if err != nil {
-				WriteError(w, Error{"unable to parse mode: " + err.Error()}, http.StatusBadRequest)
-				return
-			}
-		}
-
-		lup.Reader = req.Body
-		lup.FileMetadata = modules.SkyfileMetadata{
-			Mode:     mode,
-			Filename: filename,
-		}
-	}
-
-	// Ensure we have a filename
-	if lup.FileMetadata.Filename == "" {
-		WriteError(w, Error{"no filename provided"}, http.StatusBadRequest)
-		return
-	}
-
-	// Enable CORS
-	w.Header().Set("Access-Control-Allow-Origin", "*")
-
-	// Check whether this is a streaming upload or a siafile conversion. If no
-	// convert path is provided, assume that the req.Body will be used as a
-	// streaming upload.
-	convertPathStr := queryForm.Get("convertpath")
-	if convertPathStr == "" {
-		skylink, err := api.renter.UploadSkyfile(lup)
-		if err != nil {
-			WriteError(w, Error{fmt.Sprintf("failed to upload file to Skynet: %v", err)}, http.StatusBadRequest)
-			return
-		}
-		WriteJSON(w, SkynetSkyfileHandlerPOST{
-			Skylink:    skylink.String(),
-			MerkleRoot: skylink.MerkleRoot(),
-			Bitfield:   skylink.Bitfield(),
-		})
-		return
-	}
-
-	// There is a convert path.
-	convertPath, err := modules.NewSiaPath(convertPathStr)
-	if err != nil {
-		WriteError(w, Error{"invalid convertpath provided: " + err.Error()}, http.StatusBadRequest)
-		return
-	}
-	convertPath, err = rebaseInputSiaPath(convertPath)
-	if err != nil {
-		WriteError(w, Error{"invalid convertpath provided - can't rebase: " + err.Error()}, http.StatusBadRequest)
-		return
-	}
-	skylink, err := api.renter.CreateSkylinkFromSiafile(lup, convertPath)
-	if err != nil {
-		WriteError(w, Error{fmt.Sprintf("failed to convert siafile to skyfile: %v", err)}, http.StatusBadRequest)
-		return
-	}
-
-	WriteJSON(w, SkynetSkyfileHandlerPOST{
-		Skylink:    skylink.String(),
-		MerkleRoot: skylink.MerkleRoot(),
-		Bitfield:   skylink.Bitfield(),
-	})
-}
-
-// skyfileParseMultiPartRequest parses the given request and returns the
-// subfiles found in the multipart request body, alongside with an io.Reader
-// containing all of the files.
-func skyfileParseMultiPartRequest(req *http.Request) (modules.SkyfileSubfiles, io.Reader, error) {
-	subfiles := make(modules.SkyfileSubfiles)
-
-	// Parse the multipart form
-	err := req.ParseMultipartForm(32 << 20) // 32MB max memory
-	if err != nil {
-		return subfiles, nil, errors.AddContext(err, "failed parsing multipart form")
-	}
-
-	// Parse out all of the multipart file headers
-	mpfHeaders := append(req.MultipartForm.File["file"], req.MultipartForm.File["files[]"]...)
-	if len(mpfHeaders) == 0 {
-		return subfiles, nil, errors.New("could not find multipart file")
-	}
-
-	// If there are multiple, treat the entire upload as one with all separate
-	// files being subfiles. This is used for uploading a directory to Skynet.
-	readers := make([]io.Reader, len(mpfHeaders))
-	var offset uint64
-	for i, fh := range mpfHeaders {
-		f, err := fh.Open()
-		if err != nil {
-			return subfiles, nil, errors.AddContext(err, "could not open multipart file")
-		}
-		readers[i] = f
-
-		// parse mode from multipart header
-		modeStr := fh.Header.Get("Mode")
-		var mode os.FileMode
-		if modeStr != "" {
-			_, err := fmt.Sscanf(modeStr, "%o", &mode)
-			if err != nil {
-				return subfiles, nil, errors.AddContext(err, "failed to parse file mode")
-			}
-		}
-
-		// parse filename from multipart
-		filename := fh.Filename
-		if filename == "" {
-			return subfiles, nil, errors.New("no filename provided")
-		}
-
-		// parse content type from multipart header
-		contentType := fh.Header.Get("Content-Type")
-
-		subfiles[fh.Filename] = modules.SkyfileSubfileMetadata{
-			Mode:        mode,
-			Filename:    filename,
-			ContentType: contentType,
-			Offset:      offset,
-			Len:         uint64(fh.Size),
-		}
-		offset += uint64(fh.Size)
-	}
-	return subfiles, io.MultiReader(readers...), nil
-}
-
-// renterStreamHandler handles downloads from the /renter/stream endpoint
-func (api *API) renterStreamHandler(w http.ResponseWriter, req *http.Request, ps httprouter.Params) {
-	siaPath, err := modules.NewSiaPath(ps.ByName("siapath"))
-	if err != nil {
-		WriteError(w, Error{err.Error()}, http.StatusBadRequest)
-		return
-	}
-	siaPath, err = rebaseInputSiaPath(siaPath)
-	if err != nil {
-		WriteError(w, Error{err.Error()}, http.StatusBadRequest)
-		return
-	}
-	disablelocalfetchparam := req.FormValue("disablelocalfetch")
-	var disableLocalFetch bool
-	if disablelocalfetchparam != "" {
-		disableLocalFetch, err = scanBool(disablelocalfetchparam)
-		if err != nil {
-			err = errors.AddContext(err, "error parsing the disablelocalfetch flag")
-			WriteError(w, Error{err.Error()}, http.StatusBadRequest)
-=======
-	if action == "create" {
-		// Call the renter to create directory
-		err := api.renter.CreateDir(siaPath, mode)
-		if err != nil {
-			WriteError(w, Error{"failed to create directory: " + err.Error()}, http.StatusInternalServerError)
-			return
-		}
-		WriteSuccess(w)
-		return
-	}
-	if action == "delete" {
-		err := api.renter.DeleteDir(siaPath)
-		if err != nil {
-			WriteError(w, Error{"failed to delete directory: " + err.Error()}, http.StatusInternalServerError)
-			return
-		}
-		WriteSuccess(w)
-		return
-	}
-	if action == "rename" {
-		newSiaPath, err := modules.NewSiaPath(req.FormValue("newsiapath"))
-		if err != nil {
-			WriteError(w, Error{"failed to parse newsiapath: " + err.Error()}, http.StatusBadRequest)
-			return
-		}
-		newSiaPath, err = rebaseInputSiaPath(newSiaPath)
-		if err != nil {
-			WriteError(w, Error{err.Error()}, http.StatusBadRequest)
-			return
-		}
-		err = api.renter.RenameDir(siaPath, newSiaPath)
-		if err != nil {
-			WriteError(w, Error{"failed to rename directory: " + err.Error()}, http.StatusInternalServerError)
->>>>>>> 48ada05a
-			return
-		}
-		WriteSuccess(w)
-		return
-	}
-	fileName, streamer, err := api.renter.Streamer(siaPath, disableLocalFetch)
-	if err != nil {
-		WriteError(w, Error{fmt.Sprintf("failed to create download streamer: %v", err)},
-			http.StatusInternalServerError)
-		return
-	}
-	defer streamer.Close()
-	http.ServeContent(w, req, fileName, time.Time{}, streamer)
-}
-
-// renterUploadHandler handles the API call to upload a file.
-func (api *API) renterUploadHandler(w http.ResponseWriter, req *http.Request, ps httprouter.Params) {
-	// Get the source path.
-	source := req.FormValue("source")
-	// Source must be absolute path.
-	if !filepath.IsAbs(source) {
-		WriteError(w, Error{"source must be an absolute path"}, http.StatusBadRequest)
-		return
-	}
-	// Check whether existing file should be overwritten
-	var err error
-	force := false
-	if f := req.FormValue("force"); f != "" {
-		force, err = strconv.ParseBool(f)
-		if err != nil {
-			WriteError(w, Error{"unable to parse 'force' parameter: " + err.Error()}, http.StatusBadRequest)
-			return
-		}
-	}
-	// Parse the erasure coder.
-	ec, err := parseErasureCodingParameters(req.FormValue("datapieces"), req.FormValue("paritypieces"))
-	if err != nil {
-		WriteError(w, Error{"unable to parse erasure code settings" + err.Error()}, http.StatusBadRequest)
-		return
-	}
-
-<<<<<<< HEAD
-	// Call the renter to upload the file.
-	siaPath, err := modules.NewSiaPath(ps.ByName("siapath"))
-	if err != nil {
-		WriteError(w, Error{err.Error()}, http.StatusBadRequest)
-		return
-	}
-	siaPath, err = rebaseInputSiaPath(siaPath)
-	if err != nil {
-		WriteError(w, Error{err.Error()}, http.StatusBadRequest)
-		return
-	}
-	err = api.renter.Upload(modules.FileUploadParams{
-		Source:              source,
-		SiaPath:             siaPath,
-		ErasureCode:         ec,
-		Force:               force,
-		DisablePartialChunk: true, // TODO: remove this
-
-		// NOTE: can make this an optional param.
-		CipherType: crypto.TypeDefaultRenter,
-	})
-	if err != nil {
-		WriteError(w, Error{"upload failed: " + err.Error()}, http.StatusInternalServerError)
-		return
-	}
-	WriteSuccess(w)
-}
-
-// renterUploadReadyHandler handles the API call to check whether or not the
-// renter is ready to upload files
-func (api *API) renterUploadReadyHandler(w http.ResponseWriter, req *http.Request, _ httprouter.Params) {
-	// Gather params
-	dataPiecesStr := req.FormValue("datapieces")
-	parityPiecesStr := req.FormValue("paritypieces")
-
-	// Check params
-	dataPieces, parityPieces, err := ParseDataAndParityPieces(dataPiecesStr, parityPiecesStr)
-	if err != nil {
-		WriteError(w, Error{"failed to parse query params" + err.Error()}, http.StatusBadRequest)
-		return
-	}
-	// Check if we need to set to defaults
-	if dataPieces == 0 && parityPieces == 0 {
-		dataPieces = renter.DefaultDataPieces
-		parityPieces = renter.DefaultParityPieces
-	}
-	contractsNeeded := dataPieces + parityPieces
-
-	// Get contracts - compare against data and parity pieces
-	contracts := api.parseRenterContracts(false, false, false)
-	WriteJSON(w, RenterUploadReadyGet{
-		Ready:              len(contracts.ActiveContracts) >= contractsNeeded,
-		ContractsNeeded:    contractsNeeded,
-		NumActiveContracts: len(contracts.ActiveContracts),
-		DataPieces:         dataPieces,
-		ParityPieces:       parityPieces,
-	})
-}
-
-// renterUploadsPauseHandler handles the api call to pause the renter's uploads,
-// this includes repairs
-func (api *API) renterUploadsPauseHandler(w http.ResponseWriter, req *http.Request, _ httprouter.Params) {
-	durationStr := req.FormValue("duration")
-	duration := renter.DefaultPauseDuration
-	var err error
-	if durationStr != "" {
-		durationInt, err := strconv.ParseUint(durationStr, 10, 64)
-		if err != nil {
-			WriteError(w, Error{"failed to parse duration:" + err.Error()}, http.StatusBadRequest)
-			return
-		}
-		duration = time.Second * time.Duration(durationInt)
-	}
-
-	err = api.renter.PauseRepairsAndUploads(duration)
-	if err != nil {
-		WriteError(w, Error{"failed to pause uploads:" + err.Error()}, http.StatusBadRequest)
-		return
-	}
-	WriteSuccess(w)
-}
-
-// renterUploadsResumeHandler handles the api call to resume the renter's
-// uploads, this includes repairs
-func (api *API) renterUploadsResumeHandler(w http.ResponseWriter, _ *http.Request, _ httprouter.Params) {
-	err := api.renter.ResumeRepairsAndUploads()
-	if err != nil {
-		WriteError(w, Error{"failed to resume uploads:" + err.Error()}, http.StatusBadRequest)
-		return
-	}
-	WriteSuccess(w)
-}
-
-// renterUploadStreamHandler handles the API call to upload a file using a
-// stream.
-func (api *API) renterUploadStreamHandler(w http.ResponseWriter, req *http.Request, ps httprouter.Params) {
-	// Parse the query params.
-	queryForm, err := url.ParseQuery(req.URL.RawQuery)
-	if err != nil {
-		WriteError(w, Error{"failed to parse query params"}, http.StatusBadRequest)
-		return
-	}
-	// Check whether existing file should be overwritten
-	force := false
-	if f := queryForm.Get("force"); f != "" {
-		force, err = strconv.ParseBool(f)
-		if err != nil {
-			WriteError(w, Error{"unable to parse 'force' parameter: " + err.Error()}, http.StatusBadRequest)
-			return
-		}
-	}
-	// Check whether existing file should be repaired
-	repair := false
-	if r := queryForm.Get("repair"); r != "" {
-		repair, err = strconv.ParseBool(r)
-		if err != nil {
-			WriteError(w, Error{"unable to parse 'repair' parameter: " + err.Error()}, http.StatusBadRequest)
-			return
-		}
-	}
-	// Parse the erasure coder.
-	ec, err := parseErasureCodingParameters(queryForm.Get("datapieces"), queryForm.Get("paritypieces"))
-	if err != nil && !repair {
-		WriteError(w, Error{"unable to parse erasure code settings" + err.Error()}, http.StatusBadRequest)
-		return
-	}
-	if repair && ec != nil {
-		WriteError(w, Error{"can't provide erasure code settings when doing a repair"}, http.StatusBadRequest)
-		return
-	}
-
-	// Call the renter to upload the file.
-	siaPath, err := modules.NewSiaPath(ps.ByName("siapath"))
-	if err != nil {
-		WriteError(w, Error{err.Error()}, http.StatusBadRequest)
-		return
-	}
-	siaPath, err = rebaseInputSiaPath(siaPath)
-	if err != nil {
-		WriteError(w, Error{err.Error()}, http.StatusBadRequest)
-		return
-	}
-	up := modules.FileUploadParams{
-		SiaPath:     siaPath,
-		ErasureCode: ec,
-		Force:       force,
-		Repair:      repair,
-
-		// NOTE: can make this an optional param.
-		CipherType: crypto.TypeDefaultRenter,
-	}
-	err = api.renter.UploadStreamFromReader(up, req.Body)
-	if err != nil {
-		WriteError(w, Error{"upload failed: " + err.Error()}, http.StatusInternalServerError)
-		return
-	}
-	WriteSuccess(w)
-}
-
-// renterValidateSiaPathHandler handles the API call that validates a siapath
-func (api *API) renterValidateSiaPathHandler(w http.ResponseWriter, _ *http.Request, ps httprouter.Params) {
-	// Try and create a new siapath, this will validate the potential siapath
-	_, err := modules.NewSiaPath(ps.ByName("siapath"))
-	if err != nil {
-		WriteError(w, Error{err.Error()}, http.StatusBadRequest)
-		return
-	}
-	WriteSuccess(w)
-}
-
-// renterDirHandlerGET handles the API call to query a directory
-func (api *API) renterDirHandlerGET(w http.ResponseWriter, req *http.Request, ps httprouter.Params) {
-	var siaPath modules.SiaPath
-	var err error
-
-	// Check whether the user is requesting the directory from the root path.
-	root, err := isCalledWithRootFlag(req)
-	if err != nil {
-		WriteError(w, Error{err.Error()}, http.StatusBadRequest)
-		return
-	}
-
-	str := ps.ByName("siapath")
-	if str == "" || str == "/" {
-		siaPath = modules.RootSiaPath()
-	} else {
-		siaPath, err = modules.NewSiaPath(str)
-	}
-	if err != nil {
-		WriteError(w, Error{err.Error()}, http.StatusBadRequest)
-		return
-	}
-
-	if !root {
-		siaPath, err = rebaseInputSiaPath(siaPath)
-		if err != nil {
-			WriteError(w, Error{err.Error()}, http.StatusBadRequest)
-			return
-		}
-	}
-
-	directories, err := api.renter.DirList(siaPath)
-	if err != nil {
-		WriteError(w, Error{"failed to get directory contents:" + err.Error()}, http.StatusInternalServerError)
-		return
-	}
-
-	if !root {
-		directories, err = trimSiaDirFolder(directories...)
-		if err != nil {
-			WriteError(w, Error{err.Error()}, http.StatusBadRequest)
-			return
-		}
-	}
-
-	files, err := api.renter.FileList(siaPath, false, true)
-	if err != nil {
-		WriteError(w, Error{"failed to get file infos:" + err.Error()}, http.StatusInternalServerError)
-		return
-	}
-
-	if !root {
-		files, err = trimSiaDirFolderOnFiles(files...)
-		if err != nil {
-			WriteError(w, Error{err.Error()}, http.StatusBadRequest)
-			return
-		}
-	}
-
-	WriteJSON(w, RenterDirectory{
-		Directories: directories,
-		Files:       files,
-	})
-	return
-}
-
-// renterDirHandlerPOST handles POST requests to /renter/dir/:siapath?action=<>
-// in order to create, delete, and rename a directory
-func (api *API) renterDirHandlerPOST(w http.ResponseWriter, req *http.Request, ps httprouter.Params) {
-	// Parse action
-	action := req.FormValue("action")
-	if action == "" {
-		WriteError(w, Error{"you must set the action you wish to execute"}, http.StatusInternalServerError)
-		return
-	}
-	// Parse mode
-	mode := os.FileMode(modules.DefaultDirPerm)
-	if m := req.FormValue("mode"); m != "" {
-		mode64, err := strconv.ParseUint(m, 10, 32)
-		if err != nil {
-			WriteError(w, Error{fmt.Sprintf("failed to parse provided mode '%v'", m)}, http.StatusBadRequest)
-			return
-		}
-		mode = os.FileMode(mode64)
-	}
-	siaPath, err := modules.NewSiaPath(ps.ByName("siapath"))
-	if err != nil {
-		WriteError(w, Error{err.Error()}, http.StatusBadRequest)
-		return
-	}
-
-	// Determine whether the user is requesting a user siapath, or a root siapath.
-	root, err := isCalledWithRootFlag(req)
-	if err != nil {
-		WriteError(w, Error{err.Error()}, http.StatusBadRequest)
-		return
-	}
-	// Rebase the user's input to the user folder if the user is requesting a user siapath.
-	if !root {
-		siaPath, err = rebaseInputSiaPath(siaPath)
-		if err != nil {
-			WriteError(w, Error{err.Error()}, http.StatusBadRequest)
 			return
 		}
 	}
@@ -3158,21 +2135,6 @@
 		WriteError(w, Error{"unable to parse id:" + err.Error()}, http.StatusBadRequest)
 		return
 	}
-=======
-	// Report that no calls were made
-	WriteError(w, Error{"no calls were made, please check your submission and try again"}, http.StatusInternalServerError)
-	return
-}
-
-// renterContractStatusHandler  handles the API call to check the status of a
-// contract monitored by the renter.
-func (api *API) renterContractStatusHandler(w http.ResponseWriter, req *http.Request, ps httprouter.Params) {
-	var fcID types.FileContractID
-	if err := fcID.LoadString(req.FormValue("id")); err != nil {
-		WriteError(w, Error{"unable to parse id:" + err.Error()}, http.StatusBadRequest)
-		return
-	}
->>>>>>> 48ada05a
 
 	contractStatus, monitoringContract := api.renter.ContractStatus(fcID)
 	if !monitoringContract {
