package api

import (
	"bytes"
	"fmt"
	"io"
	"io/ioutil"
	"net/url"
	"os"
	"path/filepath"
	"strconv"
	"strings"
	"testing"
	"time"

	"gitlab.com/NebulousLabs/errors"
	"gitlab.com/NebulousLabs/fastrand"

<<<<<<< HEAD
	"gitlab.com/scpcorp/ScPrime/build"
	"gitlab.com/scpcorp/ScPrime/modules"
	"gitlab.com/scpcorp/ScPrime/modules/renter/contractor"
	"gitlab.com/scpcorp/ScPrime/modules/renter/filesystem"
	"gitlab.com/scpcorp/ScPrime/modules/renter/siafile"
	"gitlab.com/scpcorp/ScPrime/types"
=======
	"gitlab.com/NebulousLabs/Sia/build"
	"gitlab.com/NebulousLabs/Sia/modules"
	"gitlab.com/NebulousLabs/Sia/modules/renter/contractor"
	"gitlab.com/NebulousLabs/Sia/modules/renter/filesystem"
	"gitlab.com/NebulousLabs/Sia/modules/renter/filesystem/siafile"
	"gitlab.com/NebulousLabs/Sia/types"
>>>>>>> 48ada05a
)

const (
	testFunds        = "300000000000000000000000000000" // 300k SC
	testPeriod       = "10"
	testRenewWindow  = "5"
	hosts            = "10"
	expectedstorage  = "1536"
	expectedupload   = "1536"
	expecteddownload = "1536"
)

// createRandFile creates a file on disk and fills it with random bytes.
func createRandFile(path string, size int) error {
	return ioutil.WriteFile(path, fastrand.Bytes(size), 0600)
}

// setupTestDownload creates a server tester with an uploaded file of size
// `size` and name `name`.
func setupTestDownload(t *testing.T, size int, name string, waitOnRedundancy bool) (*serverTester, string) {
	st, err := createServerTester(t.Name())
	if err != nil {
		t.Fatal(err)
	}

	// Announce the host and start accepting contracts.
	err = st.setHostStorage()
	if err != nil {
		t.Fatal(err)
	}
	err = st.announceHost()
	if err != nil {
		t.Fatal(err)
	}
	err = st.acceptContracts()
	if err != nil {
		t.Fatal(err)
	}

	//override defaults
	expectedstorage := strconv.Itoa(size)
	expecteddownload := strconv.Itoa(size)
	expectedupload := strconv.Itoa(size)

	// Set an allowance for the renter, allowing a contract to be formed.
	allowanceValues := url.Values{}
	testFunds := testFunds
	allowanceValues.Set("funds", testFunds)
	allowanceValues.Set("period", testPeriod)
<<<<<<< HEAD
	allowanceValues.Set("renewwindow", testRenewWindow)
	allowanceValues.Set("hosts", hosts)
	allowanceValues.Set("expectedstorage", expectedstorage)
	allowanceValues.Set("expectedupload", expectedupload)
	allowanceValues.Set("expecteddownload", expecteddownload)
=======
	allowanceValues.Set("renewwindow", renewWindow)
	allowanceValues.Set("hosts", fmt.Sprint(modules.DefaultAllowance.Hosts))
>>>>>>> 48ada05a
	err = st.stdPostAPI("/renter", allowanceValues)
	if err != nil {
		t.Fatal(err)
	}
	//Wait for contract formed
	timerStart := time.Now()
	var rc RenterContracts
	err = st.getAPI("/renter/contracts", &rc)
	for err == nil && len(rc.Contracts) < 1 && time.Since(timerStart) < 30*time.Second {
		t.Logf("Waiting for contracts, %v seconds passed", time.Since(timerStart).Seconds())
		time.Sleep(time.Second)
		err = st.getAPI("/renter/contracts", &rc)
	}
	if err != nil {
		t.Fatal(errors.AddContext(err, "Contracts query failed"))
	}
	if len(rc.Contracts) < 1 {
		t.Fatalf("No contracts could be formed with allowance: %+v", allowanceValues)
	}

	// Create a file.
	path := filepath.Join(build.SiaTestingDir, "api", t.Name(), name)
	err = createRandFile(path, size)
	if err != nil {
		t.Fatal(err)
	}
	// Upload to host.
	uploadValues := url.Values{}
	uploadValues.Set("source", path)
	uploadValues.Set("renew", "true")
	uploadValues.Set("datapieces", "1")
	uploadValues.Set("paritypieces", "1")
	err = st.stdPostAPI("/renter/upload/"+name, uploadValues)
	if err != nil {
		t.Fatal(err)
	}

	if waitOnRedundancy {
		// wait for the file to have a redundancy > 1
		err = build.Retry(200, time.Second, func() error {
			var rf RenterFile
			st.getAPI("/renter/file/"+name, &rf)
			if rf.File.Redundancy < 1 {
				return fmt.Errorf("the uploading is not succeeding for some reason: %v", rf.File)
			}
			return nil
		})
		if err != nil {
			t.Fatal(err)
		}
	}

	return st, path
}

// runDownloadTest uploads a file and downloads it using the specified
// parameters, verifying that the parameters are applied correctly and the file
// is downloaded successfully.
func runDownloadTest(t *testing.T, filesize, offset, length int64, useHttpResp bool, testName string) error {
	ulSiaPath, err := modules.NewSiaPath(testName + ".dat")
	if err != nil {
		t.Fatal(err)
	}
	st, path := setupTestDownload(t, int(filesize), ulSiaPath.String(), true)
	defer func() {
		st.server.panicClose()
		os.Remove(path)
	}()

	// Read the section to be downloaded from the original file.
	uf, err := os.Open(path) // Uploaded file.
	if err != nil {
		return errors.AddContext(err, "unable to open the uploaded file locally")
	}
	var originalBytes bytes.Buffer
	_, err = uf.Seek(offset, 0)
	if err != nil {
		return errors.AddContext(err, "error when seeking through the local uploaded file")
	}
	_, err = io.CopyN(&originalBytes, uf, length)
	if err != nil {
		return errors.AddContext(err, "error when copying from the local uploaded file")
	}

	// Download the original file from the passed offsets.
	fname := testName + "-download.dat"
	downpath := filepath.Join(st.dir, fname)
	defer os.Remove(downpath)

	dlURL := fmt.Sprintf("/renter/download/%s?disablelocalfetch=true&offset=%d&length=%d", ulSiaPath, offset, length)

	var downbytes bytes.Buffer

	if useHttpResp {
		dlURL += "&httpresp=true"
		// Make request.
		resp, err := HttpGET("http://" + st.server.listener.Addr().String() + dlURL)
		if err != nil {
			return errors.AddContext(err, "unable to make an http request")
		}
		defer resp.Body.Close()
		if non2xx(resp.StatusCode) {
			return decodeError(resp)
		}
		_, err = io.Copy(&downbytes, resp.Body)
		if err != nil {
			return errors.AddContext(err, "unable to make a copy after the http request")
		}
	} else {
		dlURL += "&destination=" + downpath
		err := st.getAPI(dlURL, nil)
		if err != nil {
			return errors.AddContext(err, "download request failed")
		}
		// wait for the download to complete
		err = build.Retry(30, time.Second, func() error {
			var rdq RenterDownloadQueue
			err = st.getAPI("/renter/downloads", &rdq)
			if err != nil {
				return errors.AddContext(err, "unable to view the download queue")
			}
			for _, download := range rdq.Downloads {
				if download.Received == download.Filesize && download.SiaPath.Equals(ulSiaPath) {
					return nil
				}
			}
			return errors.New("file not downloaded")
		})
		if err != nil {
			t.Fatal(errors.AddContext(err, "download does not appear to have completed"))
		}

		// open the downloaded file
		df, err := os.Open(downpath)
		if err != nil {
			return err
		}
		defer df.Close()

		_, err = io.Copy(&downbytes, df)
		if err != nil {
			return err
		}
	}

	// should have correct length
	if int64(downbytes.Len()) != length {
		return fmt.Errorf("downloaded file has incorrect size: %d, %d expected", downbytes.Len(), length)
	}

	// should be byte-for-byte equal to the original uploaded file
	if !bytes.Equal(originalBytes.Bytes(), downbytes.Bytes()) {
		return fmt.Errorf("downloaded content differs from original content")
	}

	return nil
}

// TestRenterDownloadError tests that the /renter/download route sets the
// download's error field if it fails.
func TestRenterDownloadError(t *testing.T) {
	if testing.Short() {
		t.SkipNow()
	}
	t.Parallel()

	st, _ := setupTestDownload(t, 1e4, "test.dat", false)
	defer st.server.Close()

	// don't wait for the upload to complete, try to download immediately to
	// intentionally cause a download error
	downpath := filepath.Join(st.dir, "down.dat")
	expectedErr := st.getAPI("/renter/download/test.dat?disablelocalfetch=true&destination="+downpath, nil)
	if expectedErr == nil {
		t.Fatal("download unexpectedly succeeded")
	}

	// verify the file has the expected error
	var rdq RenterDownloadQueue
	err := st.getAPI("/renter/downloads", &rdq)
	if err != nil {
		t.Fatal(err)
	}
	for _, download := range rdq.Downloads {
		if download.SiaPath.String() == "test.dat" && download.Received == download.Filesize && download.Error == expectedErr.Error() {
			t.Fatal("download had unexpected error: ", download.Error)
		}
	}
}

// TestValidDownloads tests valid and boundary parameter combinations.
func TestValidDownloads(t *testing.T) {
	if testing.Short() {
		t.SkipNow()
	}
	t.Parallel()

	sectorSize := int64(modules.SectorSize)

	testParams := []struct {
		filesize,
		offset,
		length int64
		useHttpResp bool
		testName    string
	}{
		// file-backed tests.
		{sectorSize, 40, sectorSize - 40, false, "OffsetSingleChunk"},
		{sectorSize * 2, 20, sectorSize*2 - 20, false, "OffsetTwoChunk"},
		{int64(float64(sectorSize) * 2.4), 20, int64(float64(sectorSize)*2.4) - 20, false, "OffsetThreeChunk"},
		{sectorSize, 0, sectorSize / 2, false, "ShortLengthSingleChunk"},
		{sectorSize, sectorSize / 4, sectorSize / 2, false, "ShortLengthAndOffsetSingleChunk"},
		{sectorSize * 2, 0, int64(float64(sectorSize) * 2 * 0.75), false, "ShortLengthTwoChunk"},
		{int64(float64(sectorSize) * 2.7), 0, int64(2.2 * float64(sectorSize)), false, "ShortLengthThreeChunkInThirdChunk"},
		{int64(float64(sectorSize) * 2.7), 0, int64(1.6 * float64(sectorSize)), false, "ShortLengthThreeChunkInSecondChunk"},
		{sectorSize * 5, 0, int64(float64(sectorSize*5) * 0.75), false, "ShortLengthMultiChunk"},
		{sectorSize * 2, 50, int64(float64(sectorSize*2) * 0.75), false, "ShortLengthAndOffsetTwoChunk"},
		{sectorSize * 3, 50, int64(float64(sectorSize*3) * 0.5), false, "ShortLengthAndOffsetThreeChunkInSecondChunk"},
		{sectorSize * 3, 50, int64(float64(sectorSize*3) * 0.75), false, "ShortLengthAndOffsetThreeChunkInThirdChunk"},

		// http response tests.
		{sectorSize, 40, sectorSize - 40, true, "HttpRespOffsetSingleChunk"},
		{sectorSize * 2, 40, sectorSize*2 - 40, true, "HttpRespOffsetTwoChunk"},
		{sectorSize * 5, 40, sectorSize*5 - 40, true, "HttpRespOffsetManyChunks"},
		{sectorSize, 40, 4 * sectorSize / 5, true, "RespOffsetAndLengthSingleChunk"},
		{sectorSize * 2, 80, 3 * (sectorSize * 2) / 4, true, "RespOffsetAndLengthTwoChunk"},
		{sectorSize * 5, 150, 3 * (sectorSize * 5) / 4, true, "HttpRespOffsetAndLengthManyChunks"},
		{sectorSize * 5, 150, sectorSize * 5 / 4, true, "HttpRespOffsetAndLengthManyChunksSubsetOfChunks"},
	}
	for _, params := range testParams {
		t.Run(params.testName, func(st *testing.T) {
			st.Parallel()
			err := runDownloadTest(st, params.filesize, params.offset, params.length, params.useHttpResp, params.testName)
			if err != nil {
				st.Error(err)
			}
		})
	}
}

func runDownloadParamTest(t *testing.T, length, offset, filesize int) error {
	ulSiaPath := "test.dat"

	st, _ := setupTestDownload(t, int(filesize), ulSiaPath, true)
	defer st.server.Close()

	// Download the original file from offset 40 and length 10.
	fname := "offsetsinglechunk.dat"
	downpath := filepath.Join(st.dir, fname)
	dlURL := fmt.Sprintf("/renter/download/%s?disablelocalfetch=true&destination=%s", ulSiaPath, downpath)
	dlURL += fmt.Sprintf("&length=%d", length)
	dlURL += fmt.Sprintf("&offset=%d", offset)
	return st.getAPI(dlURL, nil)
}

func TestInvalidDownloadParameters(t *testing.T) {
	if testing.Short() || !build.VLONG {
		t.SkipNow()
	}
	t.Parallel()

	testParams := []struct {
		length   int
		offset   int
		filesize int
		errorMsg string
	}{
		{0, -10, 1e4, "/download not prompting error when passing negative offset."},
		{0, 1e4, 1e4, "/download not prompting error when passing offset equal to filesize."},
		{1e4 + 1, 0, 1e4, "/download not prompting error when passing length exceeding filesize."},
		{1e4 + 11, 10, 1e4, "/download not prompting error when passing length exceeding filesize with non-zero offset."},
		{-1, 0, 1e4, "/download not prompting error when passing negative length."},
	}

	for _, params := range testParams {
		err := runDownloadParamTest(t, params.length, params.offset, params.filesize)
		if err == nil {
			t.Fatal(params.errorMsg)
		}
	}
}

func TestRenterDownloadAsyncAndHttpRespError(t *testing.T) {
	if testing.Short() {
		t.SkipNow()
	}
	t.Parallel()

	filesize := 1e4
	ulSiaPath := "test.dat"

	st, _ := setupTestDownload(t, int(filesize), ulSiaPath, true)
	defer st.server.Close()

	// Download the original file from offset 40 and length 10.
	fname := "offsetsinglechunk.dat"
	dlURL := fmt.Sprintf("/renter/download/%s?disablelocalfetch=true&destination=%s&async=true&httpresp=true", ulSiaPath, fname)
	err := st.getAPI(dlURL, nil)
	if err == nil {
		t.Fatalf("/download not prompting error when only passing both async and httpresp fields.")
	}
}

func TestRenterDownloadAsyncNonexistentFile(t *testing.T) {
	if testing.Short() {
		t.SkipNow()
	}
	t.Parallel()

	st, err := createServerTester(t.Name())
	if err != nil {
		t.Fatal(err)
	}
	defer st.server.Close()

	downpath := filepath.Join(st.dir, "testfile")
	err = st.getAPI(fmt.Sprintf("/renter/downloadasync/doesntexist?destination=%v", downpath), nil)
	if err == nil {
		t.Error("should not be able to download a file that does not exist")
	}
}

func TestRenterDownloadAsyncAndNotDestinationError(t *testing.T) {
	if testing.Short() {
		t.SkipNow()
	}
	t.Parallel()

	filesize := 1e4
	ulSiaPath := "test.dat"

	st, _ := setupTestDownload(t, int(filesize), ulSiaPath, true)
	defer st.server.Close()

	// Download the original file from offset 40 and length 10.
	dlURL := fmt.Sprintf("/renter/download/%s?disablelocalfetch=true&async=true", ulSiaPath)
	err := st.getAPI(dlURL, nil)
	if err == nil {
		t.Fatal("/download not prompting error when async is specified but destination is empty.")
	}
}

func TestRenterDownloadHttpRespAndDestinationError(t *testing.T) {
	if testing.Short() {
		t.SkipNow()
	}
	t.Parallel()

	filesize := 1e4
	ulSiaPath := "test.dat"

	st, _ := setupTestDownload(t, int(filesize), ulSiaPath, true)
	defer st.server.Close()

	// Download the original file from offset 40 and length 10.
	fname := "test.dat"
	dlURL := fmt.Sprintf("/renter/download/%s?disablelocalfetch=true&destination=%shttpresp=true", ulSiaPath, fname)
	err := st.getAPI(dlURL, nil)
	if err == nil {
		t.Fatal("/download not prompting error when httpresp is specified and destination is non-empty.")
	}
}

// TestRenterAsyncDownloadError tests that the /renter/asyncdownload route sets
// the download's error field if it fails.
func TestRenterAsyncDownloadError(t *testing.T) {
	if testing.Short() {
		t.SkipNow()
	}
	t.Parallel()

	st, _ := setupTestDownload(t, 8765, "test.dat", false)
	defer st.server.panicClose()

	// don't wait for the upload to complete, try to download immediately to
	// intentionally cause a download error
	downpath := filepath.Join(st.dir, "asyncdown.dat")
	st.getAPI("/renter/downloadasync/test.dat?disablelocalfetch=true&destination="+downpath, nil)

	// verify the file has an error
	var rdq RenterDownloadQueue
	err := st.getAPI("/renter/downloads", &rdq)
	if err != nil {
		t.Fatal(err)
	}
	for _, download := range rdq.Downloads {
		if download.SiaPath.String() == "test.dat" && download.Received == download.Filesize && download.Error == "" {
			t.Fatal("download had nil error")
		}
	}
}

// TestRenterAsyncDownload tests that the /renter/downloadasync route works
// correctly.
func TestRenterAsyncDownload(t *testing.T) {
	if testing.Short() {
		t.SkipNow()
	}
	t.Parallel()

	st, _ := setupTestDownload(t, 8000, "test.dat", true)
	defer st.server.panicClose()

	// Download the file asynchronously.
	downpath := filepath.Join(st.dir, "asyncdown.dat")
	err := st.getAPI("/renter/downloadasync/test.dat?disablelocalfetch=true&destination="+downpath, nil)
	if err != nil {
		t.Fatal(err)
	}

	// download should eventually complete
	var rdq RenterDownloadQueue
	err = st.getAPI("/renter/downloads", &rdq)
	success := false
	start := time.Now()
	var expected, received uint64
	for !success && time.Since(start) < 30*time.Second {
		received = 0
		expected = 0
		time.Sleep(time.Millisecond * 100)
		err = st.getAPI("/renter/downloads", &rdq)
		if err != nil {
			t.Fatal(err)
		}
		success = true
		for _, download := range rdq.Downloads {
<<<<<<< HEAD
			received += download.Received
			expected += download.Filesize
			success = success && download.Received == download.Filesize && download.SiaPath.String() == "test.dat"
=======
			if download.Received == download.Filesize && download.SiaPath.String() == "test.dat" {
				success = true
			}
		}
		if success {
			break
>>>>>>> 48ada05a
		}
	}
	if !success {
		t.Fatalf("/renter/downloadasync did not complete. Expected %v, received %v", expected, received)
	}
}

// TestRenterPaths tests that the /renter routes handle path parameters
// properly.
func TestRenterPaths(t *testing.T) {
	if testing.Short() {
		t.SkipNow()
	}
	t.Parallel()
	st, err := createServerTester(t.Name())
	if err != nil {
		t.Fatal(err)
	}
	defer st.server.panicClose()

	// Announce the host.
	err = st.announceHost()
	if err != nil {
		t.Fatal(err)
	}

	// Create a file.
	path := filepath.Join(build.SiaTestingDir, "api", t.Name(), "test.dat")
	err = createRandFile(path, 1024)
	if err != nil {
		t.Fatal(err)
	}

	// Upload to host.
	uploadValues := url.Values{}
	uploadValues.Set("source", path)
	uploadValues.Set("renew", "true")
	err = st.stdPostAPI("/renter/upload/foo/bar/test", uploadValues)
	if err != nil {
		t.Fatal(err)
	}

	// File should be listed by the renter.
	var rf RenterFiles
	err = st.getAPI("/renter/files", &rf)
	if err != nil {
		t.Fatal(err)
	}
	if len(rf.Files) != 1 || rf.Files[0].SiaPath.String() != "foo/bar/test" {
		t.Fatal("/renter/files did not return correct file:", rf)
	}
}

// TestRenterConflicts tests that the renter handles naming conflicts properly.
func TestRenterConflicts(t *testing.T) {
	if testing.Short() {
		t.SkipNow()
	}
	t.Parallel()
	st, err := createServerTester(t.Name())
	if err != nil {
		t.Fatal(err)
	}
	defer st.server.panicClose()

	// Announce the host.
	err = st.announceHost()
	if err != nil {
		t.Fatal(err)
	}

	// Create a file.
	path := filepath.Join(build.SiaTestingDir, "api", t.Name(), "test.dat")
	err = createRandFile(path, 1024)
	if err != nil {
		t.Fatal(err)
	}

	// Upload to host, using a path designed to cause conflicts. The renter
	// should automatically create a folder called foo/bar.sia. Later, we'll
	// exploit this by uploading a file called foo/bar.
	uploadValues := url.Values{}
	uploadValues.Set("source", path)
	uploadValues.Set("renew", "true")
	err = st.stdPostAPI("/renter/upload/foo/bar.sia/test", uploadValues)
	if err != nil {
		t.Fatal(err)
	}

	// File should be listed by the renter.
	var rf RenterFiles
	err = st.getAPI("/renter/files", &rf)
	if err != nil {
		t.Fatal(err)
	}
	if len(rf.Files) != 1 || rf.Files[0].SiaPath.String() != "foo/bar.sia/test" {
		t.Fatal("/renter/files did not return correct file:", rf)
	}

	// Upload using the same nickname.
	err = st.stdPostAPI("/renter/upload/foo/bar.sia/test", uploadValues)
	if err == nil {
		t.Fatalf("expected %v, got %v", Error{"upload failed: " + filesystem.ErrExists.Error()}, err)
	}

	// Upload using nickname that conflicts with folder.
	err = st.stdPostAPI("/renter/upload/foo/bar", uploadValues)
	if err == nil {
		t.Fatal("expecting conflict error, got nil")
	}
}

// TestRenterHandlerContracts checks that contract formation between a host and
// renter behaves as expected, and that contract spending is the right amount.
func TestRenterHandlerContracts(t *testing.T) {
	if testing.Short() {
		t.SkipNow()
	}
	t.Parallel()
	st, err := createServerTester(t.Name())
	if err != nil {
		t.Fatal(err)
	}
	defer st.server.panicClose()

	// Announce the host and start accepting contracts.
	if err = st.setHostStorage(); err != nil {
		t.Fatal(err)
	}
	if err := st.announceHost(); err != nil {
		t.Fatal(err)
	}
	if err = st.acceptContracts(); err != nil {
		t.Fatal(err)
	}

	// The renter should not have any contracts yet.
	var contracts RenterContracts
	if err = st.getAPI("/renter/contracts", &contracts); err != nil {
		t.Fatal(err)
	}
	if len(contracts.Contracts) != 0 {
		t.Fatalf("expected renter to have 0 contracts; got %v", len(contracts.Contracts))
	}

	// Set an allowance for the renter, allowing a contract to be formed.
	allowanceValues := url.Values{}
	allowanceValues.Set("funds", testFunds)
	allowanceValues.Set("period", testPeriod)
	allowanceValues.Set("renewwindow", testRenewWindow)
<<<<<<< HEAD
	allowanceValues.Set("hosts", hosts)
	allowanceValues.Set("expectedstorage", expectedstorage)
	allowanceValues.Set("expectedupload", expectedupload)
	allowanceValues.Set("expecteddownload", expecteddownload)
=======
	allowanceValues.Set("hosts", fmt.Sprint(modules.DefaultAllowance.Hosts))
	allowanceValues.Set("expectedstorage", fmt.Sprint(modules.DefaultAllowance.ExpectedStorage))
	allowanceValues.Set("expectedupload", fmt.Sprint(modules.DefaultAllowance.ExpectedStorage))
	allowanceValues.Set("expecteddownload", fmt.Sprint(modules.DefaultAllowance.ExpectedStorage))
>>>>>>> 48ada05a
	allowanceValues.Set("expectedredundancy", fmt.Sprint(modules.DefaultAllowance.ExpectedRedundancy))
	if err = st.stdPostAPI("/renter", allowanceValues); err != nil {
		t.Fatal(err)
	}

	// Block until the allowance has finished forming contracts.
	err = build.Retry(50, time.Millisecond*250, func() error {
		var rc RenterContracts
		err = st.getAPI("/renter/contracts", &rc)
		if err != nil {
			return errors.New("couldn't get renter stats")
		}
		if len(rc.Contracts) == 0 {
			return errors.New("no contracts")
		}
		if len(rc.Contracts) > 1 {
			return errors.New("more than one contract")
		}
		return nil
	})
	if err != nil {
		t.Fatal("allowance setting failed:", err)
	}

	// The renter should now have 1 contract.
	if err = st.getAPI("/renter/contracts", &contracts); err != nil {
		t.Fatal(err)
	}
	if len(contracts.Contracts) != 1 {
		t.Fatalf("expected renter to have 1 contract; got %v", len(contracts.Contracts))
	}
	if !contracts.Contracts[0].GoodForUpload || !contracts.Contracts[0].GoodForRenew {
		t.Errorf("expected contract to be good for upload and renew")
	}

	// Check the renter's contract spending.
	var get RenterGET
	if err = st.getAPI("/renter", &get); err != nil {
		t.Fatal(err)
	}
	expectedContractSpending := types.ZeroCurrency
	for _, contract := range contracts.Contracts {
		expectedContractSpending = expectedContractSpending.Add(contract.TotalCost)
	}
	if got := get.FinancialMetrics.TotalAllocated; got.Cmp(expectedContractSpending) != 0 {
		t.Fatalf("expected contract spending to be %v; got %v", expectedContractSpending, got)
	}
}

// TestRenterHandlerGetAndPost checks that valid /renter calls successfully set
// allowance values, while /renter calls with invalid allowance values are
// correctly handled.
func TestRenterHandlerGetAndPost(t *testing.T) {
	if testing.Short() {
		t.SkipNow()
	}
	t.Parallel()
	st, err := createServerTester(t.Name())
	if err != nil {
		t.Fatal(err)
	}
	defer st.server.panicClose()

	// Announce the host and start accepting contracts.
	if err = st.setHostStorage(); err != nil {
		t.Fatal(err)
	}
	if err := st.announceHost(); err != nil {
		t.Fatal(err)
	}
	if err = st.acceptContracts(); err != nil {
		t.Fatal(err)
	}

	// Set an allowance for the renter, allowing a contract to be formed.
	allowanceValues := url.Values{}
	allowanceValues.Set("funds", testFunds)
	allowanceValues.Set("period", testPeriod)
	allowanceValues.Set("renewwindow", testRenewWindow)
<<<<<<< HEAD
	allowanceValues.Set("hosts", hosts)
	allowanceValues.Set("expectedstorage", expectedstorage)
	allowanceValues.Set("expectedupload", expectedupload)
	allowanceValues.Set("expecteddownload", expecteddownload)
=======
	allowanceValues.Set("hosts", fmt.Sprint(modules.DefaultAllowance.Hosts))
>>>>>>> 48ada05a
	if err = st.stdPostAPI("/renter", allowanceValues); err != nil {
		t.Fatal(err)
	}

	// Check that a call to /renter returns the expected values.
	var get RenterGET
	if err = st.getAPI("/renter", &get); err != nil {
		t.Fatal(err)
	}
	// Check the renter's funds.
	expectedFunds, ok := scanAmount(testFunds)
	if !ok {
		t.Fatal("scanAmount failed")
	}
	if got := get.Settings.Allowance.Funds; got.Cmp(expectedFunds) != 0 {
		t.Fatalf("expected funds to be %v; got %v", expectedFunds, got)
	}
	// Check the renter's period.
	intPeriod, err := strconv.Atoi(testPeriod)
	if err != nil {
		t.Fatal(err)
	}
	expectedPeriod := types.BlockHeight(intPeriod)
	if got := get.Settings.Allowance.Period; got != expectedPeriod {
		t.Fatalf("expected period to be %v; got %v", expectedPeriod, got)
	}
	// Check the renter's renew window.
	expectedRenewWindow := expectedPeriod / 2
	if got := get.Settings.Allowance.RenewWindow; got != expectedRenewWindow {
		t.Fatalf("expected renew window to be %v; got %v", expectedRenewWindow, got)
	}
	// Try an invalid period string.
	allowanceValues.Set("period", "-1")
	err = st.stdPostAPI("/renter", allowanceValues)
	if err == nil || !strings.Contains(err.Error(), "unable to parse period") {
		t.Errorf("expected error to begin with 'unable to parse period'; got %v", err)
	}
	// Try to set a zero renew window
	allowanceValues.Set("period", "2")
	allowanceValues.Set("renewwindow", "0")
	err = st.stdPostAPI("/renter", allowanceValues)
	if err == nil || err.Error() != contractor.ErrAllowanceZeroWindow.Error() {
		t.Errorf("expected error to be %v, got %v", contractor.ErrAllowanceZeroWindow, err)
	}
	// Try to set a negative bandwidth limit
	allowanceValues.Set("maxdownloadspeed", "-1")
	allowanceValues.Set("renewwindow", "1")
	err = st.stdPostAPI("/renter", allowanceValues)
	if err == nil {
		t.Errorf("expected error to be 'download/upload rate limit...'; got %v", err)
	}
	allowanceValues.Set("maxuploadspeed", "-1")
	err = st.stdPostAPI("/renter", allowanceValues)
	if err == nil {
		t.Errorf("expected error to be 'download/upload rate limit...'; got %v", err)
	}
}

// TestRenterLoadNonexistent checks that attempting to upload or download a
// nonexistent file triggers the appropriate error.
func TestRenterLoadNonexistent(t *testing.T) {
	if testing.Short() {
		t.SkipNow()
	}
	t.Parallel()
	st, err := createServerTester(t.Name())
	if err != nil {
		t.Fatal(err)
	}
	defer st.server.panicClose()

	// Announce the host and start accepting contracts.
	if err = st.setHostStorage(); err != nil {
		t.Fatal(err)
	}
	if err := st.announceHost(); err != nil {
		t.Fatal(err)
	}
	if err = st.acceptContracts(); err != nil {
		t.Fatal(err)
	}

	// Set an allowance for the renter, allowing a contract to be formed.
	allowanceValues := url.Values{}
	allowanceValues.Set("funds", testFunds)
	allowanceValues.Set("period", testPeriod)
	allowanceValues.Set("renewwindow", testRenewWindow)
<<<<<<< HEAD
	allowanceValues.Set("hosts", hosts)
	allowanceValues.Set("expectedstorage", expectedstorage)
	allowanceValues.Set("expectedupload", expectedupload)
	allowanceValues.Set("expecteddownload", expecteddownload)
=======
	allowanceValues.Set("hosts", fmt.Sprint(modules.DefaultAllowance.Hosts))
>>>>>>> 48ada05a
	if err = st.stdPostAPI("/renter", allowanceValues); err != nil {
		t.Fatal(err)
	}

	// Try uploading a nonexistent file.
	fakepath := filepath.Join(st.dir, "dne.dat")
	uploadValues := url.Values{}
	uploadValues.Set("source", fakepath)
	err = st.stdPostAPI("/renter/upload/dne", uploadValues)
	if err == nil {
		t.Errorf("expected error when uploading nonexistent file")
	}

	// Try downloading a nonexistent file.
	downpath := filepath.Join(st.dir, "dnedown.dat")
	err = st.stdGetAPI("/renter/download/dne?disablelocalfetch=true&destination=" + downpath)
	if err == nil {
		t.Error("should not be able to download non-existent file")
	}

	// The renter's downloads queue should be empty.
	var queue RenterDownloadQueue
	if err = st.getAPI("/renter/downloads", &queue); err != nil {
		t.Fatal(err)
	}
	if len(queue.Downloads) != 0 {
		t.Fatalf("expected renter to have 0 downloads in the queue; got %v", len(queue.Downloads))
	}
}

// TestRenterHandlerRename checks that valid /renter/rename calls are
// successful, and that invalid calls fail with the appropriate error.
func TestRenterHandlerRename(t *testing.T) {
	if testing.Short() {
		t.SkipNow()
	}
	t.Parallel()
	st, err := createServerTester(t.Name())
	if err != nil {
		t.Fatal(err)
	}
	defer st.server.panicClose()

	// Announce the host and start accepting contracts.
	if err = st.setHostStorage(); err != nil {
		t.Fatal(err)
	}
	if err := st.announceHost(); err != nil {
		t.Fatal(err)
	}
	if err = st.acceptContracts(); err != nil {
		t.Fatal(err)
	}

	// Try renaming a nonexistent file.
	renameValues := url.Values{}
	renameValues.Set("newsiapath", "newdne")
	err = st.stdPostAPI("/renter/rename/dne", renameValues)
	if err == nil || err.Error() != filesystem.ErrNotExist.Error() {
		t.Errorf("Expected '%v' got '%v'", filesystem.ErrNotExist, err)
	}

	// Set an allowance for the renter, allowing a contract to be formed.
	allowanceValues := url.Values{}
	allowanceValues.Set("funds", testFunds)
	allowanceValues.Set("period", testPeriod)
	allowanceValues.Set("renewwindow", testRenewWindow)
<<<<<<< HEAD
	allowanceValues.Set("hosts", hosts)
	allowanceValues.Set("expectedstorage", expectedstorage)
	allowanceValues.Set("expectedupload", expectedupload)
	allowanceValues.Set("expecteddownload", expecteddownload)
=======
	allowanceValues.Set("hosts", fmt.Sprint(modules.DefaultAllowance.Hosts))
>>>>>>> 48ada05a
	if err = st.stdPostAPI("/renter", allowanceValues); err != nil {
		t.Fatal(err)
	}

	//Wait for contract formed
	timerStart := time.Now()
	var rc RenterContracts
	err = st.getAPI("/renter/contracts", &rc)
	for err == nil && len(rc.Contracts) < 1 && time.Since(timerStart) < 30*time.Second {
		time.Sleep(time.Second)
		err = st.getAPI("/renter/contracts", &rc)
	}
	if err != nil {
		t.Fatal(errors.AddContext(err, "Contracts query failed"))
	}
	if len(rc.Contracts) < 1 {
		t.Fatalf("No contracts could be formed with allowance: %+v", allowanceValues)
	}

	// Create a file.
	path1 := filepath.Join(st.dir, "test1.dat")
	if err = createRandFile(path1, 512); err != nil {
		t.Fatal(err)
	}

	// Upload to host.
	uploadValues := url.Values{}
	uploadValues.Set("source", path1)
	if err = st.stdPostAPI("/renter/upload/test1", uploadValues); err != nil {
		t.Fatal(err)
	}

	// Try renaming to an empty string.
	renameValues.Set("newsiapath", "")
	err = st.stdPostAPI("/renter/rename/test1", renameValues)
	if err == nil || !strings.Contains(err.Error(), modules.ErrEmptySiaPath.Error()) {
		t.Fatalf("expected error to contain %v; got %v", modules.ErrEmptySiaPath, err)
	}

	// Rename the file.
	renameValues.Set("newsiapath", "newtest1")
	if err = st.stdPostAPI("/renter/rename/test1", renameValues); err != nil {
		t.Fatal(err)
	}

	// Should be able to continue uploading and downloading using the new name.
	var rf RenterFiles
	for i := 0; i < 200 && (len(rf.Files) != 1 || rf.Files[0].UploadProgress < 10); i++ {
		st.getAPI("/renter/files", &rf)
		time.Sleep(100 * time.Millisecond)
	}
	if len(rf.Files) != 1 || rf.Files[0].UploadProgress < 10 {
		t.Fatal("upload is not succeeding:", rf.Files[0])
	}
	err = st.stdGetAPI("/renter/download/newtest1?disablelocalfetch=true&destination=" + filepath.Join(st.dir, "testdown2.dat"))
	if err != nil {
		t.Fatal(err)
	}

	// Create and upload another file.
	path2 := filepath.Join(st.dir, "test2.dat")
	if err = createRandFile(path2, 512); err != nil {
		t.Fatal(err)
	}
	uploadValues.Set("source", path2)
	if err = st.stdPostAPI("/renter/upload/test2", uploadValues); err != nil {
		t.Fatal(err)
	}
	// Try renaming to a name that's already taken.
	renameValues.Set("newsiapath", "newtest1")
	err = st.stdPostAPI("/renter/rename/test2", renameValues)
	if err == nil || err.Error() != filesystem.ErrExists.Error() {
		t.Errorf("expected error to be %v; got %v", siafile.ErrPathOverload, err)
	}
}

// TestRenterHandlerDelete checks that deleting a valid file from the renter
// goes as planned and that attempting to delete a nonexistent file fails with
// the appropriate error.
func TestRenterHandlerDelete(t *testing.T) {
	if testing.Short() {
		t.SkipNow()
	}
	t.Parallel()
	st, err := createServerTester(t.Name())
	if err != nil {
		t.Fatal(err)
	}
	defer st.server.panicClose()

	// Announce the host and start accepting contracts.
	if err = st.setHostStorage(); err != nil {
		t.Fatal(err)
	}
	if err := st.announceHost(); err != nil {
		t.Fatal(err)
	}
	if err = st.acceptContracts(); err != nil {
		t.Fatal(err)
	}

	// Set an allowance for the renter, allowing a contract to be formed.
	allowanceValues := url.Values{}
	allowanceValues.Set("funds", testFunds)
	allowanceValues.Set("period", testPeriod)
	allowanceValues.Set("renewwindow", testRenewWindow)
<<<<<<< HEAD
	allowanceValues.Set("hosts", hosts)
	allowanceValues.Set("expectedstorage", expectedstorage)
	allowanceValues.Set("expectedupload", expectedupload)
	allowanceValues.Set("expecteddownload", expecteddownload)
=======
	allowanceValues.Set("hosts", fmt.Sprint(modules.DefaultAllowance.Hosts))
>>>>>>> 48ada05a
	if err = st.stdPostAPI("/renter", allowanceValues); err != nil {
		t.Fatal(err)
	}

	// Create a file.
	path := filepath.Join(st.dir, "test.dat")
	if err = createRandFile(path, 1024); err != nil {
		t.Fatal(err)
	}

	// Upload to host.
	uploadValues := url.Values{}
	uploadValues.Set("source", path)
	if err = st.stdPostAPI("/renter/upload/test", uploadValues); err != nil {
		t.Fatal(err)
	}

	// Delete the file.
	if err = st.stdPostAPI("/renter/delete/test", url.Values{}); err != nil {
		t.Fatal(err)
	}

	// The renter's list of files should now be empty.
	var files RenterFiles
	if err = st.getAPI("/renter/files", &files); err != nil {
		t.Fatal(err)
	}
	if len(files.Files) != 0 {
		t.Fatalf("renter's list of files should be empty; got %v instead", files)
	}
	// Try deleting a nonexistent file.
	err = st.stdPostAPI("/renter/delete/dne", url.Values{})
	// NOTE: using strings.Contains because errors.Contains does not recognize
	// errors when errors.Extend is used
	if !strings.Contains(err.Error(), filesystem.ErrNotExist.Error()) {
		t.Errorf("Expected error to contain %v but got '%v'", filesystem.ErrNotExist, err)
	}
}

// Tests that the /renter/upload call checks for relative paths.
func TestRenterRelativePathErrorUpload(t *testing.T) {
	if testing.Short() {
		t.SkipNow()
	}
	t.Parallel()
	st, err := createServerTester(t.Name())
	if err != nil {
		t.Fatal(err)
	}
	defer st.server.panicClose()

	// Announce the host and start accepting contracts.
	if err = st.setHostStorage(); err != nil {
		t.Fatal(err)
	}
	if err := st.announceHost(); err != nil {
		t.Fatal(err)
	}
	if err = st.acceptContracts(); err != nil {
		t.Fatal(err)
	}

	// Set an allowance for the renter, allowing a contract to be formed.
	allowanceValues := url.Values{}
	allowanceValues.Set("funds", testFunds)
	allowanceValues.Set("period", testPeriod)
	allowanceValues.Set("renewwindow", testRenewWindow)
<<<<<<< HEAD
	allowanceValues.Set("hosts", hosts)
	allowanceValues.Set("expectedstorage", expectedstorage)
	allowanceValues.Set("expectedupload", expectedupload)
	allowanceValues.Set("expecteddownload", expecteddownload)
=======
	allowanceValues.Set("hosts", fmt.Sprint(modules.DefaultAllowance.Hosts))
>>>>>>> 48ada05a
	if err = st.stdPostAPI("/renter", allowanceValues); err != nil {
		t.Fatal(err)
	}

	renterUploadAbsoluteError := "source must be an absolute path"

	// Create a file.
	path := filepath.Join(st.dir, "test.dat")
	if err = createRandFile(path, 1024); err != nil {
		t.Fatal(err)
	}

	// This should fail.
	uploadValues := url.Values{}
	uploadValues.Set("source", "test.dat")
	if err = st.stdPostAPI("/renter/upload/test", uploadValues); err.Error() != renterUploadAbsoluteError {
		t.Fatal(err)
	}

	// As should this.
	uploadValues = url.Values{}
	uploadValues.Set("source", "../test.dat")
	if err = st.stdPostAPI("/renter/upload/test", uploadValues); err.Error() != renterUploadAbsoluteError {
		t.Fatal(err)
	}

	// This should succeed.
	uploadValues = url.Values{}
	uploadValues.Set("source", path)
	if err = st.stdPostAPI("/renter/upload/test", uploadValues); err != nil {
		t.Fatal(err)
	}
}

// Tests that the /renter/download call checks for relative paths.
func TestRenterRelativePathErrorDownload(t *testing.T) {
	if testing.Short() {
		t.SkipNow()
	}
	t.Parallel()
	st, err := createServerTester(t.Name())
	if err != nil {
		t.Fatal(err)
	}
	defer st.server.panicClose()

	// Announce the host and start accepting contracts.
	if err = st.setHostStorage(); err != nil {
		t.Fatal(err)
	}
	if err := st.announceHost(); err != nil {
		t.Fatal(err)
	}
	if err = st.acceptContracts(); err != nil {
		t.Fatal(err)
	}

	// Set an allowance for the renter, allowing a contract to be formed.
	allowanceValues := url.Values{}
	allowanceValues.Set("funds", testFunds)
	allowanceValues.Set("period", testPeriod)
	allowanceValues.Set("renewwindow", testRenewWindow)
<<<<<<< HEAD
	allowanceValues.Set("hosts", hosts)
	allowanceValues.Set("expectedstorage", expectedstorage)
	allowanceValues.Set("expectedupload", expectedupload)
	allowanceValues.Set("expecteddownload", expecteddownload)
=======
	allowanceValues.Set("hosts", fmt.Sprint(modules.DefaultAllowance.Hosts))
>>>>>>> 48ada05a
	if err = st.stdPostAPI("/renter", allowanceValues); err != nil {
		t.Fatal(err)
	}

	renterDownloadAbsoluteError := "download creation failed: destination must be an absolute path"

	// Create a file, and upload it.
	path := filepath.Join(st.dir, "test.dat")
	if err = createRandFile(path, 1024); err != nil {
		t.Fatal(err)
	}
	uploadValues := url.Values{}
	uploadValues.Set("source", path)
	if err = st.stdPostAPI("/renter/upload/test", uploadValues); err != nil {
		t.Fatal(err)
	}
	var rf RenterFiles
	for i := 0; i < 200 && (len(rf.Files) != 1 || rf.Files[0].UploadProgress < 10); i++ {
		st.getAPI("/renter/files", &rf)
		time.Sleep(200 * time.Millisecond)
	}
	if len(rf.Files) != 1 || rf.Files[0].UploadProgress < 10 {
		t.Fatal("the uploading is not succeeding for some reason:", rf.Files[0])
	}

	// Use a relative destination, which should fail.
	downloadPath := "test1.dat"
	if err = st.stdGetAPI("/renter/download/test?disablelocalfetch=true&destination=" + downloadPath); err.Error() != renterDownloadAbsoluteError {
		t.Fatal(err)
	}

	// Relative destination stepping backwards should also fail.
	downloadPath = "../test1.dat"
	if err = st.stdGetAPI("/renter/download/test?disablelocalfetch=true&destination=" + downloadPath); err.Error() != renterDownloadAbsoluteError {
		t.Fatal(err)
	}

	// Long relative destination should also fail (just missing leading slash).
	downloadPath = filepath.Join(st.dir[1:], "test1.dat")
	err = st.stdGetAPI("/renter/download/test?disablelocalfetch=true&destination=" + downloadPath)
	if err == nil {
		t.Fatal("expecting an error")
	}

	// Full destination should succeed.
	downloadPath = filepath.Join(st.dir, "test1.dat")
	err = st.stdGetAPI("/renter/download/test?disablelocalfetch=true&destination=" + downloadPath)
	if err != nil {
		t.Fatal("expecting an error")
	}
}

// TestRenterPricesHandler checks that the prices command returns reasonable
// values given the settings of the hosts.
func TestRenterPricesHandler(t *testing.T) {
	if testing.Short() {
		t.SkipNow()
	}
	t.Parallel()
	st, err := createServerTester(t.Name())
	if err != nil {
		t.Fatal(err)
	}
	defer st.server.panicClose()

	// Announce the host and then get the calculated prices for when there is a
	// single host.
	var rpeSingle modules.RenterPriceEstimation
	if err := st.setHostStorage(); err != nil {
		t.Fatal(err)
	}
	if err = st.announceHost(); err != nil {
		t.Fatal(err)
	}
	if err = st.getAPI("/renter/prices", &rpeSingle); err != nil {
		//Wait for initial scan completed
		timerStart := time.Now()
		for err != nil && time.Since(timerStart) < 10*time.Second {
			time.Sleep(time.Second)
			err = st.getAPI("/renter/prices", &rpeSingle)
		}
		if err != nil {
			t.Fatal(err)
		}
	}

	// Create several more hosts all using the default settings.
	stHost1, err := blankServerTester(t.Name() + " - Host 1")
	if err != nil {
		t.Fatal(err)
	}
	defer stHost1.panicClose()
	stHost2, err := blankServerTester(t.Name() + " - Host 2")
	if err != nil {
		t.Fatal(err)
	}
	defer stHost2.panicClose()

	// Connect all the nodes and announce all of the hosts.
	sts := []*serverTester{st, stHost1, stHost2}
	err = fullyConnectNodes(sts)
	if err != nil {
		t.Fatal(err)
	}
	err = fundAllNodes(sts)
	if err != nil {
		t.Fatal(err)
	}
	err = announceAllHosts(sts)
	if err != nil {
		t.Fatal(err)
	}

	// Grab the price estimates for when there are a bunch of hosts with the
	// same stats.
	var rpeMulti modules.RenterPriceEstimation
	if err = st.getAPI("/renter/prices", &rpeMulti); err != nil {
		t.Fatal(err)
	}

	// Verify that the aggregate is the same.
	if !rpeMulti.DownloadTerabyte.Equals(rpeSingle.DownloadTerabyte) {
		t.Log(rpeMulti.DownloadTerabyte)
		t.Log(rpeSingle.DownloadTerabyte)
		t.Error("price changed from single to multi")
	}
	if rpeMulti.FormContracts.Equals(rpeSingle.FormContracts) {
		t.Error("price of forming contracts should have increased from single to multi")
	}
	if !rpeMulti.StorageTerabyteMonth.Equals(rpeSingle.StorageTerabyteMonth) {
		t.Error("price changed from single to multi")
	}
	if !rpeMulti.UploadTerabyte.Equals(rpeSingle.UploadTerabyte) {
		t.Error("price changed from single to multi")
	}
}

// TestRenterPricesHandlerPricey checks that the prices command returns
// reasonable values given the settings of the hosts.
func TestRenterPricesHandlerPricey(t *testing.T) {
	if testing.Short() {
		t.SkipNow()
	}
	t.Parallel()
	st, err := createServerTester(t.Name())
	if err != nil {
		t.Fatal(err)
	}
	defer st.server.panicClose()

	// Announce the host and then get the calculated prices for when there is a
	// single host.
	var rpeSingle modules.RenterPriceEstimation
	if err := st.setHostStorage(); err != nil {
		t.Fatal(err)
	}
	if err = st.announceHost(); err != nil {
		t.Fatal(err)
	}
	if err = st.getAPI("/renter/prices", &rpeSingle); err != nil {
		t.Fatal(err)
	}

	// Create several more hosts all using the default settings.
	stHost1, err := blankServerTester(t.Name() + " - Host 1")
	if err != nil {
		t.Fatal(err)
	}
	if err := stHost1.setHostStorage(); err != nil {
		t.Fatal(err)
	}
	stHost2, err := blankServerTester(t.Name() + " - Host 2")
	if err != nil {
		t.Fatal(err)
	}
	if err := stHost2.setHostStorage(); err != nil {
		t.Fatal(err)
	}

	var hg HostGET
	err = st.getAPI("/host", &hg)
	if err != nil {
		t.Fatal(err)
	}
	err = stHost1.getAPI("/host", &hg)
	if err != nil {
		t.Fatal(err)
	}
	err = stHost2.getAPI("/host", &hg)
	if err != nil {
		t.Fatal(err)
	}

	// Set host 2 to be more expensive than the rest by a substantial amount. This
	// should result in an increase for the price estimation.
	vals := url.Values{}
	vals.Set("mindownloadbandwidthprice", "100000000000000000000")
	vals.Set("mincontractprice", "1000000000000000000000000")
	vals.Set("minstorageprice", "1000000000000000000000")
	vals.Set("minuploadbandwidthprice", "100000000000000000000")
	err = stHost2.stdPostAPI("/host", vals)
	if err != nil {
		t.Fatal(err)
	}

	// Connect all the nodes and announce all of the hosts.
	sts := []*serverTester{st, stHost1, stHost2}
	err = fullyConnectNodes(sts)
	if err != nil {
		t.Fatal(err)
	}
	err = fundAllNodes(sts)
	if err != nil {
		t.Fatal(err)
	}
	err = announceAllHosts(sts)
	if err != nil {
		t.Fatal(err)
	}

	// Grab the price estimates for when there are a bunch of hosts with the
	// same stats.
	var rpeMulti modules.RenterPriceEstimation
	if err = st.getAPI("/renter/prices", &rpeMulti); err != nil {
		t.Fatal(err)
	}

	// Verify that the estimate for downloading, uploading, and storing
	// increased but the estimate for formaing contracts decreased. Forming
	// contracts decreases because with a more expensive host you are not able
	// to store as much data therefore reducing the amount of host collateral
	// you have to pay the siafund fee on
	if !(rpeMulti.DownloadTerabyte.Cmp(rpeSingle.DownloadTerabyte) > 0) {
		t.Log("Multi DownloadTerabyte cost:", rpeMulti.DownloadTerabyte.HumanString())
		t.Log("Single DownloadTerabyte cost:", rpeSingle.DownloadTerabyte.HumanString())
		t.Error("price did not increase from single to multi")
	}
	if rpeMulti.FormContracts.Cmp(rpeSingle.FormContracts) > 0 {
		t.Log("Multi FormContracts cost:", rpeMulti.FormContracts.HumanString())
		t.Log("Single FormContracts cost:", rpeSingle.FormContracts.HumanString())
		t.Error("price did not drop from single to multi")
	}
	if !(rpeMulti.StorageTerabyteMonth.Cmp(rpeSingle.StorageTerabyteMonth) > 0) {
		t.Log("Multi StorageTerabyteMonth cost:", rpeMulti.StorageTerabyteMonth.HumanString())
		t.Log("Single StorageTerabyteMonth cost:", rpeSingle.StorageTerabyteMonth.HumanString())
		t.Error("price did not increase from single to multi")
	}
	if !(rpeMulti.UploadTerabyte.Cmp(rpeSingle.UploadTerabyte) > 0) {
		t.Log("Multi UploadTerabyte cost:", rpeMulti.UploadTerabyte.HumanString())
		t.Log("Single UploadTerabyte cost:", rpeSingle.UploadTerabyte.HumanString())
		t.Error("price did not increase from single to multi")
	}
}

// TestAdversarialPriceRenewal verifies that host cannot maliciously raise
// their storage price in order to trigger a premature file contract renewal.
func TestAdversarialPriceRenewal(t *testing.T) {
	if testing.Short() || !build.VLONG {
		t.SkipNow()
	}
	t.Parallel()
	st, err := createServerTester(t.Name())
	if err != nil {
		t.Fatal(err)
	}
	defer st.server.panicClose()

	// announce our host
	err = st.acceptContracts()
<<<<<<< HEAD
	if err != nil {
		t.Fatal(err)
	}
	err = st.setHostStorage()
	if err != nil {
		t.Fatal(err)
	}
	err = st.announceHost()
	if err != nil {
		t.Fatal(err)
	}

	// Set an allowance for the renter, allowing a contract to be formed.
	allowanceValues := url.Values{}
	allowanceValues.Set("renewwindow", testRenewWindow)
	allowanceValues.Set("hosts", hosts)
	allowanceValues.Set("expectedstorage", expectedstorage)
	allowanceValues.Set("expectedupload", expectedupload)
	allowanceValues.Set("expecteddownload", expecteddownload)

	testPeriod := "10000"
	allowanceValues.Set("funds", types.SiacoinPrecision.Mul64(10000).String())
	allowanceValues.Set("period", testPeriod)
	err = st.stdPostAPI("/renter", allowanceValues)
	if err != nil {
		t.Fatal(err)
	}

	// wait until we have a contract
	err = build.Retry(500, time.Millisecond*50, func() error {
		if len(st.renter.Contracts()) >= 1 {
			return nil
		}
		return errors.New("no renter contracts")
	})
	if err != nil {
		t.Fatal(err)
	}

	// upload a file
	path := filepath.Join(st.dir, "randUploadFile")
	size := int(modules.SectorSize * 50)
	err = createRandFile(path, size)
	if err != nil {
		t.Fatal(err)
	}
	uploadValues := url.Values{}
	uploadValues.Set("source", path)
	uploadValues.Set("renew", "true")
	uploadValues.Set("datapieces", "1")
	uploadValues.Set("paritypieces", "1")
	err = st.stdPostAPI("/renter/upload/"+filepath.Base(path), uploadValues)
	if err != nil {
		t.Fatal(err)
	}
	err = build.Retry(100, time.Millisecond*500, func() error {
		// mine blocks each iteration to trigger contract maintenance
		_, err = st.miner.AddBlock()
		if err != nil {
			t.Fatal(err)
		}
		files, err := st.renter.FileList(modules.RootSiaPath(), true, false)
		if err != nil {
			return err
		}
		if !files[0].Available {
			return errors.New("file did not complete uploading")
		}
		return nil
	})
	if err != nil {
		t.Fatal(err)
	}
	initialID := st.renter.Contracts()[0].ID

	// jack up the host's storage price to try to trigger a renew
	settings := st.host.InternalSettings()
	settings.MinStoragePrice = settings.MinStoragePrice.Mul64(10800000000)
	err = st.host.SetInternalSettings(settings)
=======
	if err != nil {
		t.Fatal(err)
	}
	err = st.setHostStorage()
	if err != nil {
		t.Fatal(err)
	}
	err = st.announceHost()
	if err != nil {
		t.Fatal(err)
	}

	// Set an allowance for the renter, allowing a contract to be formed.
	allowanceValues := url.Values{}
	testPeriod := "10000"
	allowanceValues.Set("funds", types.SiacoinPrecision.Mul64(10000).String())
	allowanceValues.Set("period", testPeriod)
	err = st.stdPostAPI("/renter", allowanceValues)
	if err != nil {
		t.Fatal(err)
	}

	// wait until we have a contract
	err = build.Retry(500, time.Millisecond*50, func() error {
		if len(st.renter.Contracts()) >= 1 {
			return nil
		}
		return errors.New("no renter contracts")
	})
>>>>>>> 48ada05a
	if err != nil {
		t.Fatal(err)
	}

<<<<<<< HEAD
	for i := 0; i < 100; i++ {
		_, err = st.miner.AddBlock()
		if err != nil {
			t.Fatal(err)
		}
		if st.renter.Contracts()[0].ID != initialID {
			t.Fatal("changing host price caused renew")
		}
		time.Sleep(time.Millisecond * 100)
	}
}

// TestHealthLoop probes the code involved with threadedUpdateRenterHealth to
// verify the health information stored in the siadir metadata is getting
// updated as the health of the files changes
func TestHealthLoop(t *testing.T) {
	if testing.Short() {
		t.SkipNow()
	}
	t.Parallel()

	// Create renter and hosts
	st1, err := createServerTester(t.Name() + "1")
	if err != nil {
		t.Fatal(err)
	}
	defer st1.server.panicClose()
	if err = st1.announceHost(); err != nil {
		t.Fatal(err)
	}
	st2, err := createServerTester(t.Name() + "2")
=======
	// upload a file
	path := filepath.Join(st.dir, "randUploadFile")
	size := int(modules.SectorSize * 50)
	err = createRandFile(path, size)
	if err != nil {
		t.Fatal(err)
	}
	uploadValues := url.Values{}
	uploadValues.Set("source", path)
	uploadValues.Set("renew", "true")
	uploadValues.Set("datapieces", "1")
	uploadValues.Set("paritypieces", "1")
	err = st.stdPostAPI("/renter/upload/"+filepath.Base(path), uploadValues)
	if err != nil {
		t.Fatal(err)
	}
	err = build.Retry(100, time.Millisecond*500, func() error {
		// mine blocks each iteration to trigger contract maintenance
		_, err = st.miner.AddBlock()
		if err != nil {
			t.Fatal(err)
		}
		files, err := st.renter.FileList(modules.RootSiaPath(), true, false)
		if err != nil {
			return err
		}
		if !files[0].Available {
			return errors.New("file did not complete uploading")
		}
		return nil
	})
>>>>>>> 48ada05a
	if err != nil {
		t.Fatal(err)
	}
	initialID := st.renter.Contracts()[0].ID

<<<<<<< HEAD
	// Connect the testers to eachother so that they are all on the same
	// blockchain.
	testGroup := []*serverTester{st1, st2}
	err = fullyConnectNodes(testGroup)
	if err != nil {
		t.Fatal(err)
	}
	// Make sure that every wallet has money in it.
	err = fundAllNodes(testGroup)
	if err != nil {
		t.Fatal(err)
	}
=======
	// jack up the host's storage price to try to trigger a renew
	settings := st.host.InternalSettings()
	settings.MinStoragePrice = settings.MinStoragePrice.Mul64(10800000000)
	err = st.host.SetInternalSettings(settings)
	if err != nil {
		t.Fatal(err)
	}

	for i := 0; i < 100; i++ {
		_, err = st.miner.AddBlock()
		if err != nil {
			t.Fatal(err)
		}
		if st.renter.Contracts()[0].ID != initialID {
			t.Fatal("changing host price caused renew")
		}
		time.Sleep(time.Millisecond * 100)
	}
}

// TestHealthLoop probes the code involved with threadedUpdateRenterHealth to
// verify the health information stored in the siadir metadata is getting
// updated as the health of the files changes
func TestHealthLoop(t *testing.T) {
	if testing.Short() {
		t.SkipNow()
	}
	t.Parallel()

	// Create renter and hosts
	st1, err := createServerTester(t.Name() + "1")
	if err != nil {
		t.Fatal(err)
	}
	defer st1.server.panicClose()
	if err = st1.announceHost(); err != nil {
		t.Fatal(err)
	}
	st2, err := createServerTester(t.Name() + "2")
	if err != nil {
		t.Fatal(err)
	}

	// Connect the testers to eachother so that they are all on the same
	// blockchain.
	testGroup := []*serverTester{st1, st2}
	err = fullyConnectNodes(testGroup)
	if err != nil {
		t.Fatal(err)
	}
	// Make sure that every wallet has money in it.
	err = fundAllNodes(testGroup)
	if err != nil {
		t.Fatal(err)
	}
>>>>>>> 48ada05a
	// Add storage to every host.
	err = addStorageToAllHosts(testGroup)
	if err != nil {
		t.Fatal(err)
	}
	// Announce the hosts.
	err = announceAllHosts(testGroup)
	if err != nil {
		t.Fatal(err)
	}

	// Set an allowance for the renter, allowing a contract to be formed.
	allowanceValues := url.Values{}
	allowanceValues.Set("funds", testFunds)
<<<<<<< HEAD
	allowanceValues.Set("renewwindow", testRenewWindow)
	allowanceValues.Set("expectedstorage", expectedstorage)
	allowanceValues.Set("expectedupload", expectedupload)
	allowanceValues.Set("expecteddownload", expecteddownload)
	allowanceValues.Set("hosts", "2")
	allowanceValues.Set("period", "15")
	err = st1.stdPostAPI("/renter", allowanceValues)
	if err != nil {
=======
	allowanceValues.Set("period", testPeriod)
	allowanceValues.Set("renewwindow", testRenewWindow)
	allowanceValues.Set("hosts", fmt.Sprint(modules.DefaultAllowance.Hosts))
	if err = st1.stdPostAPI("/renter", allowanceValues); err != nil {
>>>>>>> 48ada05a
		t.Fatal(err)
	}

	// Block until the allowance has finished forming contracts.
	err = build.Retry(50, time.Millisecond*250, func() error {
		var rc RenterContracts
		err = st1.getAPI("/renter/contracts", &rc)
		if err != nil {
			return errors.New("couldn't get renter stats")
		}
		if len(rc.Contracts) != 2 {
			return errors.New("no contracts")
		}
		return nil
	})
	if err != nil {
		t.Fatal("allowance setting failed")
	}

	// Create and upload files
	path := filepath.Join(st1.dir, "test.dat")
	if err = createRandFile(path, 1024); err != nil {
		t.Fatal(err)
	}

	// Upload to host.
	uploadValues := url.Values{}
	uploadValues.Set("source", path)
	uploadValues.Set("datapieces", "1")
	uploadValues.Set("paritypieces", "1")
	if err = st1.stdPostAPI("/renter/upload/test", uploadValues); err != nil {
		t.Fatal(err)
	}

	// redundancy should reach 2
	err = build.Retry(120, 250*time.Millisecond, func() error {
		var rf RenterFiles
		st1.getAPI("/renter/files", &rf)
		if len(rf.Files) >= 1 && rf.Files[0].Redundancy == 2 {
			return nil
		}
		return fmt.Errorf("file not uploaded, %v files found and redundancy of first file is %v", len(rf.Files), rf.Files[0].Redundancy)
	})
	if err != nil {
		t.Fatal(err)
	}

	// Verify folder metadata is update, directory health should be 0
	err = build.Retry(100, 100*time.Millisecond, func() error {
		var rd RenterDirectory
		err := st1.getAPI("/renter/dir/", &rd)
		if err != nil {
			return err
		}
		if rd.Directories[0].Health != 0 {
			return fmt.Errorf("Directory health should be 0 but was %v", rd.Directories[0].Health)
		}
		return nil
	})
	if err != nil {
		t.Fatal(err)
	}

	// Take Down a host
	st2.server.panicClose()

	// redundancy should drop
	err = build.Retry(120, 250*time.Millisecond, func() error {
		var rf RenterFiles
		st1.getAPI("/renter/files", &rf)
		if len(rf.Files) >= 1 && rf.Files[0].Redundancy == 2 {
			return fmt.Errorf("Expect 1 file with a redundancy of less than 2, got %v files and redundancy of %v", len(rf.Files), rf.Files[0].Redundancy)
		}
		return nil
	})
	if err != nil {
		t.Fatal(err)
	}

	// Check that the metadata has been updated
	err = build.Retry(100, 100*time.Millisecond, func() error {
		var rd RenterDirectory
		st1.getAPI("/renter/dir/", &rd)
		if rd.Directories[0].MaxHealth == 0 {
			return fmt.Errorf("Directory max health should have dropped below 0 but was %v", rd.Directories[0].MaxHealth)
		}
		return nil
	})
	if err != nil {
		t.Fatal(err)
	}
}<|MERGE_RESOLUTION|>--- conflicted
+++ resolved
@@ -16,25 +16,16 @@
 	"gitlab.com/NebulousLabs/errors"
 	"gitlab.com/NebulousLabs/fastrand"
 
-<<<<<<< HEAD
 	"gitlab.com/scpcorp/ScPrime/build"
 	"gitlab.com/scpcorp/ScPrime/modules"
 	"gitlab.com/scpcorp/ScPrime/modules/renter/contractor"
 	"gitlab.com/scpcorp/ScPrime/modules/renter/filesystem"
-	"gitlab.com/scpcorp/ScPrime/modules/renter/siafile"
+	"gitlab.com/scpcorp/ScPrime/modules/renter/filesystem/siafile"
 	"gitlab.com/scpcorp/ScPrime/types"
-=======
-	"gitlab.com/NebulousLabs/Sia/build"
-	"gitlab.com/NebulousLabs/Sia/modules"
-	"gitlab.com/NebulousLabs/Sia/modules/renter/contractor"
-	"gitlab.com/NebulousLabs/Sia/modules/renter/filesystem"
-	"gitlab.com/NebulousLabs/Sia/modules/renter/filesystem/siafile"
-	"gitlab.com/NebulousLabs/Sia/types"
->>>>>>> 48ada05a
 )
 
 const (
-	testFunds        = "300000000000000000000000000000" // 300k SC
+	testFunds        = "300000000000000000000000000000" // 300k SCP
 	testPeriod       = "10"
 	testRenewWindow  = "5"
 	hosts            = "10"
@@ -80,16 +71,11 @@
 	testFunds := testFunds
 	allowanceValues.Set("funds", testFunds)
 	allowanceValues.Set("period", testPeriod)
-<<<<<<< HEAD
 	allowanceValues.Set("renewwindow", testRenewWindow)
 	allowanceValues.Set("hosts", hosts)
 	allowanceValues.Set("expectedstorage", expectedstorage)
 	allowanceValues.Set("expectedupload", expectedupload)
 	allowanceValues.Set("expecteddownload", expecteddownload)
-=======
-	allowanceValues.Set("renewwindow", renewWindow)
-	allowanceValues.Set("hosts", fmt.Sprint(modules.DefaultAllowance.Hosts))
->>>>>>> 48ada05a
 	err = st.stdPostAPI("/renter", allowanceValues)
 	if err != nil {
 		t.Fatal(err)
@@ -516,18 +502,9 @@
 		}
 		success = true
 		for _, download := range rdq.Downloads {
-<<<<<<< HEAD
 			received += download.Received
 			expected += download.Filesize
 			success = success && download.Received == download.Filesize && download.SiaPath.String() == "test.dat"
-=======
-			if download.Received == download.Filesize && download.SiaPath.String() == "test.dat" {
-				success = true
-			}
-		}
-		if success {
-			break
->>>>>>> 48ada05a
 		}
 	}
 	if !success {
@@ -678,17 +655,10 @@
 	allowanceValues.Set("funds", testFunds)
 	allowanceValues.Set("period", testPeriod)
 	allowanceValues.Set("renewwindow", testRenewWindow)
-<<<<<<< HEAD
 	allowanceValues.Set("hosts", hosts)
 	allowanceValues.Set("expectedstorage", expectedstorage)
 	allowanceValues.Set("expectedupload", expectedupload)
 	allowanceValues.Set("expecteddownload", expecteddownload)
-=======
-	allowanceValues.Set("hosts", fmt.Sprint(modules.DefaultAllowance.Hosts))
-	allowanceValues.Set("expectedstorage", fmt.Sprint(modules.DefaultAllowance.ExpectedStorage))
-	allowanceValues.Set("expectedupload", fmt.Sprint(modules.DefaultAllowance.ExpectedStorage))
-	allowanceValues.Set("expecteddownload", fmt.Sprint(modules.DefaultAllowance.ExpectedStorage))
->>>>>>> 48ada05a
 	allowanceValues.Set("expectedredundancy", fmt.Sprint(modules.DefaultAllowance.ExpectedRedundancy))
 	if err = st.stdPostAPI("/renter", allowanceValues); err != nil {
 		t.Fatal(err)
@@ -768,14 +738,10 @@
 	allowanceValues.Set("funds", testFunds)
 	allowanceValues.Set("period", testPeriod)
 	allowanceValues.Set("renewwindow", testRenewWindow)
-<<<<<<< HEAD
 	allowanceValues.Set("hosts", hosts)
 	allowanceValues.Set("expectedstorage", expectedstorage)
 	allowanceValues.Set("expectedupload", expectedupload)
 	allowanceValues.Set("expecteddownload", expecteddownload)
-=======
-	allowanceValues.Set("hosts", fmt.Sprint(modules.DefaultAllowance.Hosts))
->>>>>>> 48ada05a
 	if err = st.stdPostAPI("/renter", allowanceValues); err != nil {
 		t.Fatal(err)
 	}
@@ -863,14 +829,10 @@
 	allowanceValues.Set("funds", testFunds)
 	allowanceValues.Set("period", testPeriod)
 	allowanceValues.Set("renewwindow", testRenewWindow)
-<<<<<<< HEAD
 	allowanceValues.Set("hosts", hosts)
 	allowanceValues.Set("expectedstorage", expectedstorage)
 	allowanceValues.Set("expectedupload", expectedupload)
 	allowanceValues.Set("expecteddownload", expecteddownload)
-=======
-	allowanceValues.Set("hosts", fmt.Sprint(modules.DefaultAllowance.Hosts))
->>>>>>> 48ada05a
 	if err = st.stdPostAPI("/renter", allowanceValues); err != nil {
 		t.Fatal(err)
 	}
@@ -938,14 +900,10 @@
 	allowanceValues.Set("funds", testFunds)
 	allowanceValues.Set("period", testPeriod)
 	allowanceValues.Set("renewwindow", testRenewWindow)
-<<<<<<< HEAD
 	allowanceValues.Set("hosts", hosts)
 	allowanceValues.Set("expectedstorage", expectedstorage)
 	allowanceValues.Set("expectedupload", expectedupload)
 	allowanceValues.Set("expecteddownload", expecteddownload)
-=======
-	allowanceValues.Set("hosts", fmt.Sprint(modules.DefaultAllowance.Hosts))
->>>>>>> 48ada05a
 	if err = st.stdPostAPI("/renter", allowanceValues); err != nil {
 		t.Fatal(err)
 	}
@@ -1052,14 +1010,10 @@
 	allowanceValues.Set("funds", testFunds)
 	allowanceValues.Set("period", testPeriod)
 	allowanceValues.Set("renewwindow", testRenewWindow)
-<<<<<<< HEAD
 	allowanceValues.Set("hosts", hosts)
 	allowanceValues.Set("expectedstorage", expectedstorage)
 	allowanceValues.Set("expectedupload", expectedupload)
 	allowanceValues.Set("expecteddownload", expecteddownload)
-=======
-	allowanceValues.Set("hosts", fmt.Sprint(modules.DefaultAllowance.Hosts))
->>>>>>> 48ada05a
 	if err = st.stdPostAPI("/renter", allowanceValues); err != nil {
 		t.Fatal(err)
 	}
@@ -1127,14 +1081,10 @@
 	allowanceValues.Set("funds", testFunds)
 	allowanceValues.Set("period", testPeriod)
 	allowanceValues.Set("renewwindow", testRenewWindow)
-<<<<<<< HEAD
 	allowanceValues.Set("hosts", hosts)
 	allowanceValues.Set("expectedstorage", expectedstorage)
 	allowanceValues.Set("expectedupload", expectedupload)
 	allowanceValues.Set("expecteddownload", expecteddownload)
-=======
-	allowanceValues.Set("hosts", fmt.Sprint(modules.DefaultAllowance.Hosts))
->>>>>>> 48ada05a
 	if err = st.stdPostAPI("/renter", allowanceValues); err != nil {
 		t.Fatal(err)
 	}
@@ -1197,14 +1147,10 @@
 	allowanceValues.Set("funds", testFunds)
 	allowanceValues.Set("period", testPeriod)
 	allowanceValues.Set("renewwindow", testRenewWindow)
-<<<<<<< HEAD
 	allowanceValues.Set("hosts", hosts)
 	allowanceValues.Set("expectedstorage", expectedstorage)
 	allowanceValues.Set("expectedupload", expectedupload)
 	allowanceValues.Set("expecteddownload", expecteddownload)
-=======
-	allowanceValues.Set("hosts", fmt.Sprint(modules.DefaultAllowance.Hosts))
->>>>>>> 48ada05a
 	if err = st.stdPostAPI("/renter", allowanceValues); err != nil {
 		t.Fatal(err)
 	}
@@ -1474,7 +1420,6 @@
 
 	// announce our host
 	err = st.acceptContracts()
-<<<<<<< HEAD
 	if err != nil {
 		t.Fatal(err)
 	}
@@ -1489,12 +1434,6 @@
 
 	// Set an allowance for the renter, allowing a contract to be formed.
 	allowanceValues := url.Values{}
-	allowanceValues.Set("renewwindow", testRenewWindow)
-	allowanceValues.Set("hosts", hosts)
-	allowanceValues.Set("expectedstorage", expectedstorage)
-	allowanceValues.Set("expectedupload", expectedupload)
-	allowanceValues.Set("expecteddownload", expecteddownload)
-
 	testPeriod := "10000"
 	allowanceValues.Set("funds", types.SiacoinPrecision.Mul64(10000).String())
 	allowanceValues.Set("period", testPeriod)
@@ -1554,42 +1493,10 @@
 	settings := st.host.InternalSettings()
 	settings.MinStoragePrice = settings.MinStoragePrice.Mul64(10800000000)
 	err = st.host.SetInternalSettings(settings)
-=======
-	if err != nil {
-		t.Fatal(err)
-	}
-	err = st.setHostStorage()
-	if err != nil {
-		t.Fatal(err)
-	}
-	err = st.announceHost()
-	if err != nil {
-		t.Fatal(err)
-	}
-
-	// Set an allowance for the renter, allowing a contract to be formed.
-	allowanceValues := url.Values{}
-	testPeriod := "10000"
-	allowanceValues.Set("funds", types.SiacoinPrecision.Mul64(10000).String())
-	allowanceValues.Set("period", testPeriod)
-	err = st.stdPostAPI("/renter", allowanceValues)
-	if err != nil {
-		t.Fatal(err)
-	}
-
-	// wait until we have a contract
-	err = build.Retry(500, time.Millisecond*50, func() error {
-		if len(st.renter.Contracts()) >= 1 {
-			return nil
-		}
-		return errors.New("no renter contracts")
-	})
->>>>>>> 48ada05a
-	if err != nil {
-		t.Fatal(err)
-	}
-
-<<<<<<< HEAD
+	if err != nil {
+		t.Fatal(err)
+	}
+
 	for i := 0; i < 100; i++ {
 		_, err = st.miner.AddBlock()
 		if err != nil {
@@ -1621,45 +1528,10 @@
 		t.Fatal(err)
 	}
 	st2, err := createServerTester(t.Name() + "2")
-=======
-	// upload a file
-	path := filepath.Join(st.dir, "randUploadFile")
-	size := int(modules.SectorSize * 50)
-	err = createRandFile(path, size)
-	if err != nil {
-		t.Fatal(err)
-	}
-	uploadValues := url.Values{}
-	uploadValues.Set("source", path)
-	uploadValues.Set("renew", "true")
-	uploadValues.Set("datapieces", "1")
-	uploadValues.Set("paritypieces", "1")
-	err = st.stdPostAPI("/renter/upload/"+filepath.Base(path), uploadValues)
-	if err != nil {
-		t.Fatal(err)
-	}
-	err = build.Retry(100, time.Millisecond*500, func() error {
-		// mine blocks each iteration to trigger contract maintenance
-		_, err = st.miner.AddBlock()
-		if err != nil {
-			t.Fatal(err)
-		}
-		files, err := st.renter.FileList(modules.RootSiaPath(), true, false)
-		if err != nil {
-			return err
-		}
-		if !files[0].Available {
-			return errors.New("file did not complete uploading")
-		}
-		return nil
-	})
->>>>>>> 48ada05a
-	if err != nil {
-		t.Fatal(err)
-	}
-	initialID := st.renter.Contracts()[0].ID
-
-<<<<<<< HEAD
+	if err != nil {
+		t.Fatal(err)
+	}
+
 	// Connect the testers to eachother so that they are all on the same
 	// blockchain.
 	testGroup := []*serverTester{st1, st2}
@@ -1672,63 +1544,6 @@
 	if err != nil {
 		t.Fatal(err)
 	}
-=======
-	// jack up the host's storage price to try to trigger a renew
-	settings := st.host.InternalSettings()
-	settings.MinStoragePrice = settings.MinStoragePrice.Mul64(10800000000)
-	err = st.host.SetInternalSettings(settings)
-	if err != nil {
-		t.Fatal(err)
-	}
-
-	for i := 0; i < 100; i++ {
-		_, err = st.miner.AddBlock()
-		if err != nil {
-			t.Fatal(err)
-		}
-		if st.renter.Contracts()[0].ID != initialID {
-			t.Fatal("changing host price caused renew")
-		}
-		time.Sleep(time.Millisecond * 100)
-	}
-}
-
-// TestHealthLoop probes the code involved with threadedUpdateRenterHealth to
-// verify the health information stored in the siadir metadata is getting
-// updated as the health of the files changes
-func TestHealthLoop(t *testing.T) {
-	if testing.Short() {
-		t.SkipNow()
-	}
-	t.Parallel()
-
-	// Create renter and hosts
-	st1, err := createServerTester(t.Name() + "1")
-	if err != nil {
-		t.Fatal(err)
-	}
-	defer st1.server.panicClose()
-	if err = st1.announceHost(); err != nil {
-		t.Fatal(err)
-	}
-	st2, err := createServerTester(t.Name() + "2")
-	if err != nil {
-		t.Fatal(err)
-	}
-
-	// Connect the testers to eachother so that they are all on the same
-	// blockchain.
-	testGroup := []*serverTester{st1, st2}
-	err = fullyConnectNodes(testGroup)
-	if err != nil {
-		t.Fatal(err)
-	}
-	// Make sure that every wallet has money in it.
-	err = fundAllNodes(testGroup)
-	if err != nil {
-		t.Fatal(err)
-	}
->>>>>>> 48ada05a
 	// Add storage to every host.
 	err = addStorageToAllHosts(testGroup)
 	if err != nil {
@@ -1743,21 +1558,13 @@
 	// Set an allowance for the renter, allowing a contract to be formed.
 	allowanceValues := url.Values{}
 	allowanceValues.Set("funds", testFunds)
-<<<<<<< HEAD
 	allowanceValues.Set("renewwindow", testRenewWindow)
 	allowanceValues.Set("expectedstorage", expectedstorage)
 	allowanceValues.Set("expectedupload", expectedupload)
 	allowanceValues.Set("expecteddownload", expecteddownload)
 	allowanceValues.Set("hosts", "2")
 	allowanceValues.Set("period", "15")
-	err = st1.stdPostAPI("/renter", allowanceValues)
-	if err != nil {
-=======
-	allowanceValues.Set("period", testPeriod)
-	allowanceValues.Set("renewwindow", testRenewWindow)
-	allowanceValues.Set("hosts", fmt.Sprint(modules.DefaultAllowance.Hosts))
 	if err = st1.stdPostAPI("/renter", allowanceValues); err != nil {
->>>>>>> 48ada05a
 		t.Fatal(err)
 	}
 
