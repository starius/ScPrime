package api

import (
	"encoding/json"
	"fmt"
	"math"
	"net/http"
	"path/filepath"
	"strconv"
	"strings"

	"github.com/NebulousLabs/Sia/crypto"
	"github.com/NebulousLabs/Sia/modules"
	"github.com/NebulousLabs/Sia/types"

	"github.com/NebulousLabs/entropy-mnemonics"
	"github.com/julienschmidt/httprouter"
)

type (
	// WalletGET contains general information about the wallet.
	WalletGET struct {
		Encrypted  bool              `json:"encrypted"`
		Height     types.BlockHeight `json:"height"`
		Rescanning bool              `json:"rescanning"`
		Unlocked   bool              `json:"unlocked"`

		ConfirmedSiacoinBalance     types.Currency `json:"confirmedsiacoinbalance"`
		UnconfirmedOutgoingSiacoins types.Currency `json:"unconfirmedoutgoingsiacoins"`
		UnconfirmedIncomingSiacoins types.Currency `json:"unconfirmedincomingsiacoins"`

		SiacoinClaimBalance types.Currency `json:"siacoinclaimbalance"`
		SiafundBalance      types.Currency `json:"siafundbalance"`

		DustThreshold types.Currency `json:"dustthreshold"`
	}

	// WalletAddressGET contains an address returned by a GET call to
	// /wallet/address.
	WalletAddressGET struct {
		Address types.UnlockHash `json:"address"`
	}

	// WalletAddressesGET contains the list of wallet addresses returned by a
	// GET call to /wallet/addresses.
	WalletAddressesGET struct {
		Addresses []types.UnlockHash `json:"addresses"`
	}

	// WalletInitPOST contains the primary seed that gets generated during a
	// POST call to /wallet/init.
	WalletInitPOST struct {
		PrimarySeed string `json:"primaryseed"`
	}

	// WalletSiacoinsPOST contains the transaction sent in the POST call to
	// /wallet/siacoins.
	WalletSiacoinsPOST struct {
		TransactionIDs []types.TransactionID `json:"transactionids"`
	}

	// WalletSiafundsPOST contains the transaction sent in the POST call to
	// /wallet/siafunds.
	WalletSiafundsPOST struct {
		TransactionIDs []types.TransactionID `json:"transactionids"`
	}

	// WalletSeedsGET contains the seeds used by the wallet.
	WalletSeedsGET struct {
		PrimarySeed        string   `json:"primaryseed"`
		AddressesRemaining int      `json:"addressesremaining"`
		AllSeeds           []string `json:"allseeds"`
	}

	// WalletSweepPOST contains the coins and funds returned by a call to
	// /wallet/sweep.
	WalletSweepPOST struct {
		Coins types.Currency `json:"coins"`
		Funds types.Currency `json:"funds"`
	}

	// WalletTransactionGETid contains the transaction returned by a call to
	// /wallet/transaction/:id
	WalletTransactionGETid struct {
		Transaction modules.ProcessedTransaction `json:"transaction"`
	}

	// WalletTransactionsGET contains the specified set of confirmed and
	// unconfirmed transactions.
	WalletTransactionsGET struct {
		ConfirmedTransactions   []modules.ProcessedTransaction `json:"confirmedtransactions"`
		UnconfirmedTransactions []modules.ProcessedTransaction `json:"unconfirmedtransactions"`
	}

	// WalletTransactionsGETaddr contains the set of wallet transactions
	// relevant to the input address provided in the call to
	// /wallet/transaction/:addr
	WalletTransactionsGETaddr struct {
		ConfirmedTransactions   []modules.ProcessedTransaction `json:"confirmedtransactions"`
		UnconfirmedTransactions []modules.ProcessedTransaction `json:"unconfirmedtransactions"`
	}

	// WalletVerifyAddressGET contains a bool indicating if the address passed to
	// /wallet/verify/address/:addr is a valid address.
	WalletVerifyAddressGET struct {
		Valid bool `json:"valid"`
	}
)

// encryptionKeys enumerates the possible encryption keys that can be derived
// from an input string.
func encryptionKeys(seedStr string) (validKeys []crypto.TwofishKey) {
	dicts := []mnemonics.DictionaryID{"english", "german", "japanese"}
	for _, dict := range dicts {
		seed, err := modules.StringToSeed(seedStr, dict)
		if err != nil {
			continue
		}
		validKeys = append(validKeys, crypto.TwofishKey(crypto.HashObject(seed)))
	}
	validKeys = append(validKeys, crypto.TwofishKey(crypto.HashObject(seedStr)))
	return validKeys
}

// walletHander handles API calls to /wallet.
func (api *API) walletHandler(w http.ResponseWriter, req *http.Request, _ httprouter.Params) {
	siacoinBal, siafundBal, siaclaimBal, err := api.wallet.ConfirmedBalance()
	if err != nil {
		WriteError(w, Error{fmt.Sprintf("Error when calling /wallet: %v", err)}, http.StatusBadRequest)
		return
	}
	siacoinsOut, siacoinsIn, err := api.wallet.UnconfirmedBalance()
	if err != nil {
		WriteError(w, Error{fmt.Sprintf("Error when calling /wallet: %v", err)}, http.StatusBadRequest)
		return
	}
	dustThreshold, err := api.wallet.DustThreshold()
	if err != nil {
		WriteError(w, Error{fmt.Sprintf("Error when calling /wallet: %v", err)}, http.StatusBadRequest)
		return
	}
	encrypted, err := api.wallet.Encrypted()
	if err != nil {
		WriteError(w, Error{fmt.Sprintf("Error when calling /wallet: %v", err)}, http.StatusBadRequest)
		return
	}
	unlocked, err := api.wallet.Unlocked()
	if err != nil {
		WriteError(w, Error{fmt.Sprintf("Error when calling /wallet: %v", err)}, http.StatusBadRequest)
		return
	}
	rescanning, err := api.wallet.Rescanning()
	if err != nil {
		WriteError(w, Error{fmt.Sprintf("Error when calling /wallet: %v", err)}, http.StatusBadRequest)
		return
	}
	height, err := api.wallet.Height()
	if err != nil {
		WriteError(w, Error{fmt.Sprintf("Error when calling /wallet: %v", err)}, http.StatusBadRequest)
		return
	}
	WriteJSON(w, WalletGET{
		Encrypted:  encrypted,
		Unlocked:   unlocked,
		Rescanning: rescanning,
		Height:     height,

		ConfirmedSiacoinBalance:     siacoinBal,
		UnconfirmedOutgoingSiacoins: siacoinsOut,
		UnconfirmedIncomingSiacoins: siacoinsIn,

		SiafundBalance:      siafundBal,
		SiacoinClaimBalance: siaclaimBal,

		DustThreshold: dustThreshold,
	})
}

// wallet033xHandler handles API calls to /wallet/033x.
func (api *API) wallet033xHandler(w http.ResponseWriter, req *http.Request, _ httprouter.Params) {
	source := req.FormValue("source")
	// Check that source is an absolute paths.
	if !filepath.IsAbs(source) {
		WriteError(w, Error{"error when calling /wallet/033x: source must be an absolute path"}, http.StatusBadRequest)
		return
	}
	potentialKeys := encryptionKeys(req.FormValue("encryptionpassword"))
	for _, key := range potentialKeys {
		err := api.wallet.Load033xWallet(key, source)
		if err == nil {
			WriteSuccess(w)
			return
		}
		if err != nil && err != modules.ErrBadEncryptionKey {
			WriteError(w, Error{"error when calling /wallet/033x: " + err.Error()}, http.StatusBadRequest)
			return
		}
	}
	WriteError(w, Error{modules.ErrBadEncryptionKey.Error()}, http.StatusBadRequest)
}

// walletAddressHandler handles API calls to /wallet/address.
func (api *API) walletAddressHandler(w http.ResponseWriter, req *http.Request, _ httprouter.Params) {
	unlockConditions, err := api.wallet.NextAddress()
	if err != nil {
		WriteError(w, Error{"error when calling /wallet/addresses: " + err.Error()}, http.StatusBadRequest)
		return
	}
	WriteJSON(w, WalletAddressGET{
		Address: unlockConditions.UnlockHash(),
	})
}

// walletAddressHandler handles API calls to /wallet/addresses.
func (api *API) walletAddressesHandler(w http.ResponseWriter, req *http.Request, _ httprouter.Params) {
	addresses, err := api.wallet.AllAddresses()
	if err != nil {
		WriteError(w, Error{fmt.Sprintf("Error when calling /wallet/addresses: %v", err)}, http.StatusBadRequest)
		return
	}
	WriteJSON(w, WalletAddressesGET{
		Addresses: addresses,
	})
}

// walletBackupHandler handles API calls to /wallet/backup.
func (api *API) walletBackupHandler(w http.ResponseWriter, req *http.Request, _ httprouter.Params) {
	destination := req.FormValue("destination")
	// Check that the destination is absolute.
	if !filepath.IsAbs(destination) {
		WriteError(w, Error{"error when calling /wallet/backup: destination must be an absolute path"}, http.StatusBadRequest)
		return
	}
	err := api.wallet.CreateBackup(destination)
	if err != nil {
		WriteError(w, Error{"error when calling /wallet/backup: " + err.Error()}, http.StatusBadRequest)
		return
	}
	WriteSuccess(w)
}

// walletInitHandler handles API calls to /wallet/init.
func (api *API) walletInitHandler(w http.ResponseWriter, req *http.Request, _ httprouter.Params) {
	var encryptionKey crypto.TwofishKey
	if req.FormValue("encryptionpassword") != "" {
		encryptionKey = crypto.TwofishKey(crypto.HashObject(req.FormValue("encryptionpassword")))
	}

	if req.FormValue("force") == "true" {
		err := api.wallet.Reset()
		if err != nil {
			WriteError(w, Error{"error when calling /wallet/init: " + err.Error()}, http.StatusBadRequest)
			return
		}
	}
	seed, err := api.wallet.Encrypt(encryptionKey)
	if err != nil {
		WriteError(w, Error{"error when calling /wallet/init: " + err.Error()}, http.StatusBadRequest)
		return
	}

	dictID := mnemonics.DictionaryID(req.FormValue("dictionary"))
	if dictID == "" {
		dictID = "english"
	}
	seedStr, err := modules.SeedToString(seed, dictID)
	if err != nil {
		WriteError(w, Error{"error when calling /wallet/init: " + err.Error()}, http.StatusBadRequest)
		return
	}
	WriteJSON(w, WalletInitPOST{
		PrimarySeed: seedStr,
	})
}

// walletInitSeedHandler handles API calls to /wallet/init/seed.
func (api *API) walletInitSeedHandler(w http.ResponseWriter, req *http.Request, _ httprouter.Params) {
	var encryptionKey crypto.TwofishKey
	if req.FormValue("encryptionpassword") != "" {
		encryptionKey = crypto.TwofishKey(crypto.HashObject(req.FormValue("encryptionpassword")))
	}
	dictID := mnemonics.DictionaryID(req.FormValue("dictionary"))
	if dictID == "" {
		dictID = "english"
	}
	seed, err := modules.StringToSeed(req.FormValue("seed"), dictID)
	if err != nil {
		WriteError(w, Error{"error when calling /wallet/init/seed: " + err.Error()}, http.StatusBadRequest)
		return
	}

	if req.FormValue("force") == "true" {
		err = api.wallet.Reset()
		if err != nil {
			WriteError(w, Error{"error when calling /wallet/init/seed: " + err.Error()}, http.StatusBadRequest)
			return
		}
	}

	err = api.wallet.InitFromSeed(encryptionKey, seed)
	if err != nil {
		WriteError(w, Error{"error when calling /wallet/init/seed: " + err.Error()}, http.StatusBadRequest)
		return
	}
	WriteSuccess(w)
}

// walletSeedHandler handles API calls to /wallet/seed.
func (api *API) walletSeedHandler(w http.ResponseWriter, req *http.Request, _ httprouter.Params) {
	// Get the seed using the ditionary + phrase
	dictID := mnemonics.DictionaryID(req.FormValue("dictionary"))
	if dictID == "" {
		dictID = "english"
	}
	seed, err := modules.StringToSeed(req.FormValue("seed"), dictID)
	if err != nil {
		WriteError(w, Error{"error when calling /wallet/seed: " + err.Error()}, http.StatusBadRequest)
		return
	}

	potentialKeys := encryptionKeys(req.FormValue("encryptionpassword"))
	for _, key := range potentialKeys {
		err := api.wallet.LoadSeed(key, seed)
		if err == nil {
			WriteSuccess(w)
			return
		}
		if err != nil && err != modules.ErrBadEncryptionKey {
			WriteError(w, Error{"error when calling /wallet/seed: " + err.Error()}, http.StatusBadRequest)
			return
		}
	}
	WriteError(w, Error{"error when calling /wallet/seed: " + modules.ErrBadEncryptionKey.Error()}, http.StatusBadRequest)
}

// walletSiagkeyHandler handles API calls to /wallet/siagkey.
func (api *API) walletSiagkeyHandler(w http.ResponseWriter, req *http.Request, _ httprouter.Params) {
	// Fetch the list of keyfiles from the post body.
	keyfiles := strings.Split(req.FormValue("keyfiles"), ",")
	potentialKeys := encryptionKeys(req.FormValue("encryptionpassword"))

	for _, keypath := range keyfiles {
		// Check that all key paths are absolute paths.
		if !filepath.IsAbs(keypath) {
			WriteError(w, Error{"error when calling /wallet/siagkey: keyfiles contains a non-absolute path"}, http.StatusBadRequest)
			return
		}
	}

	for _, key := range potentialKeys {
		err := api.wallet.LoadSiagKeys(key, keyfiles)
		if err == nil {
			WriteSuccess(w)
			return
		}
		if err != nil && err != modules.ErrBadEncryptionKey {
			WriteError(w, Error{"error when calling /wallet/siagkey: " + err.Error()}, http.StatusBadRequest)
			return
		}
	}
	WriteError(w, Error{"error when calling /wallet/siagkey: " + modules.ErrBadEncryptionKey.Error()}, http.StatusBadRequest)
}

// walletLockHanlder handles API calls to /wallet/lock.
func (api *API) walletLockHandler(w http.ResponseWriter, req *http.Request, _ httprouter.Params) {
	err := api.wallet.Lock()
	if err != nil {
		WriteError(w, Error{err.Error()}, http.StatusBadRequest)
		return
	}
	WriteSuccess(w)
}

// walletSeedsHandler handles API calls to /wallet/seeds.
func (api *API) walletSeedsHandler(w http.ResponseWriter, req *http.Request, _ httprouter.Params) {
	dictionary := mnemonics.DictionaryID(req.FormValue("dictionary"))
	if dictionary == "" {
		dictionary = mnemonics.English
	}

	// Get the primary seed information.
	primarySeed, addrsRemaining, err := api.wallet.PrimarySeed()
	if err != nil {
		WriteError(w, Error{"error when calling /wallet/seeds: " + err.Error()}, http.StatusBadRequest)
		return
	}
	primarySeedStr, err := modules.SeedToString(primarySeed, dictionary)
	if err != nil {
		WriteError(w, Error{"error when calling /wallet/seeds: " + err.Error()}, http.StatusBadRequest)
		return
	}

	// Get the list of seeds known to the wallet.
	allSeeds, err := api.wallet.AllSeeds()
	if err != nil {
		WriteError(w, Error{"error when calling /wallet/seeds: " + err.Error()}, http.StatusBadRequest)
		return
	}
	var allSeedsStrs []string
	for _, seed := range allSeeds {
		str, err := modules.SeedToString(seed, dictionary)
		if err != nil {
			WriteError(w, Error{"error when calling /wallet/seeds: " + err.Error()}, http.StatusBadRequest)
			return
		}
		allSeedsStrs = append(allSeedsStrs, str)
	}
	WriteJSON(w, WalletSeedsGET{
		PrimarySeed:        primarySeedStr,
		AddressesRemaining: int(addrsRemaining),
		AllSeeds:           allSeedsStrs,
	})
}

// walletSiacoinsHandler handles API calls to /wallet/siacoins.
func (api *API) walletSiacoinsHandler(w http.ResponseWriter, req *http.Request, _ httprouter.Params) {
	var txns []types.Transaction
	if req.FormValue("outputs") != "" {
		// multiple amounts + destinations
		if req.FormValue("amount") != "" || req.FormValue("destination") != "" {
			WriteError(w, Error{"cannot supply both 'outputs' and single amount+destination pair"}, http.StatusInternalServerError)
			return
		}

		var outputs []types.SiacoinOutput
		err := json.Unmarshal([]byte(req.FormValue("outputs")), &outputs)
		if err != nil {
			WriteError(w, Error{"could not decode outputs: " + err.Error()}, http.StatusInternalServerError)
			return
		}
		txns, err = api.wallet.SendSiacoinsMulti(outputs)
		if err != nil {
			WriteError(w, Error{"error when calling /wallet/siacoins: " + err.Error()}, http.StatusInternalServerError)
			return
		}
	} else {
		// single amount + destination
		amount, ok := scanAmount(req.FormValue("amount"))
		if !ok {
			WriteError(w, Error{"could not read amount from POST call to /wallet/siacoins"}, http.StatusBadRequest)
			return
		}
		dest, err := scanAddress(req.FormValue("destination"))
		if err != nil {
			WriteError(w, Error{"could not read address from POST call to /wallet/siacoins"}, http.StatusBadRequest)
			return
		}

		txns, err = api.wallet.SendSiacoins(amount, dest)
		if err != nil {
			WriteError(w, Error{"error when calling /wallet/siacoins: " + err.Error()}, http.StatusInternalServerError)
			return
		}

	}

	var txids []types.TransactionID
	for _, txn := range txns {
		txids = append(txids, txn.ID())
	}
	WriteJSON(w, WalletSiacoinsPOST{
		TransactionIDs: txids,
	})
}

// walletSiafundsHandler handles API calls to /wallet/siafunds.
func (api *API) walletSiafundsHandler(w http.ResponseWriter, req *http.Request, _ httprouter.Params) {
	amount, ok := scanAmount(req.FormValue("amount"))
	if !ok {
		WriteError(w, Error{"could not read 'amount' from POST call to /wallet/siafunds"}, http.StatusBadRequest)
		return
	}
	dest, err := scanAddress(req.FormValue("destination"))
	if err != nil {
		WriteError(w, Error{"error when calling /wallet/siafunds: " + err.Error()}, http.StatusBadRequest)
		return
	}

	txns, err := api.wallet.SendSiafunds(amount, dest)
	if err != nil {
		WriteError(w, Error{"error when calling /wallet/siafunds: " + err.Error()}, http.StatusInternalServerError)
		return
	}
	var txids []types.TransactionID
	for _, txn := range txns {
		txids = append(txids, txn.ID())
	}
	WriteJSON(w, WalletSiafundsPOST{
		TransactionIDs: txids,
	})
}

// walletSweepSeedHandler handles API calls to /wallet/sweep/seed.
func (api *API) walletSweepSeedHandler(w http.ResponseWriter, req *http.Request, _ httprouter.Params) {
	// Get the seed using the ditionary + phrase
	dictID := mnemonics.DictionaryID(req.FormValue("dictionary"))
	if dictID == "" {
		dictID = "english"
	}
	seed, err := modules.StringToSeed(req.FormValue("seed"), dictID)
	if err != nil {
		WriteError(w, Error{"error when calling /wallet/sweep/seed: " + err.Error()}, http.StatusBadRequest)
		return
	}

	coins, funds, err := api.wallet.SweepSeed(seed)
	if err != nil {
		WriteError(w, Error{"error when calling /wallet/sweep/seed: " + err.Error()}, http.StatusBadRequest)
		return
	}
	WriteJSON(w, WalletSweepPOST{
		Coins: coins,
		Funds: funds,
	})
}

// walletTransactionHandler handles API calls to /wallet/transaction/:id.
func (api *API) walletTransactionHandler(w http.ResponseWriter, req *http.Request, ps httprouter.Params) {
	// Parse the id from the url.
	var id types.TransactionID
	jsonID := "\"" + ps.ByName("id") + "\""
	err := id.UnmarshalJSON([]byte(jsonID))
	if err != nil {
		WriteError(w, Error{"error when calling /wallet/transaction/id:" + err.Error()}, http.StatusBadRequest)
		return
	}

	txn, ok, err := api.wallet.Transaction(id)
	if err != nil {
		WriteError(w, Error{"error when calling /wallet/transaction/id:" + err.Error()}, http.StatusBadRequest)
		return
	}
	if !ok {
		WriteError(w, Error{"error when calling /wallet/transaction/:id  :  transaction not found"}, http.StatusBadRequest)
		return
	}
	WriteJSON(w, WalletTransactionGETid{
		Transaction: txn,
	})
}

// walletTransactionsHandler handles API calls to /wallet/transactions.
func (api *API) walletTransactionsHandler(w http.ResponseWriter, req *http.Request, _ httprouter.Params) {
<<<<<<< HEAD
	startheightStr, endheightStr, depthStr := req.FormValue("startheight"), req.FormValue("endheight"), req.FormValue("depth")
	var start, end, depth uint64
	var err error
	if depthStr == "" {
		if startheightStr == "" || endheightStr == "" {
			WriteError(w, Error{"startheight and endheight must be provided to a /wallet/transactions call if depth is unspecified."}, http.StatusBadRequest)
			return
		}
		// Get the start and end blocks.
		start, err = strconv.ParseUint(startheightStr, 10, 64)
		if err != nil {
			WriteError(w, Error{"parsing integer value for parameter `startheight` failed: " + err.Error()}, http.StatusBadRequest)
			return
		}
		end, err = strconv.ParseUint(endheightStr, 10, 64)
		if err != nil {
			WriteError(w, Error{"parsing integer value for parameter `endheight` failed: " + err.Error()}, http.StatusBadRequest)
			return
		}
	} else {
		if startheightStr != "" || endheightStr != "" {
			WriteError(w, Error{"startheight and endheight must not be provided to a /wallet/transactions call if depth is specified."}, http.StatusBadRequest)
			return
		}
		// Get the start and end blocks by looking backwards from our current height.
		depth, err = strconv.ParseUint(depthStr, 10, 64)
		if err != nil {
			WriteError(w, Error{"parsing integer value for parameter `depth` failed: " + err.Error()}, http.StatusBadRequest)
			return
		}
		height, err := api.wallet.Height()
		if err != nil {
			WriteError(w, Error{fmt.Sprintf("Error when calling /wallet: %v", err)}, http.StatusBadRequest)
			return
		}
		end = uint64(height)
		start = end - depth - 1
		if start < 0 {
			start = 0
		}
=======
	startheightStr, endheightStr := req.FormValue("startheight"), req.FormValue("endheight")
	if startheightStr == "" || endheightStr == "" {
		WriteError(w, Error{"startheight and endheight must be provided to a /wallet/transactions call."}, http.StatusBadRequest)
		return
	}
	// Get the start and end blocks.
	start, err := strconv.ParseUint(startheightStr, 10, 64)
	if err != nil {
		WriteError(w, Error{"parsing integer value for parameter `startheight` failed: " + err.Error()}, http.StatusBadRequest)
		return
	}
	// Check if endheightStr is set to -1. If it is, we use MaxUint64 as the
	// end. Otherwise we parse the argument as an unsigned integer.
	var end uint64
	if endheightStr == "-1" {
		end = math.MaxUint64
	} else {
		end, err = strconv.ParseUint(endheightStr, 10, 64)
	}
	if err != nil {
		WriteError(w, Error{"parsing integer value for parameter `endheight` failed: " + err.Error()}, http.StatusBadRequest)
		return
>>>>>>> 7c29dcbe
	}
	confirmedTxns, err := api.wallet.Transactions(types.BlockHeight(start), types.BlockHeight(end))
	if err != nil {
		WriteError(w, Error{"error when calling /wallet/transactions: " + err.Error()}, http.StatusBadRequest)
		return
	}
	unconfirmedTxns, err := api.wallet.UnconfirmedTransactions()
	if err != nil {
		WriteError(w, Error{"error when calling /wallet/transactions: " + err.Error()}, http.StatusBadRequest)
		return
	}

	WriteJSON(w, WalletTransactionsGET{
		ConfirmedTransactions:   confirmedTxns,
		UnconfirmedTransactions: unconfirmedTxns,
	})
}

// walletTransactionsAddrHandler handles API calls to
// /wallet/transactions/:addr.
func (api *API) walletTransactionsAddrHandler(w http.ResponseWriter, req *http.Request, ps httprouter.Params) {
	// Parse the address being input.
	jsonAddr := "\"" + ps.ByName("addr") + "\""
	var addr types.UnlockHash
	err := addr.UnmarshalJSON([]byte(jsonAddr))
	if err != nil {
		WriteError(w, Error{"error when calling /wallet/transactions: " + err.Error()}, http.StatusBadRequest)
		return
	}

	confirmedATs, err := api.wallet.AddressTransactions(addr)
	if err != nil {
		WriteError(w, Error{"error when calling /wallet/transactions: " + err.Error()}, http.StatusBadRequest)
		return
	}
	unconfirmedATs, err := api.wallet.AddressUnconfirmedTransactions(addr)
	if err != nil {
		WriteError(w, Error{"error when calling /wallet/transactions: " + err.Error()}, http.StatusBadRequest)
		return
	}
	WriteJSON(w, WalletTransactionsGETaddr{
		ConfirmedTransactions:   confirmedATs,
		UnconfirmedTransactions: unconfirmedATs,
	})
}

// walletUnlockHandler handles API calls to /wallet/unlock.
func (api *API) walletUnlockHandler(w http.ResponseWriter, req *http.Request, _ httprouter.Params) {
	potentialKeys := encryptionKeys(req.FormValue("encryptionpassword"))
	for _, key := range potentialKeys {
		err := api.wallet.Unlock(key)
		if err == nil {
			WriteSuccess(w)
			return
		}
		if err != nil && err != modules.ErrBadEncryptionKey {
			WriteError(w, Error{"error when calling /wallet/unlock: " + err.Error()}, http.StatusBadRequest)
			return
		}
	}
	WriteError(w, Error{"error when calling /wallet/unlock: " + modules.ErrBadEncryptionKey.Error()}, http.StatusBadRequest)
}

// walletChangePasswordHandler handles API calls to /wallet/changepassword
func (api *API) walletChangePasswordHandler(w http.ResponseWriter, req *http.Request, _ httprouter.Params) {
	var newKey crypto.TwofishKey
	newPassword := req.FormValue("newpassword")
	if newPassword == "" {
		WriteError(w, Error{"a password must be provided to newpassword"}, http.StatusBadRequest)
		return
	}
	newKey = crypto.TwofishKey(crypto.HashObject(newPassword))

	originalKeys := encryptionKeys(req.FormValue("encryptionpassword"))
	for _, key := range originalKeys {
		err := api.wallet.ChangeKey(key, newKey)
		if err == nil {
			WriteSuccess(w)
			return
		}
		if err != nil && err != modules.ErrBadEncryptionKey {
			WriteError(w, Error{"error when calling /wallet/changepassword: " + err.Error()}, http.StatusBadRequest)
			return
		}
	}
	WriteError(w, Error{"error when calling /wallet/changepassword: " + modules.ErrBadEncryptionKey.Error()}, http.StatusBadRequest)
}

// walletVerifyAddressHandler handles API calls to /wallet/verify/address/:addr.
func (api *API) walletVerifyAddressHandler(w http.ResponseWriter, req *http.Request, ps httprouter.Params) {
	addrString := ps.ByName("addr")

	err := new(types.UnlockHash).LoadString(addrString)
	WriteJSON(w, WalletVerifyAddressGET{Valid: err == nil})
}<|MERGE_RESOLUTION|>--- conflicted
+++ resolved
@@ -541,7 +541,6 @@
 
 // walletTransactionsHandler handles API calls to /wallet/transactions.
 func (api *API) walletTransactionsHandler(w http.ResponseWriter, req *http.Request, _ httprouter.Params) {
-<<<<<<< HEAD
 	startheightStr, endheightStr, depthStr := req.FormValue("startheight"), req.FormValue("endheight"), req.FormValue("depth")
 	var start, end, depth uint64
 	var err error
@@ -556,7 +555,13 @@
 			WriteError(w, Error{"parsing integer value for parameter `startheight` failed: " + err.Error()}, http.StatusBadRequest)
 			return
 		}
-		end, err = strconv.ParseUint(endheightStr, 10, 64)
+		// Check if endheightStr is set to -1. If it is, we use MaxUint64 as the
+		// end. Otherwise we parse the argument as an unsigned integer.
+		if endheightStr == "-1" {
+			end = math.MaxUint64
+		} else {
+			end, err = strconv.ParseUint(endheightStr, 10, 64)
+		}
 		if err != nil {
 			WriteError(w, Error{"parsing integer value for parameter `endheight` failed: " + err.Error()}, http.StatusBadRequest)
 			return
@@ -582,30 +587,6 @@
 		if start < 0 {
 			start = 0
 		}
-=======
-	startheightStr, endheightStr := req.FormValue("startheight"), req.FormValue("endheight")
-	if startheightStr == "" || endheightStr == "" {
-		WriteError(w, Error{"startheight and endheight must be provided to a /wallet/transactions call."}, http.StatusBadRequest)
-		return
-	}
-	// Get the start and end blocks.
-	start, err := strconv.ParseUint(startheightStr, 10, 64)
-	if err != nil {
-		WriteError(w, Error{"parsing integer value for parameter `startheight` failed: " + err.Error()}, http.StatusBadRequest)
-		return
-	}
-	// Check if endheightStr is set to -1. If it is, we use MaxUint64 as the
-	// end. Otherwise we parse the argument as an unsigned integer.
-	var end uint64
-	if endheightStr == "-1" {
-		end = math.MaxUint64
-	} else {
-		end, err = strconv.ParseUint(endheightStr, 10, 64)
-	}
-	if err != nil {
-		WriteError(w, Error{"parsing integer value for parameter `endheight` failed: " + err.Error()}, http.StatusBadRequest)
-		return
->>>>>>> 7c29dcbe
 	}
 	confirmedTxns, err := api.wallet.Transactions(types.BlockHeight(start), types.BlockHeight(end))
 	if err != nil {
