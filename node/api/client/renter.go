package client

import (
	"encoding/json"
	"fmt"
	"io"
	"math"
	"net/url"
	"os"
	"strconv"
	"strings"
	"time"

	"gitlab.com/NebulousLabs/errors"

	"gitlab.com/NebulousLabs/Sia/modules"
	"gitlab.com/NebulousLabs/Sia/node/api"
	"gitlab.com/NebulousLabs/Sia/types"
)

type (
	// AllowanceRequestPost is a helper type to be able to build an allowance
	// request.
	AllowanceRequestPost struct {
		c      *Client
		sent   bool
		values url.Values
	}
)

// RenterPostPartialAllowance starts an allowance request which can be extended
// using its methods.
func (c *Client) RenterPostPartialAllowance() *AllowanceRequestPost {
	return &AllowanceRequestPost{c: c, values: make(url.Values)}
}

// WithFunds adds the funds field to the request.
func (a *AllowanceRequestPost) WithFunds(funds types.Currency) *AllowanceRequestPost {
	a.values.Set("funds", funds.String())
	return a
}

// WithHosts adds the hosts field to the request.
func (a *AllowanceRequestPost) WithHosts(hosts uint64) *AllowanceRequestPost {
	a.values.Set("hosts", fmt.Sprint(hosts))
	return a
}

// WithPeriod adds the period field to the request.
func (a *AllowanceRequestPost) WithPeriod(period types.BlockHeight) *AllowanceRequestPost {
	a.values.Set("period", fmt.Sprint(period))
	return a
}

// WithRenewWindow adds the renewwindow field to the request.
func (a *AllowanceRequestPost) WithRenewWindow(renewWindow types.BlockHeight) *AllowanceRequestPost {
	a.values.Set("renewwindow", fmt.Sprint(renewWindow))
	return a
}

// WithExpectedStorage adds the expected storage field to the request.
func (a *AllowanceRequestPost) WithExpectedStorage(expectedStorage uint64) *AllowanceRequestPost {
	a.values.Set("expectedstorage", fmt.Sprint(expectedStorage))
	return a
}

// WithExpectedUpload adds the expected upload field to the request.
func (a *AllowanceRequestPost) WithExpectedUpload(expectedUpload uint64) *AllowanceRequestPost {
	a.values.Set("expectedupload", fmt.Sprint(expectedUpload))
	return a
}

// WithExpectedDownload adds the expected download field to the request.
func (a *AllowanceRequestPost) WithExpectedDownload(expectedDownload uint64) *AllowanceRequestPost {
	a.values.Set("expecteddownload", fmt.Sprint(expectedDownload))
	return a
}

// WithExpectedRedundancy adds the expected redundancy field to the request.
func (a *AllowanceRequestPost) WithExpectedRedundancy(expectedRedundancy float64) *AllowanceRequestPost {
	a.values.Set("expectedredundancy", fmt.Sprint(expectedRedundancy))
	return a
}

// WithMaxPeriodChurn adds the expected redundancy field to the request.
func (a *AllowanceRequestPost) WithMaxPeriodChurn(maxPeriodChurn uint64) *AllowanceRequestPost {
	a.values.Set("maxperiodchurn", fmt.Sprint(maxPeriodChurn))
	return a
}

// WithMaxRPCPrice adds the maxrpcprice field to the request.
func (a *AllowanceRequestPost) WithMaxRPCPrice(price types.Currency) *AllowanceRequestPost {
	a.values.Set("maxrpcprice", price.String())
	return a
}

// WithMaxContractPrice adds the maxcontract field to the request.
func (a *AllowanceRequestPost) WithMaxContractPrice(price types.Currency) *AllowanceRequestPost {
	a.values.Set("maxcontractprice", price.String())
	return a
}

// WithMaxDownloadBandwidthPrice adds the maxdownloadbandwidthprice field to the request.
func (a *AllowanceRequestPost) WithMaxDownloadBandwidthPrice(price types.Currency) *AllowanceRequestPost {
	a.values.Set("maxdownloadbandwidthprice", price.String())
	return a
}

// WithMaxSectorAccessPrice adds the maxsectoraccessprice field to the request.
func (a *AllowanceRequestPost) WithMaxSectorAccessPrice(price types.Currency) *AllowanceRequestPost {
	a.values.Set("maxsectoraccessprice", price.String())
	return a
}

// WithMaxStoragePrice adds the maxstorageprice field to the request.
func (a *AllowanceRequestPost) WithMaxStoragePrice(price types.Currency) *AllowanceRequestPost {
	a.values.Set("maxstorageprice", price.String())
	return a
}

// WithMaxUploadBandwidthPrice adds the maxuploadbandwidthprice field to the request.
func (a *AllowanceRequestPost) WithMaxUploadBandwidthPrice(price types.Currency) *AllowanceRequestPost {
	a.values.Set("maxuploadbandwidthprice", price.String())
	return a
}

// Send finalizes and sends the request.
func (a *AllowanceRequestPost) Send() (err error) {
	if a.sent {
		return errors.New("Error, request already sent")
	}
	a.sent = true
	err = a.c.post("/renter", a.values.Encode(), nil)
	return
}

// escapeSiaPath escapes the siapath to make it safe to use within a URL. This
// should only be used on SiaPaths which are used as part of the URL path.
// Paths within the query have to be escaped with url.PathEscape.
func escapeSiaPath(siaPath modules.SiaPath) string {
	sp := siaPath.String()
	pathSegments := strings.Split(sp, "/")

	escapedSegments := make([]string, 0, len(pathSegments))
	for _, segment := range pathSegments {
		escapedSegments = append(escapedSegments, url.PathEscape(segment))
	}
	return strings.Join(escapedSegments, "/")
}

// RenterContractorChurnStatus uses the /renter/contractorchurnstatus endpoint
// to get the current contractor churn status.
func (c *Client) RenterContractorChurnStatus() (churnStatus modules.ContractorChurnStatus, err error) {
	err = c.get("/renter/contractorchurnstatus", &churnStatus)
	return
}

// RenterContractCancelPost uses the /renter/contract/cancel endpoint to cancel
// a contract
func (c *Client) RenterContractCancelPost(id types.FileContractID) (err error) {
	values := url.Values{}
	values.Set("id", id.String())
	err = c.post("/renter/contract/cancel", values.Encode(), nil)
	return
}

// RenterAllContractsGet requests the /renter/contracts resource with all
// options set to true
func (c *Client) RenterAllContractsGet() (rc api.RenterContracts, err error) {
	values := url.Values{}
	values.Set("disabled", fmt.Sprint(true))
	values.Set("expired", fmt.Sprint(true))
	values.Set("recoverable", fmt.Sprint(true))
	err = c.get("/renter/contracts?"+values.Encode(), &rc)
	return
}

// RenterContractsGet requests the /renter/contracts resource and returns
// Contracts and ActiveContracts
func (c *Client) RenterContractsGet() (rc api.RenterContracts, err error) {
	err = c.get("/renter/contracts", &rc)
	return
}

// RenterContractStatus requests the /watchdog/contractstatus resource and returns
// the status of a contract.
func (c *Client) RenterContractStatus(fcID types.FileContractID) (status modules.ContractWatchStatus, err error) {
	values := url.Values{}
	values.Set("id", fcID.String())
	err = c.get("/renter/contractstatus?"+values.Encode(), &status)
	return
}

// RenterDisabledContractsGet requests the /renter/contracts resource with the
// disabled flag set to true
func (c *Client) RenterDisabledContractsGet() (rc api.RenterContracts, err error) {
	values := url.Values{}
	values.Set("disabled", fmt.Sprint(true))
	err = c.get("/renter/contracts?"+values.Encode(), &rc)
	return
}

// RenterInactiveContractsGet requests the /renter/contracts resource with the
// inactive flag set to true
func (c *Client) RenterInactiveContractsGet() (rc api.RenterContracts, err error) {
	values := url.Values{}
	values.Set("inactive", fmt.Sprint(true))
	err = c.get("/renter/contracts?"+values.Encode(), &rc)
	return
}

// RenterInitContractRecoveryScanPost initializes a contract recovery scan
// using the /renter/recoveryscan endpoint.
func (c *Client) RenterInitContractRecoveryScanPost() (err error) {
	err = c.post("/renter/recoveryscan", "", nil)
	return
}

// RenterContractRecoveryProgressGet returns information about potentially
// ongoing contract recovery scans.
func (c *Client) RenterContractRecoveryProgressGet() (rrs api.RenterRecoveryStatusGET, err error) {
	err = c.get("/renter/recoveryscan", &rrs)
	return
}

// RenterExpiredContractsGet requests the /renter/contracts resource with the
// expired flag set to true
func (c *Client) RenterExpiredContractsGet() (rc api.RenterContracts, err error) {
	values := url.Values{}
	values.Set("expired", fmt.Sprint(true))
	err = c.get("/renter/contracts?"+values.Encode(), &rc)
	return
}

// RenterRecoverableContractsGet requests the /renter/contracts resource with the
// recoverable flag set to true
func (c *Client) RenterRecoverableContractsGet() (rc api.RenterContracts, err error) {
	values := url.Values{}
	values.Set("recoverable", fmt.Sprint(true))
	err = c.get("/renter/contracts?"+values.Encode(), &rc)
	return
}

// RenterCancelDownloadPost requests the /renter/download/cancel endpoint to
// cancel an ongoing doing.
func (c *Client) RenterCancelDownloadPost(id modules.DownloadID) (err error) {
	values := url.Values{}
	values.Set("id", string(id))
	err = c.post("/renter/download/cancel", values.Encode(), nil)
	return
}

// RenterFileDeletePost uses the /renter/delete endpoint to delete a file.
func (c *Client) RenterFileDeletePost(siaPath modules.SiaPath) (err error) {
	sp := escapeSiaPath(siaPath)
	err = c.post(fmt.Sprintf("/renter/delete/%s", sp), "", nil)
	return
}

// RenterDownloadGet uses the /renter/download endpoint to download a file to a
// destination on disk.
func (c *Client) RenterDownloadGet(siaPath modules.SiaPath, destination string, offset, length uint64, async bool, disableLocalFetch bool) (modules.DownloadID, error) {
	sp := escapeSiaPath(siaPath)
	values := url.Values{}
	values.Set("destination", destination)
	values.Set("disablelocalfetch", fmt.Sprint(disableLocalFetch))
	values.Set("offset", fmt.Sprint(offset))
	values.Set("length", fmt.Sprint(length))
	values.Set("async", fmt.Sprint(async))
	h, _, err := c.getRawResponse(fmt.Sprintf("/renter/download/%s?%s", sp, values.Encode()))
	if err != nil {
		return "", err
	}
	return modules.DownloadID(h.Get("ID")), nil
}

// RenterDownloadInfoGet uses the /renter/downloadinfo endpoint to fetch
// information about a download from the history.
func (c *Client) RenterDownloadInfoGet(uid modules.DownloadID) (di api.DownloadInfo, err error) {
	err = c.get(fmt.Sprintf("/renter/downloadinfo/%s", uid), &di)
	return
}

// RenterBackups lists the backups the renter has uploaded to hosts.
func (c *Client) RenterBackups() (ubs api.RenterBackupsGET, err error) {
	err = c.get("/renter/backups", &ubs)
	return
}

// RenterBackupsOnHost lists the backups that the renter has uploaded to a
// specific host.
func (c *Client) RenterBackupsOnHost(host types.SiaPublicKey) (ubs api.RenterBackupsGET, err error) {
	values := url.Values{}
	values.Set("host", host.String())
	err = c.get("/renter/backups?"+values.Encode(), &ubs)
	return
}

// RenterCreateBackupPost creates a backup of the SiaFiles of the renter and
// uploads it to hosts.
func (c *Client) RenterCreateBackupPost(name string) (err error) {
	values := url.Values{}
	values.Set("name", name)
	err = c.post("/renter/backups/create", values.Encode(), nil)
	return
}

// RenterRecoverBackupPost downloads and restores the specified backup.
func (c *Client) RenterRecoverBackupPost(name string) (err error) {
	values := url.Values{}
	values.Set("name", name)
	err = c.post("/renter/backups/restore", values.Encode(), nil)
	return
}

// RenterCreateLocalBackupPost creates a local backup of the SiaFiles of the
// renter.
//
// Deprecated: Use RenterCreateBackupPost instead.
func (c *Client) RenterCreateLocalBackupPost(dst string) (err error) {
	values := url.Values{}
	values.Set("destination", dst)
	err = c.post("/renter/backup", values.Encode(), nil)
	return
}

// RenterRecoverLocalBackupPost restores the specified backup.
//
// Deprecated: Use RenterCreateBackupPost instead.
func (c *Client) RenterRecoverLocalBackupPost(src string) (err error) {
	values := url.Values{}
	values.Set("source", src)
	err = c.post("/renter/recoverbackup", values.Encode(), nil)
	return
}

// RenterDownloadFullGet uses the /renter/download endpoint to download a full
// file.
func (c *Client) RenterDownloadFullGet(siaPath modules.SiaPath, destination string, async bool) (modules.DownloadID, error) {
	sp := escapeSiaPath(siaPath)
	values := url.Values{}
	values.Set("destination", destination)
	values.Set("httpresp", fmt.Sprint(false))
	values.Set("async", fmt.Sprint(async))
	h, _, err := c.getRawResponse(fmt.Sprintf("/renter/download/%s?%s", sp, values.Encode()))
	if err != nil {
		return "", err
	}
	return modules.DownloadID(h.Get("ID")), nil
}

// RenterClearAllDownloadsPost requests the /renter/downloads/clear resource
// with no parameters
func (c *Client) RenterClearAllDownloadsPost() (err error) {
	err = c.post("/renter/downloads/clear", "", nil)
	return
}

// RenterClearDownloadsAfterPost requests the /renter/downloads/clear resource
// with only the after timestamp provided
func (c *Client) RenterClearDownloadsAfterPost(after time.Time) (err error) {
	values := url.Values{}
	values.Set("after", strconv.FormatInt(after.UnixNano(), 10))
	err = c.post("/renter/downloads/clear", values.Encode(), nil)
	return
}

// RenterClearDownloadsBeforePost requests the /renter/downloads/clear resource
// with only the before timestamp provided
func (c *Client) RenterClearDownloadsBeforePost(before time.Time) (err error) {
	values := url.Values{}
	values.Set("before", strconv.FormatInt(before.UnixNano(), 10))
	err = c.post("/renter/downloads/clear", values.Encode(), nil)
	return
}

// RenterClearDownloadsRangePost requests the /renter/downloads/clear resource
// with both before and after timestamps provided
func (c *Client) RenterClearDownloadsRangePost(after, before time.Time) (err error) {
	values := url.Values{}
	values.Set("before", strconv.FormatInt(before.UnixNano(), 10))
	values.Set("after", strconv.FormatInt(after.UnixNano(), 10))
	err = c.post("/renter/downloads/clear", values.Encode(), nil)
	return
}

// RenterDownloadsGet requests the /renter/downloads resource
func (c *Client) RenterDownloadsGet() (rdq api.RenterDownloadQueue, err error) {
	err = c.get("/renter/downloads", &rdq)
	return
}

// RenterDownloadHTTPResponseGet uses the /renter/download endpoint to download
// a file and return its data.
func (c *Client) RenterDownloadHTTPResponseGet(siaPath modules.SiaPath, offset, length uint64, disableLocalFetch bool) (modules.DownloadID, []byte, error) {
	sp := escapeSiaPath(siaPath)
	values := url.Values{}
	values.Set("offset", fmt.Sprint(offset))
	values.Set("length", fmt.Sprint(length))
	values.Set("httpresp", fmt.Sprint(true))
	values.Set("disablelocalfetch", fmt.Sprint(disableLocalFetch))
	h, resp, err := c.getRawResponse(fmt.Sprintf("/renter/download/%s?%s", sp, values.Encode()))
	if err != nil {
		return "", nil, err
	}
	return modules.DownloadID(h.Get("ID")), resp, nil
}

// RenterFileRootGet uses the /renter/file/:siapath endpoint to query a file.
func (c *Client) RenterFileRootGet(siaPath modules.SiaPath) (rf api.RenterFile, err error) {
	sp := escapeSiaPath(siaPath)
	err = c.get("/renter/file/"+sp+"?root=true", &rf)
	return
}

// RenterFileGet uses the /renter/file/:siapath endpoint to query a file.
func (c *Client) RenterFileGet(siaPath modules.SiaPath) (rf api.RenterFile, err error) {
	sp := escapeSiaPath(siaPath)
	err = c.get("/renter/file/"+sp, &rf)
	return
}

// RenterFilesGet requests the /renter/files resource.
func (c *Client) RenterFilesGet(cached bool) (rf api.RenterFiles, err error) {
	err = c.get("/renter/files?cached="+fmt.Sprint(cached), &rf)
	return
}

// RenterGet requests the /renter resource.
func (c *Client) RenterGet() (rg api.RenterGET, err error) {
	err = c.get("/renter", &rg)
	return
}

// RenterPostAllowance uses the /renter endpoint to change the renter's allowance
func (c *Client) RenterPostAllowance(allowance modules.Allowance) error {
	a := c.RenterPostPartialAllowance()
	a = a.WithFunds(allowance.Funds)
	a = a.WithHosts(allowance.Hosts)
	a = a.WithPeriod(allowance.Period)
	a = a.WithRenewWindow(allowance.RenewWindow)
	a = a.WithExpectedStorage(allowance.ExpectedStorage)
	a = a.WithExpectedUpload(allowance.ExpectedUpload)
	a = a.WithExpectedDownload(allowance.ExpectedDownload)
	a = a.WithExpectedRedundancy(allowance.ExpectedRedundancy)
	a = a.WithMaxPeriodChurn(allowance.MaxPeriodChurn)
	return a.Send()
}

// RenterAllowanceCancelPost uses the /renter/allowance/cancel endpoint to cancel
// the allowance.
func (c *Client) RenterAllowanceCancelPost() (err error) {
	err = c.post("/renter/allowance/cancel", "", nil)
	return
}

// RenterPricesGet requests the /renter/prices endpoint's resources.
func (c *Client) RenterPricesGet(allowance modules.Allowance) (rpg api.RenterPricesGET, err error) {
	query := fmt.Sprintf("?funds=%v&hosts=%v&period=%v&renewwindow=%v",
		allowance.Funds, allowance.Hosts, allowance.Period, allowance.RenewWindow)
	err = c.get("/renter/prices"+query, &rpg)
	return
}

// RenterRateLimitPost uses the /renter endpoint to change the renter's bandwidth rate
// limit.
func (c *Client) RenterRateLimitPost(readBPS, writeBPS int64) (err error) {
	values := url.Values{}
	values.Set("maxdownloadspeed", strconv.FormatInt(readBPS, 10))
	values.Set("maxuploadspeed", strconv.FormatInt(writeBPS, 10))
	err = c.post("/renter", values.Encode(), nil)
	return
}

// RenterRenamePost uses the /renter/rename/:siapath endpoint to rename a file.
func (c *Client) RenterRenamePost(siaPathOld, siaPathNew modules.SiaPath) (err error) {
	spo := escapeSiaPath(siaPathOld)
	values := url.Values{}
	values.Set("newsiapath", fmt.Sprintf("/%s", siaPathNew.String()))
	err = c.post(fmt.Sprintf("/renter/rename/%s", spo), values.Encode(), nil)
	return
}

// RenterSetStreamCacheSizePost uses the /renter endpoint to change the renter's
// streamCacheSize for streaming
func (c *Client) RenterSetStreamCacheSizePost(cacheSize uint64) (err error) {
	values := url.Values{}
	values.Set("streamcachesize", fmt.Sprint(cacheSize))
	err = c.post("/renter", values.Encode(), nil)
	return
}

// RenterSetCheckIPViolationPost uses the /renter endpoint to enable/disable the IP
// violation check in the renter.
func (c *Client) RenterSetCheckIPViolationPost(enabled bool) (err error) {
	values := url.Values{}
	values.Set("checkforipviolation", fmt.Sprint(enabled))
	err = c.post("/renter", values.Encode(), nil)
	return
}

// RenterStreamGet uses the /renter/stream endpoint to download data as a
// stream.
func (c *Client) RenterStreamGet(siaPath modules.SiaPath, disableLocalFetch bool) (resp []byte, err error) {
	values := url.Values{}
	values.Set("disablelocalfetch", fmt.Sprint(disableLocalFetch))
	sp := escapeSiaPath(siaPath)
	_, resp, err = c.getRawResponse(fmt.Sprintf("/renter/stream/%s?%s", sp, values.Encode()))
	return
}

// RenterStreamPartialGet uses the /renter/stream endpoint to download a part
// of data as a stream.
func (c *Client) RenterStreamPartialGet(siaPath modules.SiaPath, start, end uint64, disableLocalFetch bool) (resp []byte, err error) {
	values := url.Values{}
	values.Set("disablelocalfetch", fmt.Sprint(disableLocalFetch))
	sp := escapeSiaPath(siaPath)
	resp, err = c.getRawPartialResponse(fmt.Sprintf("/renter/stream/%s?%s", sp, values.Encode()), start, end)
	return
}

// RenterSetRepairPathPost uses the /renter/tracking endpoint to set the repair
// path of a file to a new location. The file at newPath must exists.
func (c *Client) RenterSetRepairPathPost(siaPath modules.SiaPath, newPath string) (err error) {
	sp := escapeSiaPath(siaPath)
	values := url.Values{}
	values.Set("trackingpath", newPath)
	err = c.post(fmt.Sprintf("/renter/file/%v", sp), values.Encode(), nil)
	return
}

// RenterSetFileStuckPost sets the 'stuck' field of the siafile at siaPath to
// stuck.
func (c *Client) RenterSetFileStuckPost(siaPath modules.SiaPath, stuck bool) (err error) {
	sp := escapeSiaPath(siaPath)
	values := url.Values{}
	values.Set("stuck", fmt.Sprint(stuck))
	err = c.post(fmt.Sprintf("/renter/file/%v", sp), values.Encode(), nil)
	return
}

// RenterUploadPost uses the /renter/upload endpoint to upload a file
func (c *Client) RenterUploadPost(path string, siaPath modules.SiaPath, dataPieces, parityPieces uint64) (err error) {
	return c.RenterUploadForcePost(path, siaPath, dataPieces, parityPieces, false)
}

// RenterUploadForcePost uses the /renter/upload endpoint to upload a file
// and to overwrite if the file already exists
func (c *Client) RenterUploadForcePost(path string, siaPath modules.SiaPath, dataPieces, parityPieces uint64, force bool) (err error) {
	sp := escapeSiaPath(siaPath)
	values := url.Values{}
	values.Set("source", path)
	values.Set("datapieces", strconv.FormatUint(dataPieces, 10))
	values.Set("paritypieces", strconv.FormatUint(parityPieces, 10))
	values.Set("force", strconv.FormatBool(force))
	err = c.post(fmt.Sprintf("/renter/upload/%s", sp), values.Encode(), nil)
	return
}

// RenterUploadDefaultPost uses the /renter/upload endpoint with default
// redundancy settings to upload a file.
func (c *Client) RenterUploadDefaultPost(path string, siaPath modules.SiaPath) (err error) {
	sp := escapeSiaPath(siaPath)
	values := url.Values{}
	values.Set("source", path)
	err = c.post(fmt.Sprintf("/renter/upload/%s", sp), values.Encode(), nil)
	return
}

// RenterUploadStreamPost uploads data using a stream.
func (c *Client) RenterUploadStreamPost(r io.Reader, siaPath modules.SiaPath, dataPieces, parityPieces uint64, force bool) error {
	sp := escapeSiaPath(siaPath)
	values := url.Values{}
	values.Set("datapieces", strconv.FormatUint(dataPieces, 10))
	values.Set("paritypieces", strconv.FormatUint(parityPieces, 10))
	values.Set("force", strconv.FormatBool(force))
	values.Set("stream", strconv.FormatBool(true))
	_, err := c.postRawResponse(fmt.Sprintf("/renter/uploadstream/%s?%s", sp, values.Encode()), r)
	return err
}

// RenterUploadStreamRepairPost a siafile using a stream. If the data provided
// by r is not the same as the previously uploaded data, the data will be
// corrupted.
func (c *Client) RenterUploadStreamRepairPost(r io.Reader, siaPath modules.SiaPath) error {
	sp := escapeSiaPath(siaPath)
	values := url.Values{}
	values.Set("repair", strconv.FormatBool(true))
	values.Set("stream", strconv.FormatBool(true))
	_, err := c.postRawResponse(fmt.Sprintf("/renter/uploadstream/%s?%s", sp, values.Encode()), r)
	return err
}

// RenterDirCreatePost uses the /renter/dir/ endpoint to create a directory for the
// renter
func (c *Client) RenterDirCreatePost(siaPath modules.SiaPath) (err error) {
	sp := escapeSiaPath(siaPath)
	err = c.post(fmt.Sprintf("/renter/dir/%s", sp), "action=create", nil)
	return
}

// RenterDirCreateWithModePost uses the /renter/dir/ endpoint to create a
// directory for the renter with the specified permissions.
func (c *Client) RenterDirCreateWithModePost(siaPath modules.SiaPath, mode os.FileMode) (err error) {
	sp := escapeSiaPath(siaPath)
	err = c.post(fmt.Sprintf("/renter/dir/%s?mode=%d", sp, mode), "action=create", nil)
	return
}

// RenterDirDeletePost uses the /renter/dir/ endpoint to delete a directory for the
// renter
func (c *Client) RenterDirDeletePost(siaPath modules.SiaPath) (err error) {
	sp := escapeSiaPath(siaPath)
	err = c.post(fmt.Sprintf("/renter/dir/%s", sp), "action=delete", nil)
	return
}

// RenterDirRenamePost uses the /renter/dir/ endpoint to rename a directory for the
// renter
func (c *Client) RenterDirRenamePost(siaPath, newSiaPath modules.SiaPath) (err error) {
	sp := escapeSiaPath(siaPath)
	nsp := escapeSiaPath(newSiaPath)
	err = c.post(fmt.Sprintf("/renter/dir/%s?newsiapath=%s", sp, nsp), "action=rename", nil)
	return
}

// RenterDirRootGet uses the /renter/dir/ endpoint to query a directory,
// starting from the root path.
func (c *Client) RenterDirRootGet(siaPath modules.SiaPath) (rd api.RenterDirectory, err error) {
	sp := escapeSiaPath(siaPath)
	err = c.get(fmt.Sprintf("/renter/dir/%s?root=true", sp), &rd)
	return
}

// RenterDirGet uses the /renter/dir/ endpoint to query a directory
func (c *Client) RenterDirGet(siaPath modules.SiaPath) (rd api.RenterDirectory, err error) {
	sp := escapeSiaPath(siaPath)
	err = c.get(fmt.Sprintf("/renter/dir/%s", sp), &rd)
	return
}

// RenterValidateSiaPathPost uses the /renter/validatesiapath endpoint to
// validate a potential siapath
//
// NOTE: This function specifically takes a string as an argument not a type
// SiaPath
func (c *Client) RenterValidateSiaPathPost(siaPathStr string) (err error) {
	err = c.post(fmt.Sprintf("/renter/validatesiapath/%s", siaPathStr), "", nil)
	return
}

// RenterUploadReadyGet uses the /renter/uploadready endpoint to determine if
// the renter is ready for upload.
func (c *Client) RenterUploadReadyGet(dataPieces, parityPieces uint64) (rur api.RenterUploadReadyGet, err error) {
	strDataPieces := strconv.FormatUint(dataPieces, 10)
	strParityPieces := strconv.FormatUint(parityPieces, 10)
	query := fmt.Sprintf("?datapieces=%v&paritypieces=%v",
		strDataPieces, strParityPieces)
	err = c.get("/renter/uploadready"+query, &rur)
	return
}

// RenterUploadReadyDefaultGet uses the /renter/uploadready endpoint to
// determine if the renter is ready for upload.
func (c *Client) RenterUploadReadyDefaultGet() (rur api.RenterUploadReadyGet, err error) {
	err = c.get("/renter/uploadready", &rur)
	return
}

// RenterFuse uses the /renter/fuse endpoint to return information about the
// current fuse mount point.
func (c *Client) RenterFuse() (fi api.RenterFuseInfo, err error) {
	err = c.get("/renter/fuse", &fi)
	return
}

// RenterFuseMount uses the /renter/fuse/mount endpoint to mount a fuse
// filesystem serving the provided siapath.
func (c *Client) RenterFuseMount(mount string, siaPath modules.SiaPath, opts modules.MountOptions) (err error) {
	sp := escapeSiaPath(siaPath)
	values := url.Values{}
	values.Set("siapath", sp)
	values.Set("mount", mount)
	values.Set("readonly", strconv.FormatBool(opts.ReadOnly))
	values.Set("allowother", strconv.FormatBool(opts.AllowOther))
	err = c.post("/renter/fuse/mount", values.Encode(), nil)
	return
}

// RenterFuseUnmount uses the /renter/fuse/unmount endpoint to unmount the
// currently-mounted fuse filesystem.
func (c *Client) RenterFuseUnmount(mount string) (err error) {
	values := url.Values{}
	values.Set("mount", mount)
	err = c.post("/renter/fuse/unmount", values.Encode(), nil)
	return
}

// RenterUploadsPausePost uses the /renter/uploads/pause endpoint to pause the
// renter's uploads and repairs
func (c *Client) RenterUploadsPausePost(duration time.Duration) (err error) {
	values := url.Values{}
	values.Set("duration", fmt.Sprint(uint64(math.Round(duration.Seconds()))))
	err = c.post("/renter/uploads/pause", values.Encode(), nil)
	return
}

// RenterUploadsResumePost uses the /renter/uploads/resume endpoint to resume
// the renter's uploads and repairs
func (c *Client) RenterUploadsResumePost() (err error) {
	err = c.post("/renter/uploads/resume", "", nil)
	return
}

// RenterPost uses the /renter POST endpoint to set fields of the renter. Values
// are encoded as a query string in the body
func (c *Client) RenterPost(values url.Values) (err error) {
	err = c.post("/renter", values.Encode(), nil)
	return
}

// RenterSialinkGet uses the /renter/sialink endpoint to download a sialink
// file.
<<<<<<< HEAD
func (c *Client) RenterSialinkGet(sialink modules.Sialink) (fileData []byte, err error) {
	str := string(sialink)
	trimmed := strings.TrimPrefix(str, "sia://")
	getQuery := fmt.Sprintf("/renter/sialink/%s", trimmed)
	_, fileData, err = c.getRawResponse(getQuery)
	return
=======
func (c *Client) RenterSialinkGet(sialink string) (fileData []byte, err error) {
	getQuery := fmt.Sprintf("/renter/sialink/%s", sialink)
	_, fileData, err = c.getRawResponse(getQuery)
	return fileData, errors.AddContext(err, "unable to fetch sialink data")
>>>>>>> a0cd35ed
}

// RenterLinkfilePost uses the /renter/linkfile endpoint to upload a linkfile.
// The resulting sialink is returned along with an error.
<<<<<<< HEAD
func (c *Client) RenterLinkfilePost(lup modules.LinkfileUploadParameters) (modules.Sialink, error) {
	// Set the url values.
	values := url.Values{}
	values.Set("name", lup.FileMetadata.Name)
	createTimeStr := fmt.Sprintf("%v", lup.FileMetadata.CreateTime)
	values.Set("createtime", createTimeStr)
	forceStr := fmt.Sprintf("%t", lup.Force)
	values.Set("force", forceStr)
	modeStr := fmt.Sprintf("%o", lup.FileMetadata.Mode)
	values.Set("mode", modeStr)
=======
func (c *Client) RenterLinkfilePost(lup modules.LinkfileUploadParameters) (string, error) {
	// Set the url values.
	values := url.Values{}
	values.Set("filename", lup.FileMetadata.Filename)
	forceStr := fmt.Sprintf("%t", lup.Force)
	values.Set("force", forceStr)
	// TODO: Handle mode properly.
	/*
		modeStr := fmt.Sprintf("%o", lup.FileMetadata.Mode)
		values.Set("mode", modeStr)
	*/
>>>>>>> a0cd35ed
	redundancyStr := fmt.Sprintf("%v", lup.BaseChunkRedundancy)
	values.Set("redundancy", redundancyStr)

	// Make the call to upload the file.
	query := fmt.Sprintf("/renter/linkfile/%s?%s", lup.SiaPath.String(), values.Encode())
	resp, err := c.postRawResponse(query, lup.Reader)
	if err != nil {
		return "", errors.AddContext(err, "post call to "+query+" failed")
	}

	// Parse the response to get the sialink.
	var rshp api.RenterLinkfileHandlerPOST
	err = json.Unmarshal(resp, &rshp)
	if err != nil {
		return "", errors.AddContext(err, "unable to parse the sialink upload response")
	}
	return rshp.Sialink, err
}

// RenterConvertSiafileToLinkfilePost uses the /renter/sialink endpoint to
// convert an existing siafile to a linkfile. The input SiaPath 'convert' is the
// siapath of the siafile that should be converted. The siapath provided inside
// of the upload params is the name that will be used for the base sector of the
// linkfile.
<<<<<<< HEAD
func (c *Client) RenterConvertSiafileToLinkfilePost(lup modules.LinkfileUploadParameters, convert modules.SiaPath) (modules.Sialink, error) {
	// Set the url values.
	values := url.Values{}
	values.Set("name", lup.FileMetadata.Name)
	createTimeStr := fmt.Sprintf("%v", lup.FileMetadata.CreateTime)
	values.Set("createtime", createTimeStr)
	forceStr := fmt.Sprintf("%t", lup.Force)
	values.Set("force", forceStr)
	modeStr := fmt.Sprintf("%o", lup.FileMetadata.Mode)
	values.Set("mode", modeStr)
=======
func (c *Client) RenterConvertSiafileToLinkfilePost(lup modules.LinkfileUploadParameters, convert modules.SiaPath) (string, error) {
	// Set the url values.
	values := url.Values{}
	values.Set("name", lup.FileMetadata.Filename)
	forceStr := fmt.Sprintf("%t", lup.Force)
	values.Set("force", forceStr)
	// TODO: Update mode
	/*
		modeStr := fmt.Sprintf("%o", lup.FileMetadata.Mode)
		values.Set("mode", modeStr)
	*/
>>>>>>> a0cd35ed
	redundancyStr := fmt.Sprintf("%v", lup.BaseChunkRedundancy)
	values.Set("redundancy", redundancyStr)
	values.Set("convertpath", convert.String())

	// Make the call to upload the file.
	query := fmt.Sprintf("/renter/linkfile/%s?%s", lup.SiaPath.String(), values.Encode())
	resp, err := c.postRawResponse(query, lup.Reader)
	if err != nil {
		return "", errors.AddContext(err, "post call to "+query+" failed")
	}

	// Parse the response to get the sialink.
	var rshp api.RenterLinkfileHandlerPOST
	err = json.Unmarshal(resp, &rshp)
	if err != nil {
		return "", errors.AddContext(err, "unable to parse the sialink upload response")
	}
	return rshp.Sialink, err
}<|MERGE_RESOLUTION|>--- conflicted
+++ resolved
@@ -721,35 +721,14 @@
 
 // RenterSialinkGet uses the /renter/sialink endpoint to download a sialink
 // file.
-<<<<<<< HEAD
-func (c *Client) RenterSialinkGet(sialink modules.Sialink) (fileData []byte, err error) {
-	str := string(sialink)
-	trimmed := strings.TrimPrefix(str, "sia://")
-	getQuery := fmt.Sprintf("/renter/sialink/%s", trimmed)
-	_, fileData, err = c.getRawResponse(getQuery)
-	return
-=======
 func (c *Client) RenterSialinkGet(sialink string) (fileData []byte, err error) {
 	getQuery := fmt.Sprintf("/renter/sialink/%s", sialink)
 	_, fileData, err = c.getRawResponse(getQuery)
 	return fileData, errors.AddContext(err, "unable to fetch sialink data")
->>>>>>> a0cd35ed
 }
 
 // RenterLinkfilePost uses the /renter/linkfile endpoint to upload a linkfile.
 // The resulting sialink is returned along with an error.
-<<<<<<< HEAD
-func (c *Client) RenterLinkfilePost(lup modules.LinkfileUploadParameters) (modules.Sialink, error) {
-	// Set the url values.
-	values := url.Values{}
-	values.Set("name", lup.FileMetadata.Name)
-	createTimeStr := fmt.Sprintf("%v", lup.FileMetadata.CreateTime)
-	values.Set("createtime", createTimeStr)
-	forceStr := fmt.Sprintf("%t", lup.Force)
-	values.Set("force", forceStr)
-	modeStr := fmt.Sprintf("%o", lup.FileMetadata.Mode)
-	values.Set("mode", modeStr)
-=======
 func (c *Client) RenterLinkfilePost(lup modules.LinkfileUploadParameters) (string, error) {
 	// Set the url values.
 	values := url.Values{}
@@ -761,7 +740,6 @@
 		modeStr := fmt.Sprintf("%o", lup.FileMetadata.Mode)
 		values.Set("mode", modeStr)
 	*/
->>>>>>> a0cd35ed
 	redundancyStr := fmt.Sprintf("%v", lup.BaseChunkRedundancy)
 	values.Set("redundancy", redundancyStr)
 
@@ -786,18 +764,6 @@
 // siapath of the siafile that should be converted. The siapath provided inside
 // of the upload params is the name that will be used for the base sector of the
 // linkfile.
-<<<<<<< HEAD
-func (c *Client) RenterConvertSiafileToLinkfilePost(lup modules.LinkfileUploadParameters, convert modules.SiaPath) (modules.Sialink, error) {
-	// Set the url values.
-	values := url.Values{}
-	values.Set("name", lup.FileMetadata.Name)
-	createTimeStr := fmt.Sprintf("%v", lup.FileMetadata.CreateTime)
-	values.Set("createtime", createTimeStr)
-	forceStr := fmt.Sprintf("%t", lup.Force)
-	values.Set("force", forceStr)
-	modeStr := fmt.Sprintf("%o", lup.FileMetadata.Mode)
-	values.Set("mode", modeStr)
-=======
 func (c *Client) RenterConvertSiafileToLinkfilePost(lup modules.LinkfileUploadParameters, convert modules.SiaPath) (string, error) {
 	// Set the url values.
 	values := url.Values{}
@@ -809,7 +775,6 @@
 		modeStr := fmt.Sprintf("%o", lup.FileMetadata.Mode)
 		values.Set("mode", modeStr)
 	*/
->>>>>>> a0cd35ed
 	redundancyStr := fmt.Sprintf("%v", lup.BaseChunkRedundancy)
 	values.Set("redundancy", redundancyStr)
 	values.Set("convertpath", convert.String())
