package client

import (
	"bytes"
	"encoding/json"
	"fmt"
	"io"
	"io/ioutil"
	"net/http"
	"strings"

	"gitlab.com/NebulousLabs/errors"
	"gitlab.com/scpcorp/ScPrime/node/api"
)

// A Client makes requests to the siad HTTP API.
type Client struct {
	// Address is the API address of the siad server.
	Address string

	// Password must match the password of the siad server.
	Password string

	// UserAgent must match the User-Agent required by the siad server. If not
	// set, it defaults to "SiaPrime-Agent".
	UserAgent string
}

// New creates a new Client using the provided address.
func New(address string) *Client {
	return &Client{
		Address: address,
	}
}

// NewRequest constructs a request to the siad HTTP API, setting the correct
// User-Agent and Basic Auth. The resource path must begin with /.
func (c *Client) NewRequest(method, resource string, body io.Reader) (*http.Request, error) {
	url := "http://" + c.Address + resource
	req, err := http.NewRequest(method, url, body)
	if err != nil {
		return nil, err
	}
	agent := c.UserAgent
	if agent == "" {
		agent = "SiaPrime-Agent"
	}
	req.Header.Set("User-Agent", agent)
	if c.Password != "" {
		req.SetBasicAuth("", c.Password)
	}
	return req, nil
}

// drainAndClose reads rc until EOF and then closes it. drainAndClose should
// always be called on HTTP response bodies, because if the body is not fully
// read, the underlying connection can't be reused.
func drainAndClose(rc io.ReadCloser) {
	io.Copy(ioutil.Discard, rc)
	rc.Close()
}

// readAPIError decodes and returns an api.Error.
func readAPIError(r io.Reader) error {
	var apiErr api.Error
	if err := json.NewDecoder(r).Decode(&apiErr); err != nil {
		return errors.AddContext(err, "could not read error response")
	}

	if strings.Contains(apiErr.Error(), ErrPeerExists.Error()) {
		return ErrPeerExists
	}

	return apiErr
}

// getRawResponse requests the specified resource. The response, if provided,
// will be returned in a byte slice
func (c *Client) getRawResponse(resource string) (http.Header, []byte, error) {
	header, reader, err := c.getReaderResponse(resource)
	if err != nil {
		return nil, nil, errors.AddContext(err, "failed to get reader response")
	}
	// Possible to get a nil reader if there is no response.
	if reader == nil {
		return header, nil, nil
	}
	defer drainAndClose(reader)
	d, err := ioutil.ReadAll(reader)
	return header, d, err
}

// getReaderResponse requests the specified resource. The response, if provided,
// will be returned as an io.Reader.
func (c *Client) getReaderResponse(resource string) (http.Header, io.ReadCloser, error) {
	req, err := c.NewRequest("GET", resource, nil)
	if err != nil {
		return nil, nil, errors.AddContext(err, "failed to construct GET request")
	}
	res, err := http.DefaultClient.Do(req)
	if err != nil {
		return nil, nil, errors.AddContext(err, "GET request failed")
<<<<<<< HEAD
	}

	if res.StatusCode == http.StatusNotFound {
		drainAndClose(res.Body)
		return nil, nil, errors.AddContext(api.ErrAPICallNotRecognized, "unable to perform GET on "+resource)
=======
>>>>>>> 48ada05a
	}

	// If the status code is not 2xx, decode and return the accompanying
	// api.Error.
	if res.StatusCode < 200 || res.StatusCode > 299 {
		err := readAPIError(res.Body)
		drainAndClose(res.Body)
		return nil, nil, errors.AddContext(err, "GET request error")
	}

	if res.StatusCode == http.StatusNoContent {
		// no reason to read the response
		drainAndClose(res.Body)
		return res.Header, nil, nil
	}
	return res.Header, res.Body, nil
}

// getRawResponse requests part of the specified resource. The response, if
// provided, will be returned in a byte slice
func (c *Client) getRawPartialResponse(resource string, from, to uint64) ([]byte, error) {
	req, err := c.NewRequest("GET", resource, nil)
	if err != nil {
		return nil, errors.AddContext(err, "failed to construct GET request")
	}
	req.Header.Add("Range", fmt.Sprintf("bytes=%d-%d", from, to-1))

	res, err := http.DefaultClient.Do(req)
	if err != nil {
		return nil, errors.AddContext(err, "GET request failed")
	}
	defer drainAndClose(res.Body)

	if res.StatusCode == http.StatusNotFound {
		return nil, errors.AddContext(api.ErrAPICallNotRecognized, "unable to perform GET on "+resource)
	}

	// If the status code is not 2xx, decode and return the accompanying
	// api.Error.
	if res.StatusCode < 200 || res.StatusCode > 299 {
		return nil, errors.AddContext(readAPIError(res.Body), "GET request error")
	}

	if res.StatusCode == http.StatusNoContent {
		// no reason to read the response
		return []byte{}, nil
	}
	return ioutil.ReadAll(res.Body)
}

// get requests the specified resource. The response, if provided, will be
// decoded into obj. The resource path must begin with /.
func (c *Client) get(resource string, obj interface{}) error {
	// Request resource
	_, data, err := c.getRawResponse(resource)
	if err != nil {
		return err
	}
	if obj == nil {
		// No need to decode response
		return nil
	}

	// Decode response
	buf := bytes.NewBuffer(data)
	err = json.NewDecoder(buf).Decode(obj)
	if err != nil {
		return errors.AddContext(err, "could not read response")
	}
	return nil
}

// head makes a HEAD request to the resource at `resource`. The headers that are
// returned are the headers that would be returned if requesting the same
// `resource` using a GET request.
func (c *Client) head(resource string) (int, http.Header, error) {
	req, err := c.NewRequest("HEAD", resource, nil)
	if err != nil {
		return 0, nil, errors.AddContext(err, "failed to construct HEAD request")
	}
	res, err := http.DefaultClient.Do(req)
	if err != nil {
		return 0, nil, errors.AddContext(err, "HEAD request failed")
	}
	return res.StatusCode, res.Header, nil
}

// postRawResponse requests the specified resource. The response, if provided,
// will be returned in a byte slice
func (c *Client) postRawResponse(resource string, body io.Reader) (http.Header, []byte, error) {
	// Default the Content-Type header to "application/x-www-form-urlencoded",
	// if the caller is performing a multipart form-data upload he can do so by
	// using `postRawResponseWithHeaders` and manually set the Content-Type
	// header himself.
	headers := map[string]string{"Content-Type": "application/x-www-form-urlencoded"}
	return c.postRawResponseWithHeaders(resource, body, headers)
}

// postRawResponseWithHeaders requests the specified resource and allows to pass
// custom headers. The response, if provided, will be returned in a byte slice
func (c *Client) postRawResponseWithHeaders(resource string, body io.Reader, headers map[string]string) (http.Header, []byte, error) {
	req, err := c.NewRequest("POST", resource, body)
	if err != nil {
		return http.Header{}, nil, errors.AddContext(err, "failed to construct POST request")
	}

	// Decorate the headers on the request object
	for k, v := range headers {
		req.Header.Set(k, v)
	}

	res, err := http.DefaultClient.Do(req)
	if err != nil {
		return http.Header{}, nil, errors.AddContext(err, "POST request failed")
	}
	defer drainAndClose(res.Body)

<<<<<<< HEAD
	if res.StatusCode == http.StatusNotFound {
		return http.Header{}, nil, errors.AddContext(api.ErrAPICallNotRecognized, "unable to perform POST on "+resource)
	}

=======
>>>>>>> 48ada05a
	// If the status code is not 2xx, decode and return the accompanying
	// api.Error.
	if res.StatusCode < 200 || res.StatusCode > 299 {
		return http.Header{}, nil, errors.AddContext(readAPIError(res.Body), "POST request error")
	}

	if res.StatusCode == http.StatusNoContent {
		// no reason to read the response
		return res.Header, []byte{}, nil
	}
	d, err := ioutil.ReadAll(res.Body)
	return res.Header, d, err
}

// post makes a POST request to the resource at `resource`, using `data` as the
// request body. The response, if provided, will be decoded into `obj`.
func (c *Client) post(resource string, data string, obj interface{}) error {
	// Request resource
	_, body, err := c.postRawResponse(resource, strings.NewReader(data))
	if err != nil {
		return err
	}
	if obj == nil {
		// No need to decode response
		return nil
	}

	// Decode response
	buf := bytes.NewBuffer(body)
	err = json.NewDecoder(buf).Decode(obj)
	if err != nil {
		return errors.AddContext(err, "could not read response")
	}
	return nil
}<|MERGE_RESOLUTION|>--- conflicted
+++ resolved
@@ -100,14 +100,6 @@
 	res, err := http.DefaultClient.Do(req)
 	if err != nil {
 		return nil, nil, errors.AddContext(err, "GET request failed")
-<<<<<<< HEAD
-	}
-
-	if res.StatusCode == http.StatusNotFound {
-		drainAndClose(res.Body)
-		return nil, nil, errors.AddContext(api.ErrAPICallNotRecognized, "unable to perform GET on "+resource)
-=======
->>>>>>> 48ada05a
 	}
 
 	// If the status code is not 2xx, decode and return the accompanying
@@ -225,13 +217,6 @@
 	}
 	defer drainAndClose(res.Body)
 
-<<<<<<< HEAD
-	if res.StatusCode == http.StatusNotFound {
-		return http.Header{}, nil, errors.AddContext(api.ErrAPICallNotRecognized, "unable to perform POST on "+resource)
-	}
-
-=======
->>>>>>> 48ada05a
 	// If the status code is not 2xx, decode and return the accompanying
 	// api.Error.
 	if res.StatusCode < 200 || res.StatusCode > 299 {
