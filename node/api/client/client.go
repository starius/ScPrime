package client

import (
	"bytes"
	"encoding/json"
	"fmt"
	"io"
	"io/ioutil"
	"net/http"
	"strings"

<<<<<<< HEAD
=======
	"gitlab.com/NebulousLabs/Sia/build"
	"gitlab.com/NebulousLabs/Sia/node/api"

>>>>>>> ac9409a1
	"gitlab.com/NebulousLabs/errors"
	"gitlab.com/scpcorp/ScPrime/node/api"
)

type (
	// A Client makes requests to the siad HTTP API.
	Client struct {
		Options
	}

	// Options defines the options that are available when creating a
	// client.
	Options struct {
		// Address is the API address of the siad server.
		Address string

<<<<<<< HEAD
	// UserAgent must match the User-Agent required by the siad server. If not
	// set, it defaults to "ScPrime-Agent".
	UserAgent string
}
=======
		// Password must match the password of the siad server.
		Password string
>>>>>>> ac9409a1

		// UserAgent must match the User-Agent required by the siad server. If not
		// set, it defaults to "Sia-Agent".
		UserAgent string
	}

	// A UnsafeClient is a Client with additional access to unsafe methods that are
	// easy to misuse. It should only be used for testing.
	UnsafeClient struct {
		Client
	}
)

// NewUnsafeClient creates a new UnsafeClient using the provided address.
func NewUnsafeClient(client Client) *UnsafeClient {
	return &UnsafeClient{client}
}

// Post makes a POST request to the resource at `resource`, using `data` as the
// request body. The response, if provided, will be decoded into `obj`.
func (uc *UnsafeClient) Post(resource string, data string, obj interface{}) error {
	return uc.post(resource, data, obj)
}

// Get requests the specified resource. The response, if provided, will be
// decoded into obj. The resource path must begin with /.
func (uc *UnsafeClient) Get(resource string, obj interface{}) error {
	return uc.get(resource, obj)
}

// New creates a new Client using the provided address. The password will be set
// using build.APIPasssword and the user agent will be set to "Sia-Agent". Both
// can be changed manually by the caller after the client is returned.
func New(opts Options) *Client {
	return &Client{
		Options: opts,
	}
}

// DefaultOptions returns the default options for a client. This includes
// setting the default siad user agent to "Sia-Agent" and setting the password
// using the build.APIPassword() function.
func DefaultOptions() (Options, error) {
	pw, err := build.APIPassword()
	if err != nil {
		return Options{}, errors.AddContext(err, "could not locate api password")
	}
	return Options{
		Address:   "localhost:9980",
		Password:  pw,
		UserAgent: "Sia-Agent",
	}, nil
}

// NewRequest constructs a request to the siad HTTP API, setting the correct
// User-Agent and Basic Auth. The resource path must begin with /.
func (c *Client) NewRequest(method, resource string, body io.Reader) (*http.Request, error) {
	url := "http://" + c.Address + resource
	req, err := http.NewRequest(method, url, body)
	if err != nil {
		return nil, err
	}
	agent := c.UserAgent
	if agent == "" {
		agent = "ScPrime-Agent"
	}
	req.Header.Set("User-Agent", agent)
	if c.Password != "" {
		req.SetBasicAuth("", c.Password)
	}
	return req, nil
}

// drainAndClose reads rc until EOF and then closes it. drainAndClose should
// always be called on HTTP response bodies, because if the body is not fully
// read, the underlying connection can't be reused.
func drainAndClose(rc io.ReadCloser) {
	io.Copy(ioutil.Discard, rc)
	rc.Close()
}

// readAPIError decodes and returns an api.Error.
func readAPIError(r io.Reader) error {
	var apiErr api.Error
	if err := json.NewDecoder(r).Decode(&apiErr); err != nil {
		return errors.AddContext(err, "could not read error response")
	}

	if strings.Contains(apiErr.Error(), ErrPeerExists.Error()) {
		return ErrPeerExists
	}

	return apiErr
}

// getRawResponse requests the specified resource. The response, if provided,
// will be returned in a byte slice
func (c *Client) getRawResponse(resource string) (http.Header, []byte, error) {
	header, reader, err := c.getReaderResponse(resource)
	if err != nil {
		return nil, nil, errors.AddContext(err, "failed to get reader response")
	}
	// Possible to get a nil reader if there is no response.
	if reader == nil {
		return header, nil, nil
	}
	defer drainAndClose(reader)
	d, err := ioutil.ReadAll(reader)
	return header, d, err
}

// getReaderResponse requests the specified resource. The response, if provided,
// will be returned as an io.Reader.
func (c *Client) getReaderResponse(resource string) (http.Header, io.ReadCloser, error) {
	req, err := c.NewRequest("GET", resource, nil)
	if err != nil {
		return nil, nil, errors.AddContext(err, "failed to construct GET request")
	}
	res, err := http.DefaultClient.Do(req)
	if err != nil {
		return nil, nil, errors.AddContext(err, "GET request failed")
	}

	// Add ErrAPICallNotRecognized if StatusCode is StatusNotFound to allow for
	// handling of modules that are not loaded
	if res.StatusCode == http.StatusNotFound {
		err = errors.Compose(readAPIError(res.Body), api.ErrAPICallNotRecognized)
		return nil, nil, errors.AddContext(err, "unable to perform GET on "+resource)
	}

	// If the status code is not 2xx, decode and return the accompanying
	// api.Error.
	if res.StatusCode < 200 || res.StatusCode > 299 {
		err := readAPIError(res.Body)
		drainAndClose(res.Body)
		return nil, nil, errors.AddContext(err, "GET request error")
	}

	if res.StatusCode == http.StatusNoContent {
		// no reason to read the response
		drainAndClose(res.Body)
		return res.Header, nil, nil
	}
	return res.Header, res.Body, nil
}

// getRawResponse requests part of the specified resource. The response, if
// provided, will be returned in a byte slice
func (c *Client) getRawPartialResponse(resource string, from, to uint64) ([]byte, error) {
	req, err := c.NewRequest("GET", resource, nil)
	if err != nil {
		return nil, errors.AddContext(err, "failed to construct GET request")
	}
	req.Header.Add("Range", fmt.Sprintf("bytes=%d-%d", from, to-1))

	res, err := http.DefaultClient.Do(req)
	if err != nil {
		return nil, errors.AddContext(err, "GET request failed")
	}
	defer drainAndClose(res.Body)

	// Add ErrAPICallNotRecognized if StatusCode is StatusNotFound to allow for
	// handling of modules that are not loaded
	if res.StatusCode == http.StatusNotFound {
		err = errors.Compose(readAPIError(res.Body), api.ErrAPICallNotRecognized)
		return nil, errors.AddContext(err, "unable to perform GET on "+resource)
	}

	// If the status code is not 2xx, decode and return the accompanying
	// api.Error.
	if res.StatusCode < 200 || res.StatusCode > 299 {
		return nil, errors.AddContext(readAPIError(res.Body), "GET request error")
	}

	if res.StatusCode == http.StatusNoContent {
		// no reason to read the response
		return []byte{}, nil
	}
	return ioutil.ReadAll(res.Body)
}

// get requests the specified resource. The response, if provided, will be
// decoded into obj. The resource path must begin with /.
func (c *Client) get(resource string, obj interface{}) error {
	// Request resource
	_, data, err := c.getRawResponse(resource)
	if err != nil {
		return err
	}
	if obj == nil {
		// No need to decode response
		return nil
	}

	// Decode response
	buf := bytes.NewBuffer(data)
	err = json.NewDecoder(buf).Decode(obj)
	if err != nil {
		return errors.AddContext(err, "could not read response")
	}
	return nil
}

// head makes a HEAD request to the resource at `resource`. The headers that are
// returned are the headers that would be returned if requesting the same
// `resource` using a GET request.
func (c *Client) head(resource string) (int, http.Header, error) {
	req, err := c.NewRequest("HEAD", resource, nil)
	if err != nil {
		return 0, nil, errors.AddContext(err, "failed to construct HEAD request")
	}
	res, err := http.DefaultClient.Do(req)
	if err != nil {
		return 0, nil, errors.AddContext(err, "HEAD request failed")
	}
	return res.StatusCode, res.Header, nil
}

// postRawResponse requests the specified resource. The response, if provided,
// will be returned in a byte slice
func (c *Client) postRawResponse(resource string, body io.Reader) (http.Header, []byte, error) {
	// Default the Content-Type header to "application/x-www-form-urlencoded",
	// if the caller is performing a multipart form-data upload he can do so by
	// using `postRawResponseWithHeaders` and manually set the Content-Type
	// header himself.
	headers := map[string]string{"Content-Type": "application/x-www-form-urlencoded"}
	return c.postRawResponseWithHeaders(resource, body, headers)
}

// postRawResponseWithHeaders requests the specified resource and allows to pass
// custom headers. The response, if provided, will be returned in a byte slice
func (c *Client) postRawResponseWithHeaders(resource string, body io.Reader, headers map[string]string) (http.Header, []byte, error) {
	req, err := c.NewRequest("POST", resource, body)
	if err != nil {
		return http.Header{}, nil, errors.AddContext(err, "failed to construct POST request")
	}

	// Decorate the headers on the request object
	for k, v := range headers {
		req.Header.Set(k, v)
	}

	res, err := http.DefaultClient.Do(req)
	if err != nil {
		return http.Header{}, nil, errors.AddContext(err, "POST request failed")
	}
	defer drainAndClose(res.Body)

	// Add ErrAPICallNotRecognized if StatusCode is StatusNotFound to allow for
	// handling of modules that are not loaded
	if res.StatusCode == http.StatusNotFound {
		err = errors.Compose(readAPIError(res.Body), api.ErrAPICallNotRecognized)
		return http.Header{}, nil, errors.AddContext(err, "unable to perform POST on "+resource)
	}

	// If the status code is not 2xx, decode and return the accompanying
	// api.Error.
	if res.StatusCode < 200 || res.StatusCode > 299 {
		return http.Header{}, nil, errors.AddContext(readAPIError(res.Body), "POST request error")
	}

	if res.StatusCode == http.StatusNoContent {
		// no reason to read the response
		return res.Header, []byte{}, nil
	}
	d, err := ioutil.ReadAll(res.Body)
	return res.Header, d, err
}

// post makes a POST request to the resource at `resource`, using `data` as the
// request body. The response, if provided, will be decoded into `obj`.
func (c *Client) post(resource string, data string, obj interface{}) error {
	// Request resource
	_, body, err := c.postRawResponse(resource, strings.NewReader(data))
	if err != nil {
		return err
	}
	if obj == nil {
		// No need to decode response
		return nil
	}

	// Decode response
	buf := bytes.NewBuffer(body)
	err = json.NewDecoder(buf).Decode(obj)
	if err != nil {
		return errors.AddContext(err, "could not read response")
	}
	return nil
}<|MERGE_RESOLUTION|>--- conflicted
+++ resolved
@@ -9,18 +9,14 @@
 	"net/http"
 	"strings"
 
-<<<<<<< HEAD
-=======
-	"gitlab.com/NebulousLabs/Sia/build"
-	"gitlab.com/NebulousLabs/Sia/node/api"
-
->>>>>>> ac9409a1
+	"gitlab.com/scpcorp/ScPrime/build"
+	"gitlab.com/scpcorp/ScPrime/node/api"
+
 	"gitlab.com/NebulousLabs/errors"
-	"gitlab.com/scpcorp/ScPrime/node/api"
 )
 
 type (
-	// A Client makes requests to the siad HTTP API.
+	// A Client makes requests to the spd HTTP API.
 	Client struct {
 		Options
 	}
@@ -28,21 +24,14 @@
 	// Options defines the options that are available when creating a
 	// client.
 	Options struct {
-		// Address is the API address of the siad server.
+		// Address is the API address of the spd server.
 		Address string
 
-<<<<<<< HEAD
-	// UserAgent must match the User-Agent required by the siad server. If not
-	// set, it defaults to "ScPrime-Agent".
-	UserAgent string
-}
-=======
-		// Password must match the password of the siad server.
+		// Password must match the password of the spd server.
 		Password string
->>>>>>> ac9409a1
 
 		// UserAgent must match the User-Agent required by the siad server. If not
-		// set, it defaults to "Sia-Agent".
+		// set, it defaults to "ScPrime-Agent".
 		UserAgent string
 	}
 
@@ -88,9 +77,9 @@
 		return Options{}, errors.AddContext(err, "could not locate api password")
 	}
 	return Options{
-		Address:   "localhost:9980",
+		Address:   "localhost:4280",
 		Password:  pw,
-		UserAgent: "Sia-Agent",
+		UserAgent: "ScPrime-Agent",
 	}, nil
 }
 
