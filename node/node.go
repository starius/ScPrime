// Package node provides tooling for creating a ScPrime node. ScPrime nodes consist of a
// collection of modules. The node package gives you tools to easily assemble
// various combinations of modules with varying dependencies and settings,
// including templates for assembling sane no-hassle ScPrime nodes.
package node

// TODO: Add support for the explorer.

// TODO: Add support for custom dependencies and parameters for all of the
// modules.

import (
	"fmt"
	"path/filepath"
	"time"

	"gitlab.com/NebulousLabs/errors"
	"gitlab.com/scpcorp/siamux"

	"gitlab.com/scpcorp/ScPrime/build"
	"gitlab.com/scpcorp/ScPrime/config"
	"gitlab.com/scpcorp/ScPrime/modules"
	"gitlab.com/scpcorp/ScPrime/modules/consensus"
	"gitlab.com/scpcorp/ScPrime/modules/explorer"
	"gitlab.com/scpcorp/ScPrime/modules/feemanager"
	"gitlab.com/scpcorp/ScPrime/modules/gateway"
	"gitlab.com/scpcorp/ScPrime/modules/host"
	"gitlab.com/scpcorp/ScPrime/modules/miner"
	pool "gitlab.com/scpcorp/ScPrime/modules/miningpool"
	"gitlab.com/scpcorp/ScPrime/modules/renter"
	"gitlab.com/scpcorp/ScPrime/modules/renter/contractor"
	"gitlab.com/scpcorp/ScPrime/modules/renter/hostdb"
	"gitlab.com/scpcorp/ScPrime/modules/renter/proto"
	"gitlab.com/scpcorp/ScPrime/modules/stratumminer"
	"gitlab.com/scpcorp/ScPrime/modules/transactionpool"
	"gitlab.com/scpcorp/ScPrime/modules/wallet"
	"gitlab.com/scpcorp/ScPrime/persist"
)

// NodeParams contains a bunch of parameters for creating a new test node. As
// there are many options, templates are provided that you can modify which
// cover the most common use cases.
//
// Each module is created separately. There are several ways to create a module,
// though not all methods are currently available for each module. You should
// only use one method for creating a module, using multiple methods will cause
// an error.
//		+ Indicate with the 'CreateModule' bool that a module should be created
//		  automatically. To create the module with custom dependencies, pass the
//		  custom dependencies in using the 'ModuleDependencies' field.
//		+ Pass an existing module in directly.
//		+ Set 'CreateModule' to false and do not pass in an existing module.
//		  This will result in a 'nil' module, meaning the node will not have
//		  that module.
type NodeParams struct {
	// Flags to indicate which modules should be created automatically by the
	// server. If you are providing a pre-existing module, do not set the flag
	// for that module.
	//
	// NOTE / TODO: The code does not currently enforce this, but you should not
	// provide a custom module unless all of its dependencies are also custom.
	// Example: if the ConsensusSet is custom, the Gateway should also be
	// custom. The TransactionPool however does not need to be custom in this
	// example.
	CreateConsensusSet    bool
	CreateExplorer        bool
	CreateFeeManager      bool
	CreateGateway         bool
	CreateHost            bool
	CreateMiner           bool
	CreateMiningPool      bool
	CreateStratumMiner    bool
	CreateRenter          bool
	CreateTransactionPool bool
	CreateWallet          bool

	// Custom modules - if the modules is provided directly, the provided
	// module will be used instead of creating a new one. If a custom module is
	// provided, the 'omit' flag for that module must be set to false (which is
	// the default setting).
	ConsensusSet    modules.ConsensusSet
	Explorer        modules.Explorer
	FeeManager      modules.FeeManager
	Gateway         modules.Gateway
	Host            modules.Host
	Miner           modules.TestMiner
	MiningPool      modules.Pool
	StratumMiner    modules.StratumMiner
	Renter          modules.Renter
	TransactionPool modules.TransactionPool
	Wallet          modules.Wallet

	// Dependencies for each module supporting dependency injection.
	ConsensusSetDeps modules.Dependencies
	ContractorDeps   modules.Dependencies
	ContractSetDeps  modules.Dependencies
	GatewayDeps      modules.Dependencies
	FeeManagerDeps   modules.Dependencies
	HostDeps         modules.Dependencies
	HostDBDeps       modules.Dependencies
	RenterDeps       modules.Dependencies
	TPoolDeps        modules.Dependencies
	WalletDeps       modules.Dependencies

	// Dependencies for storage monitor supporting dependency injection.
	StorageManagerDeps modules.Dependencies

	// Custom settings for siamux
	SiaMuxAddress string

	// Custom settings for modules
	Allowance   modules.Allowance
	Bootstrap   bool
	HostAddress string
	HostStorage uint64
	RPCAddress  string

	// Initialize node from existing seed.
	PrimarySeed string

	// The following fields are used to skip parts of the node set up
	SkipSetAllowance     bool
	SkipHostDiscovery    bool
	SkipHostAnnouncement bool
	SkipWalletInit       bool

	// The high level directory where all the persistence gets stored for the
	// modules.
	Dir string

	// Configuration settings for the Mining pool.
	PoolConfig config.MiningPoolConfig
}

// Node is a collection of ScPrime modules operating together as a ScPrime node.
type Node struct {
	// The mux of the node.
	Mux *siamux.SiaMux

	// The modules of the node. Modules that are not initialized will be nil.
	ConsensusSet    modules.ConsensusSet
	Explorer        modules.Explorer
	FeeManager      modules.FeeManager
	Gateway         modules.Gateway
	Host            modules.Host
	Miner           modules.TestMiner
	MiningPool      modules.Pool
	StratumMiner    modules.StratumMiner
	Renter          modules.Renter
	TransactionPool modules.TransactionPool
	Wallet          modules.Wallet

	// The high level directory where all the persistence gets stored for the
	// modules.
	Dir string
}

// NumModules returns how many of the major modules the given NodeParams would
// create.
func (np NodeParams) NumModules() (n int) {
	if np.CreateGateway || np.Gateway != nil {
		n++
	}
	if np.CreateConsensusSet || np.ConsensusSet != nil {
		n++
	}
	if np.CreateTransactionPool || np.TransactionPool != nil {
		n++
	}
	if np.CreateWallet || np.Wallet != nil {
		n++
	}
	if np.CreateHost || np.Host != nil {
		n++
	}
	if np.CreateRenter || np.Renter != nil {
		n++
	}
	if np.CreateMiner || np.Miner != nil {
		n++
	}
	if np.CreateExplorer || np.Explorer != nil {
		n++
	}
	if np.CreateMiningPool || np.MiningPool != nil {
		n++
	}
	if np.CreateStratumMiner || np.StratumMiner != nil {
		n++
	}
	if np.CreateFeeManager || np.FeeManager != nil {
		n++
	}
	return
}

// printlnRelease is a wrapper that only prints to stdout in release builds.
func printlnRelease(a ...interface{}) (int, error) {
	if build.Release == "standard" {
		return fmt.Println(a...)
	}
	return 0, nil
}

// printfRelease is a wrapper that only prints to stdout in release builds.
func printfRelease(format string, a ...interface{}) (int, error) {
	if build.Release == "standard" {
		return fmt.Printf(format, a...)
	}
	return 0, nil
}

// Close will call close on every module within the node, combining and
// returning the errors.
func (n *Node) Close() (err error) {
	if n.MiningPool != nil {
		printlnRelease("Closing mining pool...")
		err = errors.Compose(n.MiningPool.Close())
	}
	if n.StratumMiner != nil {
		printlnRelease("Closing stratum miner...")
		err = errors.Compose(n.StratumMiner.Close())
	}
	if n.Renter != nil {
		printlnRelease("Closing renter...")
		err = errors.Compose(n.Renter.Close())
	}
	if n.Host != nil {
		printlnRelease("Closing host...")
		err = errors.Compose(n.Host.Close())
	}
	if n.Miner != nil {
		printlnRelease("Closing miner...")
		err = errors.Compose(n.Miner.Close())
	}
	if n.Wallet != nil {
		printlnRelease("Closing wallet...")
		err = errors.Compose(n.Wallet.Close())
	}
	if n.TransactionPool != nil {
		printlnRelease("Closing transactionpool...")
		err = errors.Compose(n.TransactionPool.Close())
	}
	if n.Explorer != nil {
		printlnRelease("Closing explorer...")
		err = errors.Compose(n.Explorer.Close())
	}
	if n.FeeManager != nil {
		printlnRelease("Closing feemanager...")
		err = errors.Compose(n.FeeManager.Close())
	}
	if n.ConsensusSet != nil {
		printlnRelease("Closing consensusset...")
		err = errors.Compose(n.ConsensusSet.Close())
	}
	if n.Gateway != nil {
		printlnRelease("Closing gateway...")
		err = errors.Compose(n.Gateway.Close())
	}
	if n.Mux != nil {
		printlnRelease("Closing siamux...")
		err = errors.Compose(n.Mux.Close())
	}
	return err
}

// New will create a new node. The inputs to the function are the respective
// 'New' calls for each module. We need to use this awkward method of
// initialization because the siatest package cannot import any of the modules
// directly (so that the modules may use the siatest package to test
// themselves).
func New(params NodeParams, loadStartTime time.Time) (*Node, <-chan error) {
	numModules := params.NumModules()
	i := 0
	printlnRelease("Starting modules:")

	// Make sure the path is an absolute one.
	dir, err := filepath.Abs(params.Dir)
	errChan := make(chan error, 1)
	if err != nil {
		errChan <- err
		return nil, errChan
	}

	// Create the siamux.
	mux, err := modules.NewSiaMux(filepath.Join(dir, modules.SiaMuxDir), dir, params.SiaMuxAddress)
	if err != nil {
		errChan <- errors.Extend(err, errors.New("unable to create siamux"))
		return nil, errChan
	}

	// Gateway.
	loadStart := time.Now()
	g, err := func() (modules.Gateway, error) {
		if params.CreateGateway && params.Gateway != nil {
			return nil, errors.New("cannot both create a gateway and use a passed in gateway")
		}
		if params.Gateway != nil {
			return params.Gateway, nil
		}
		if !params.CreateGateway {
			return nil, nil
		}
		if params.RPCAddress == "" {
			params.RPCAddress = "localhost:0"
		}
		gatewayDeps := params.GatewayDeps
		if gatewayDeps == nil {
			gatewayDeps = modules.ProdDependencies
		}
		i++
		printfRelease("(%d/%d) Loading gateway...", i, numModules)
		return gateway.NewCustomGateway(params.RPCAddress, params.Bootstrap, filepath.Join(dir, modules.GatewayDir), gatewayDeps)
	}()
	if err != nil {
		errChan <- errors.Extend(err, errors.New("unable to create gateway"))
		return nil, errChan
	}
	if g != nil {
		printlnRelease(" done in ", time.Since(loadStart).Seconds(), "seconds.")
	}

	loadStart = time.Now()
	// Consensus.
	cs, errChanCS := func() (modules.ConsensusSet, <-chan error) {
		c := make(chan error, 1)
		defer close(c)
		if params.CreateConsensusSet && params.ConsensusSet != nil {
			c <- errors.New("cannot both create consensus and use passed in consensus")
			return nil, c
		}
		if params.ConsensusSet != nil {
			return params.ConsensusSet, c
		}
		if !params.CreateConsensusSet {
			return nil, c
		}
		i++
		printfRelease("(%d/%d) Loading consensus...", i, numModules)
		consensusSetDeps := params.ConsensusSetDeps
		if consensusSetDeps == nil {
			consensusSetDeps = modules.ProdDependencies
		}
		return consensus.NewCustomConsensusSet(g, params.Bootstrap, filepath.Join(dir, modules.ConsensusDir), consensusSetDeps)
	}()
	if err := modules.PeekErr(errChanCS); err != nil {
		errChan <- errors.Extend(err, errors.New("unable to create consensus set"))
		return nil, errChan
	}
	if cs != nil {
		printlnRelease(" done in ", time.Since(loadStart).Seconds(), "seconds.")
	}

	loadStart = time.Now()
	// Explorer.
	e, err := func() (modules.Explorer, error) {
		if !params.CreateExplorer && params.Explorer != nil {
			return nil, errors.New("cannot create explorer and also use custom explorer")
		}
		if params.Explorer != nil {
			return params.Explorer, nil
		}
		if !params.CreateExplorer {
			return nil, nil
		}
		i++
		printfRelease("(%d/%d) Loading explorer... ", i, numModules)
		e, err := explorer.New(cs, filepath.Join(dir, modules.ExplorerDir))
		if err != nil {
			return nil, err
		}
		return e, nil
	}()
	if err != nil {
		errChan <- errors.Extend(err, errors.New("unable to create explorer"))
		return nil, errChan
	}
	if e != nil {
		printlnRelease(" done in ", time.Since(loadStart).Seconds(), "seconds.")
	}

	loadStart = time.Now()
	// Transaction Pool.
	tp, err := func() (modules.TransactionPool, error) {
		if params.CreateTransactionPool && params.TransactionPool != nil {
			return nil, errors.New("cannot create transaction pool and also use custom transaction pool")
		}
		if params.TransactionPool != nil {
			return params.TransactionPool, nil
		}
		if !params.CreateTransactionPool {
			return nil, nil
		}
		i++
		printfRelease("(%d/%d) Loading transaction pool...", i, numModules)
		tpoolDeps := params.TPoolDeps
		if tpoolDeps == nil {
			tpoolDeps = modules.ProdDependencies
		}
		return transactionpool.NewCustomTPool(cs, g, filepath.Join(dir, modules.TransactionPoolDir), tpoolDeps)
	}()
	if err != nil {
		errChan <- errors.Extend(err, errors.New("unable to create transaction pool"))
		return nil, errChan
	}
	if tp != nil {
		printlnRelease(" done in ", time.Since(loadStart).Seconds(), "seconds.")
	}

	loadStart = time.Now()
	// Wallet.
	w, err := func() (modules.Wallet, error) {
		if params.CreateWallet && params.Wallet != nil {
			return nil, errors.New("cannot create wallet and use custom wallet")
		}
		if params.Wallet != nil {
			return params.Wallet, nil
		}
		if !params.CreateWallet {
			return nil, nil
		}
		walletDeps := params.WalletDeps
		if walletDeps == nil {
			walletDeps = modules.ProdDependencies
		}
		i++
		printfRelease("(%d/%d) Loading wallet...", i, numModules)
		return wallet.NewCustomWallet(cs, tp, filepath.Join(dir, modules.WalletDir), walletDeps)
	}()
	if err != nil {
		errChan <- errors.Extend(err, errors.New("unable to create wallet"))
		return nil, errChan
	}
	if w != nil {
		printlnRelease(" done in ", time.Since(loadStart).Seconds(), "seconds.")
	}

	loadStart = time.Now()
	// FeeManager.
	fm, err := func() (modules.FeeManager, error) {
		if !params.CreateFeeManager && params.FeeManager != nil {
			return nil, errors.New("cannot create feemanager and also use custom feemanager")
		}
		if params.FeeManager != nil {
			return params.FeeManager, nil
		}
		if !params.CreateFeeManager {
			return nil, nil
		}
		feeManagerDeps := params.FeeManagerDeps
		if feeManagerDeps == nil {
			feeManagerDeps = modules.ProdDependencies
		}
		i++
<<<<<<< HEAD
		printfRelease("(%d/%d) Loading feemanager...", i, numModules)
		return feemanager.NewCustomFeeManager(cs, w, filepath.Join(dir, modules.FeeManagerDir), "", feeManagerDeps)
=======
		printfRelease("(%d/%d) Loading feemanager...\n", i, numModules)
		return feemanager.NewCustomFeeManager(cs, w, filepath.Join(dir, modules.FeeManagerDir), feeManagerDeps)
>>>>>>> ac9409a1
	}()
	if err != nil {
		errChan <- errors.Extend(err, errors.New("unable to create feemanager"))
		return nil, errChan
	}
	if fm != nil {
		printlnRelease(" done in ", time.Since(loadStart).Seconds(), "seconds.")
	}

	loadStart = time.Now()
	// Miner.
	m, err := func() (modules.TestMiner, error) {
		if params.CreateMiner && params.Miner != nil {
			return nil, errors.New("cannot create miner and also use custom miner")
		}
		if params.Miner != nil {
			return params.Miner, nil
		}
		if !params.CreateMiner {
			return nil, nil
		}
		i++
		printfRelease("(%d/%d) Loading miner...", i, numModules)
		m, err := miner.New(cs, tp, w, filepath.Join(dir, modules.MinerDir))
		if err != nil {
			return nil, err
		}
		return m, nil
	}()
	if err != nil {
		errChan <- errors.Extend(err, errors.New("unable to create miner"))
		return nil, errChan
	}
	if m != nil {
		printlnRelease(" done in ", time.Since(loadStart).Seconds(), "seconds.")
	}

	loadStart = time.Now()
	// Host.
	h, err := func() (modules.Host, error) {
		if params.CreateHost && params.Host != nil {
			return nil, errors.New("cannot create host and use custom host")
		}
		if params.Host != nil {
			return params.Host, nil
		}
		if !params.CreateHost {
			return nil, nil
		}
		if params.HostAddress == "" {
			params.HostAddress = "localhost:0"
		}
		hostDeps := params.HostDeps
		if hostDeps == nil {
			hostDeps = modules.ProdDependencies
		}
		smDeps := params.StorageManagerDeps
		if smDeps == nil {
			smDeps = new(modules.ProductionDependencies)
		}
		i++
		printfRelease("(%d/%d) Loading host...", i, numModules)
		host, err := host.NewCustomTestHost(hostDeps, smDeps, cs, g, tp, w, mux, params.HostAddress, filepath.Join(dir, modules.HostDir))
		return host, err
	}()
	if err != nil {
		errChan <- errors.Extend(err, errors.New("unable to create host"))
		return nil, errChan
	}
	if h != nil {
		printlnRelease(" done in ", time.Since(loadStart).Seconds(), "seconds.")
	}

	loadStart = time.Now()
	// Renter.
	r, errChanRenter := func() (modules.Renter, <-chan error) {
		c := make(chan error, 1)
		if params.CreateRenter && params.Renter != nil {
			c <- errors.New("cannot create renter and also use custom renter")
			close(c)
			return nil, c
		}
		if params.Renter != nil {
			close(c)
			return params.Renter, c
		}
		if !params.CreateRenter {
			close(c)
			return nil, c
		}
		contractorDeps := params.ContractorDeps
		if contractorDeps == nil {
			contractorDeps = modules.ProdDependencies
		}
		contractSetDeps := params.ContractSetDeps
		if contractSetDeps == nil {
			contractSetDeps = modules.ProdDependencies
		}
		hostDBDeps := params.HostDBDeps
		if hostDBDeps == nil {
			hostDBDeps = modules.ProdDependencies
		}
		renterDeps := params.RenterDeps
		if renterDeps == nil {
			renterDeps = modules.ProdDependencies
		}
		persistDir := filepath.Join(dir, modules.RenterDir)

		i++
		printfRelease("(%d/%d) Loading renter...", i, numModules)

		// HostDB
		hdb, errChanHDB := hostdb.NewCustomHostDB(g, cs, tp, persistDir, hostDBDeps)
		if err := modules.PeekErr(errChanHDB); err != nil {
			c <- err
			close(c)
			return nil, c
		}
		// ContractSet
		contractSet, err := proto.NewContractSet(filepath.Join(persistDir, "contracts"), contractSetDeps)
		if err != nil {
			c <- err
			close(c)
			return nil, c
		}
		// Contractor
		logger, err := persist.NewFileLogger(filepath.Join(persistDir, "contractor.log"))
		if err != nil {
			c <- err
			close(c)
			return nil, c
		}
		hc, errChanContractor := contractor.NewCustomContractor(cs, w, tp, hdb, persistDir, contractSet, logger, contractorDeps)
		if err := modules.PeekErr(errChanContractor); err != nil {
			c <- err
			close(c)
			return nil, c
		}
		renter, errChanRenter := renter.NewCustomRenter(g, cs, tp, hdb, w, hc, mux, persistDir, renterDeps)
		if err := modules.PeekErr(errChanRenter); err != nil {
			c <- err
			close(c)
			return nil, c
		}
		go func() {
			c <- errors.Compose(<-errChanHDB, <-errChanContractor, <-errChanRenter)
			close(c)
		}()
		return renter, c
	}()

	if err := modules.PeekErr(errChanRenter); err != nil {
		errChan <- errors.Extend(err, errors.New("unable to create renter"))
		return nil, errChan
	}
	if r != nil {
		printlnRelease(" done in ", time.Since(loadStart).Seconds(), "seconds.")
	}

	// Mining Pool.
	loadStart = time.Now()
	p, err := func() (modules.Pool, error) {
		if params.CreateMiningPool && params.MiningPool != nil {
			return nil, errors.New("cannot create mining pool and also use custom mining pool")
		}
		if params.MiningPool != nil {
			return params.MiningPool, nil
		}
		if !params.CreateMiningPool {
			return nil, nil
		}

		i++
		printfRelease("(%d/%d) Loading mining pool...", i, numModules)
		p, err := pool.New(cs, tp, g, w, filepath.Join(dir, modules.PoolDir), params.PoolConfig)
		if err != nil {
			return nil, err
		}
		return p, nil
	}()
	if err != nil {
		errChan <- errors.Extend(err, errors.New("unable to create mining pool"))
		return nil, errChan
	}
	if p != nil {
		printlnRelease(" done in ", time.Since(loadStart).Seconds(), "seconds.")
	}
	loadStart = time.Now()

	// Stratum Miner.
	sm, err := func() (modules.StratumMiner, error) {
		if params.CreateStratumMiner && params.StratumMiner != nil {
			return nil, errors.New("cannot create stratum miner and also use custom stratum miner")
		}
		if params.StratumMiner != nil {
			return params.StratumMiner, nil
		}
		if !params.CreateStratumMiner {
			return nil, nil
		}
		i++
		printfRelease("(%d/%d) Loading stratum miner...", i, numModules)
		sm, err := stratumminer.New(filepath.Join(dir, modules.StratumMinerDir))
		if err != nil {
			return nil, err
		}
		return sm, nil
	}()
	if err != nil {
		errChan <- errors.Extend(err, errors.New("unable to create stratumminer"))
		return nil, errChan
	}
	if sm != nil {
		printlnRelease(" done in ", time.Since(loadStart).Seconds(), "seconds.")
	}

	printfRelease("API is now available, module loading completed in %.3f seconds\n", time.Since(loadStartTime).Seconds())
	go func() {
		errChan <- errors.Compose(<-errChanCS, <-errChanRenter)
		close(errChan)
	}()

	return &Node{
		Mux: mux,

		ConsensusSet:    cs,
		Explorer:        e,
		FeeManager:      fm,
		Gateway:         g,
		Host:            h,
		Miner:           m,
		MiningPool:      p,
		StratumMiner:    sm,
		Renter:          r,
		TransactionPool: tp,
		Wallet:          w,

		Dir: dir,
	}, errChan
}<|MERGE_RESOLUTION|>--- conflicted
+++ resolved
@@ -452,13 +452,8 @@
 			feeManagerDeps = modules.ProdDependencies
 		}
 		i++
-<<<<<<< HEAD
 		printfRelease("(%d/%d) Loading feemanager...", i, numModules)
-		return feemanager.NewCustomFeeManager(cs, w, filepath.Join(dir, modules.FeeManagerDir), "", feeManagerDeps)
-=======
-		printfRelease("(%d/%d) Loading feemanager...\n", i, numModules)
 		return feemanager.NewCustomFeeManager(cs, w, filepath.Join(dir, modules.FeeManagerDir), feeManagerDeps)
->>>>>>> ac9409a1
 	}()
 	if err != nil {
 		errChan <- errors.Extend(err, errors.New("unable to create feemanager"))
