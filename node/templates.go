--- conflicted
+++ resolved
@@ -9,31 +9,8 @@
 	// AllModulesTemplate is a template for a ScPrime node that has all modules
 	// enabled.
 	AllModulesTemplate = NodeParams{
-<<<<<<< HEAD
-		CreateConsensusSet:    true,
-		CreateExplorer:        false, // TODO: Implement explorer.
-		CreateGateway:         true,
-		CreateHost:            true,
-		CreateMiner:           true,
-		CreateRenter:          true,
-		CreateTransactionPool: true,
-		CreateWallet:          true,
-	}
-	// GatewayTemplate is a template for a ScPrime node that has a functioning
-	// Gateway. The node has a Gateway but no other modules.
-	GatewayTemplate = NodeParams{
-		CreateConsensusSet:    false,
-		CreateExplorer:        false,
-		CreateGateway:         true,
-		CreateHost:            false,
-		CreateMiner:           false,
-		CreateRenter:          false,
-		CreateTransactionPool: false,
-		CreateWallet:          false,
-=======
 		CreateConsensusSet:            true,
 		CreateExplorer:                false, // TODO: Implement explorer.
-		CreateFeeManager:              true,
 		CreateGateway:                 true,
 		CreateHost:                    true,
 		CreateMiner:                   true,
@@ -48,7 +25,6 @@
 	FeeManagerTemplate = NodeParams{
 		CreateConsensusSet:            true,
 		CreateExplorer:                false,
-		CreateFeeManager:              true,
 		CreateGateway:                 true,
 		CreateHost:                    false,
 		CreateMiner:                   false,
@@ -62,7 +38,6 @@
 	GatewayTemplate = NodeParams{
 		CreateConsensusSet:            false,
 		CreateExplorer:                false,
-		CreateFeeManager:              false,
 		CreateGateway:                 true,
 		CreateHost:                    false,
 		CreateMiner:                   false,
@@ -70,24 +45,12 @@
 		CreateTransactionPool:         false,
 		CreateWallet:                  false,
 		CheckTokenExpirationFrequency: 5 * time.Second,
->>>>>>> 3bf273a5
 	}
 	// HostTemplate is a template for a ScPrime node that has a functioning host.
 	// The node has a host and all dependencies, but no other modules.
 	HostTemplate = NodeParams{
-<<<<<<< HEAD
-		CreateConsensusSet:    true,
-		CreateExplorer:        false,
-		CreateGateway:         true,
-		CreateHost:            true,
-		CreateMiner:           false,
-		CreateRenter:          false,
-		CreateTransactionPool: true,
-		CreateWallet:          true,
-=======
 		CreateConsensusSet:            true,
 		CreateExplorer:                false,
-		CreateFeeManager:              false,
 		CreateGateway:                 true,
 		CreateHost:                    true,
 		CreateMiner:                   false,
@@ -95,24 +58,12 @@
 		CreateTransactionPool:         true,
 		CreateWallet:                  true,
 		CheckTokenExpirationFrequency: 5 * time.Second,
->>>>>>> 3bf273a5
 	}
 	// MinerTemplate is a template for a ScPrime node that has a functioning miner.
 	// The node has a miner and all dependencies, but no other modules.
 	MinerTemplate = NodeParams{
-<<<<<<< HEAD
-		CreateConsensusSet:    true,
-		CreateExplorer:        false,
-		CreateGateway:         true,
-		CreateHost:            false,
-		CreateMiner:           true,
-		CreateRenter:          false,
-		CreateTransactionPool: true,
-		CreateWallet:          true,
-=======
 		CreateConsensusSet:            true,
 		CreateExplorer:                false,
-		CreateFeeManager:              false,
 		CreateGateway:                 true,
 		CreateHost:                    false,
 		CreateMiner:                   true,
@@ -120,25 +71,13 @@
 		CreateTransactionPool:         true,
 		CreateWallet:                  true,
 		CheckTokenExpirationFrequency: 5 * time.Second,
->>>>>>> 3bf273a5
 	}
 	// RenterTemplate is a template for a ScPrime node that has a functioning
 	// renter. The node has a renter and all dependencies, but no other
 	// modules.
 	RenterTemplate = NodeParams{
-<<<<<<< HEAD
-		CreateConsensusSet:    true,
-		CreateExplorer:        false,
-		CreateGateway:         true,
-		CreateHost:            false,
-		CreateMiner:           false,
-		CreateRenter:          true,
-		CreateTransactionPool: true,
-		CreateWallet:          true,
-=======
 		CreateConsensusSet:            true,
 		CreateExplorer:                false,
-		CreateFeeManager:              false,
 		CreateGateway:                 true,
 		CreateHost:                    false,
 		CreateMiner:                   false,
@@ -146,25 +85,13 @@
 		CreateTransactionPool:         true,
 		CreateWallet:                  true,
 		CheckTokenExpirationFrequency: 5 * time.Second,
->>>>>>> 3bf273a5
 	}
 	// WalletTemplate is a template for a ScPrime node that has a functioning
 	// wallet. The node has a wallet and all dependencies, but no other
 	// modules.
 	WalletTemplate = NodeParams{
-<<<<<<< HEAD
-		CreateConsensusSet:    true,
-		CreateExplorer:        false,
-		CreateGateway:         true,
-		CreateHost:            false,
-		CreateMiner:           false,
-		CreateRenter:          false,
-		CreateTransactionPool: true,
-		CreateWallet:          true,
-=======
 		CreateConsensusSet:            true,
 		CreateExplorer:                false,
-		CreateFeeManager:              false,
 		CreateGateway:                 true,
 		CreateHost:                    false,
 		CreateMiner:                   false,
@@ -172,7 +99,6 @@
 		CreateTransactionPool:         true,
 		CreateWallet:                  true,
 		CheckTokenExpirationFrequency: 5 * time.Second,
->>>>>>> 3bf273a5
 	}
 )
 
