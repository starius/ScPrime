package main

import (
	"fmt"
	"io/ioutil"
	"os"
	"reflect"
	"strings"

	"github.com/spf13/cobra"

	"gitlab.com/SiaPrime/SiaPrime/build"
	"gitlab.com/SiaPrime/SiaPrime/node/api/client"
)

var (
	// Flags.
<<<<<<< HEAD
	dictionaryLanguage     string // dictionary for seed utils
	hostContractOutputType string // output type for host contracts
	hostVerbose            bool   // display additional host info
	initForce              bool   // destroy and re-encrypt the wallet on init if it already exists
	initPassword           bool   // supply a custom password when creating a wallet
	renterAllContracts     bool   // Show all active and expired contracts
	renterDownloadAsync    bool   // Downloads files asynchronously
	renterListVerbose      bool   // Show additional info about uploaded files.
	renterShowHistory      bool   // Show download history in addition to download queue.
	siaDir                 string // Path to sia data dir
	walletRawTxn           bool   // Encode/decode transactions in base64-encoded binary.

	allowanceFunds              string // amount of money to be used within a period
	allowancePeriod             string // length of period
	allowanceHosts              string // number of hosts to form contracts with
	allowanceRenewWindow        string // renew window of allowance
	allowanceExpectedStorage    string // expected storage stored on hosts before redundancy
	allowanceExpectedUpload     string // expected data uploaded within period
	allowanceExpectedDownload   string // expected data downloaded within period
	allowanceExpectedRedundancy string // expected redundancy of most uploaded files
=======
	hostContractOutputType  string // output type for host contracts
	hostVerbose             bool   // display additional host info
	initForce               bool   // destroy and re-encrypt the wallet on init if it already exists
	initPassword            bool   // supply a custom password when creating a wallet
	renterAllContracts      bool   // Show all active and expired contracts
	renterDownloadAsync     bool   // Downloads files asynchronously
	renterListVerbose       bool   // Show additional info about uploaded files.
	renterShowHistory       bool   // Show download history in addition to download queue.
	renterFilterHostsSubnet bool   // Filter hosts from same subnet.
	siaDir                  string // Path to sia data dir
	walletRawTxn            bool   // Encode/decode transactions in base64-encoded binary.
>>>>>>> 6058931d
)

var (
	// Globals.
	rootCmd    *cobra.Command // Root command cobra object, used by bash completion cmd.
	httpClient client.Client
)

// Exit codes.
// inspired by sysexits.h
const (
	exitCodeGeneral = 1  // Not in sysexits.h, but is standard practice.
	exitCodeUsage   = 64 // EX_USAGE in sysexits.h
)

// post makes an API call and discards the response. An error is returned if
// the response status is not 2xx.
// wrap wraps a generic command with a check that the command has been
// passed the correct number of arguments. The command must take only strings
// as arguments.
func wrap(fn interface{}) func(*cobra.Command, []string) {
	fnVal, fnType := reflect.ValueOf(fn), reflect.TypeOf(fn)
	if fnType.Kind() != reflect.Func {
		panic("wrapped function has wrong type signature")
	}
	for i := 0; i < fnType.NumIn(); i++ {
		if fnType.In(i).Kind() != reflect.String {
			panic("wrapped function has wrong type signature")
		}
	}

	return func(cmd *cobra.Command, args []string) {
		if len(args) != fnType.NumIn() {
			cmd.UsageFunc()(cmd)
			os.Exit(exitCodeUsage)
		}
		argVals := make([]reflect.Value, fnType.NumIn())
		for i := range args {
			argVals[i] = reflect.ValueOf(args[i])
		}
		fnVal.Call(argVals)
	}
}

// die prints its arguments to stderr, then exits the program with the default
// error code.
func die(args ...interface{}) {
	fmt.Fprintln(os.Stderr, args...)
	os.Exit(exitCodeGeneral)
}

func main() {
	root := &cobra.Command{
		Use:   os.Args[0],
		Short: "Sia Client v" + build.Version,
		Long:  "Sia Client v" + build.Version,
		Run:   wrap(consensuscmd),
	}

	rootCmd = root

	// create command tree
	root.AddCommand(versionCmd)
	root.AddCommand(stopCmd)

	root.AddCommand(updateCmd)
	updateCmd.AddCommand(updateCheckCmd)

	root.AddCommand(hostCmd)
	hostCmd.AddCommand(hostConfigCmd, hostAnnounceCmd, hostFolderCmd, hostContractCmd, hostSectorCmd)
	hostFolderCmd.AddCommand(hostFolderAddCmd, hostFolderRemoveCmd, hostFolderResizeCmd)
	hostSectorCmd.AddCommand(hostSectorDeleteCmd)
	hostCmd.Flags().BoolVarP(&hostVerbose, "verbose", "v", false, "Display detailed host info")
	hostContractCmd.Flags().StringVarP(&hostContractOutputType, "type", "t", "value", "Select output type")

	root.AddCommand(hostdbCmd)
	hostdbCmd.AddCommand(hostdbViewCmd)
	hostdbCmd.Flags().IntVarP(&hostdbNumHosts, "numhosts", "n", 0, "Number of hosts to display from the hostdb")
	hostdbCmd.Flags().BoolVarP(&hostdbVerbose, "verbose", "v", false, "Display full hostdb information")

	root.AddCommand(minerCmd)
	minerCmd.AddCommand(minerStartCmd, minerStopCmd)

	root.AddCommand(poolCmd)
	poolCmd.AddCommand(poolConfigCmd, poolClientsCmd)

	root.AddCommand(stratumminerCmd)
	stratumminerCmd.AddCommand(stratumminerStartCmd, stratumminerStopCmd)

	root.AddCommand(walletCmd)
	walletCmd.AddCommand(walletAddressCmd, walletAddressesCmd, walletChangepasswordCmd, walletInitCmd, walletInitSeedCmd,
		walletLoadCmd, walletLockCmd, walletSeedsCmd, walletSendCmd, walletSweepCmd, walletSignCmd,
		walletBalanceCmd, walletBroadcastCmd, walletTransactionsCmd, walletUnlockCmd)
	walletInitCmd.Flags().BoolVarP(&initPassword, "password", "p", false, "Prompt for a custom password")
	walletInitCmd.Flags().BoolVarP(&initForce, "force", "", false, "destroy the existing wallet and re-encrypt")
	walletInitSeedCmd.Flags().BoolVarP(&initForce, "force", "", false, "destroy the existing wallet")
	walletSendCmd.AddCommand(walletSendSiacoinsCmd, walletSendSiafundsCmd)
	walletUnlockCmd.Flags().BoolVarP(&initPassword, "password", "p", false, "Display interactive password prompt even if SIAPRIME_WALLET_PASSWORD is set")
	walletBroadcastCmd.Flags().BoolVarP(&walletRawTxn, "raw", "", false, "Decode transaction as base64 instead of JSON")
	walletSignCmd.Flags().BoolVarP(&walletRawTxn, "raw", "", false, "Encode signed transaction as base64 instead of JSON")

	root.AddCommand(renterCmd)
	renterCmd.AddCommand(renterFilesDeleteCmd, renterFilesDownloadCmd,
		renterDownloadsCmd, renterAllowanceCmd, renterSetAllowanceCmd,
		renterContractsCmd, renterFilesListCmd, renterFilesRenameCmd,
		renterFilesUploadCmd, renterUploadsCmd, renterExportCmd,
		renterPricesCmd, renterBackupCreateCmd, renterBackupLoadCmd,
		renterTriggerContractRecoveryScanCmd,
		renterContractsRecoveryScanProgressCmd)

	renterContractsCmd.AddCommand(renterContractsViewCmd)
	renterAllowanceCmd.AddCommand(renterAllowanceCancelCmd)

	renterCmd.Flags().BoolVarP(&renterListVerbose, "verbose", "v", false, "Show additional file info such as redundancy")
	renterContractsCmd.Flags().BoolVarP(&renterAllContracts, "all", "A", false, "Show all expired contracts in addition to active contracts")
	renterDownloadsCmd.Flags().BoolVarP(&renterShowHistory, "history", "H", false, "Show download history in addition to the download queue")
	renterFilesDownloadCmd.Flags().BoolVarP(&renterDownloadAsync, "async", "A", false, "Download file asynchronously")
	renterFilesListCmd.Flags().BoolVarP(&renterListVerbose, "verbose", "v", false, "Show additional file info such as redundancy")
	renterExportCmd.AddCommand(renterExportContractTxnsCmd)

<<<<<<< HEAD
	renterSetAllowanceCmd.Flags().StringVar(&allowanceFunds, "amount", "", "amount of money in allowance, specified in currency units")
	renterSetAllowanceCmd.Flags().StringVar(&allowancePeriod, "period", "", "period of allowance in blocks (b), hours (h), days (d) or weeks (w)")
	renterSetAllowanceCmd.Flags().StringVar(&allowanceHosts, "hosts", "", "number of hosts the renter will spread the uploaded data across")
	renterSetAllowanceCmd.Flags().StringVar(&allowanceRenewWindow, "renew-window", "", "renew window in blocks (b), hours (h), days (d) or weeks (w)")
	renterSetAllowanceCmd.Flags().StringVar(&allowanceExpectedStorage, "expected-storage", "", "expected storage in bytes (B), kilobytes (KB), megabytes (MB) etc. up to yottabytes (YB)")
	renterSetAllowanceCmd.Flags().StringVar(&allowanceExpectedUpload, "expected-upload", "", "expected upload in period in bytes (B), kilobytes (KB), megabytes (MB) etc. up to yottabytes (YB)")
	renterSetAllowanceCmd.Flags().StringVar(&allowanceExpectedDownload, "expected-download", "", "expected download in period in bytes (B), kilobytes (KB), megabytes (MB) etc. up to yottabytes (YB)")
	renterSetAllowanceCmd.Flags().StringVar(&allowanceExpectedRedundancy, "expected-redundancy", "", "expected redundancy of most uploaded files")

=======
	renterSetAllowanceCmd.Flags().BoolVarP(&renterFilterHostsSubnet, "filter-subnet", "", false, "Filter hosts from same subnet")
>>>>>>> 6058931d
	root.AddCommand(gatewayCmd)
	gatewayCmd.AddCommand(gatewayConnectCmd, gatewayDisconnectCmd, gatewayAddressCmd, gatewayListCmd)

	root.AddCommand(consensusCmd)
	consensusCmd.Flags().BoolVarP(&consensusCmdVerbose, "verbose", "v", false, "Display full consensus information")

	utilsCmd.AddCommand(bashcomplCmd, mangenCmd, utilsHastingsCmd, utilsEncodeRawTxnCmd, utilsDecodeRawTxnCmd,
		utilsSigHashCmd, utilsCheckSigCmd, utilsVerifySeedCmd)
	utilsVerifySeedCmd.Flags().StringVarP(&dictionaryLanguage, "language", "l", "english", "which dictionary you want to use")
	root.AddCommand(utilsCmd)

	// initialize client
	root.PersistentFlags().StringVarP(&httpClient.Address, "addr", "a", "localhost:4280", "which host/port to communicate with (i.e. the host/port spd is listening on)")
	root.PersistentFlags().StringVarP(&httpClient.Password, "apipassword", "", "", "the password for the API's http authentication")
	root.PersistentFlags().StringVarP(&siaDir, "siaprime-directory", "d", build.DefaultSiaDir(), "location of the sia directory")
	root.PersistentFlags().StringVarP(&httpClient.UserAgent, "useragent", "", "SiaPrime-Agent", "the useragent used by spc to connect to the daemon's API")

	// Check if the api password environment variable is set.
	apiPassword := os.Getenv("SIAPRIME_API_PASSWORD")
	if apiPassword != "" {
		httpClient.Password = apiPassword
		fmt.Println("Using SIAPRIME_API_PASSWORD environment variable")
	}

	// If the API password wasn't set we try to read it from the file. This must
	// be done only *after* we parse the sia-directory flag, which is why we do
	// it inside OnInitialize.
	cobra.OnInitialize(func() {
		if httpClient.Password == "" {
			pw, err := ioutil.ReadFile(build.APIPasswordFile(siaDir))
			if err != nil {
				die("Could not read API password file:", err)
			}
			httpClient.Password = strings.TrimSpace(string(pw))
		}
	})

	// run
	if err := root.Execute(); err != nil {
		// Since no commands return errors (all commands set Command.Run instead of
		// Command.RunE), Command.Execute() should only return an error on an
		// invalid command or flag. Therefore Command.Usage() was called (assuming
		// Command.SilenceUsage is false) and we should exit with exitCodeUsage.
		os.Exit(exitCodeUsage)
	}
}<|MERGE_RESOLUTION|>--- conflicted
+++ resolved
@@ -15,7 +15,6 @@
 
 var (
 	// Flags.
-<<<<<<< HEAD
 	dictionaryLanguage     string // dictionary for seed utils
 	hostContractOutputType string // output type for host contracts
 	hostVerbose            bool   // display additional host info
@@ -25,6 +24,7 @@
 	renterDownloadAsync    bool   // Downloads files asynchronously
 	renterListVerbose      bool   // Show additional info about uploaded files.
 	renterShowHistory      bool   // Show download history in addition to download queue.
+	renterFilterHostsSubnet bool   // Filter hosts from same subnet.
 	siaDir                 string // Path to sia data dir
 	walletRawTxn           bool   // Encode/decode transactions in base64-encoded binary.
 
@@ -36,19 +36,6 @@
 	allowanceExpectedUpload     string // expected data uploaded within period
 	allowanceExpectedDownload   string // expected data downloaded within period
 	allowanceExpectedRedundancy string // expected redundancy of most uploaded files
-=======
-	hostContractOutputType  string // output type for host contracts
-	hostVerbose             bool   // display additional host info
-	initForce               bool   // destroy and re-encrypt the wallet on init if it already exists
-	initPassword            bool   // supply a custom password when creating a wallet
-	renterAllContracts      bool   // Show all active and expired contracts
-	renterDownloadAsync     bool   // Downloads files asynchronously
-	renterListVerbose       bool   // Show additional info about uploaded files.
-	renterShowHistory       bool   // Show download history in addition to download queue.
-	renterFilterHostsSubnet bool   // Filter hosts from same subnet.
-	siaDir                  string // Path to sia data dir
-	walletRawTxn            bool   // Encode/decode transactions in base64-encoded binary.
->>>>>>> 6058931d
 )
 
 var (
@@ -169,7 +156,7 @@
 	renterFilesListCmd.Flags().BoolVarP(&renterListVerbose, "verbose", "v", false, "Show additional file info such as redundancy")
 	renterExportCmd.AddCommand(renterExportContractTxnsCmd)
 
-<<<<<<< HEAD
+	renterSetAllowanceCmd.Flags().BoolVarP(&renterFilterHostsSubnet, "filter-subnet", "", false, "Filter hosts from same subnet")
 	renterSetAllowanceCmd.Flags().StringVar(&allowanceFunds, "amount", "", "amount of money in allowance, specified in currency units")
 	renterSetAllowanceCmd.Flags().StringVar(&allowancePeriod, "period", "", "period of allowance in blocks (b), hours (h), days (d) or weeks (w)")
 	renterSetAllowanceCmd.Flags().StringVar(&allowanceHosts, "hosts", "", "number of hosts the renter will spread the uploaded data across")
@@ -179,9 +166,6 @@
 	renterSetAllowanceCmd.Flags().StringVar(&allowanceExpectedDownload, "expected-download", "", "expected download in period in bytes (B), kilobytes (KB), megabytes (MB) etc. up to yottabytes (YB)")
 	renterSetAllowanceCmd.Flags().StringVar(&allowanceExpectedRedundancy, "expected-redundancy", "", "expected redundancy of most uploaded files")
 
-=======
-	renterSetAllowanceCmd.Flags().BoolVarP(&renterFilterHostsSubnet, "filter-subnet", "", false, "Filter hosts from same subnet")
->>>>>>> 6058931d
 	root.AddCommand(gatewayCmd)
 	gatewayCmd.AddCommand(gatewayConnectCmd, gatewayDisconnectCmd, gatewayAddressCmd, gatewayListCmd)
 
