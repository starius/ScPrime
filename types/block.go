package types

// block.go defines the Block type for Sia, and provides some helper functions
// for working with blocks.

import (
	"bytes"

	"gitlab.com/SiaPrime/Sia/build"
	"gitlab.com/SiaPrime/Sia/crypto"
	"gitlab.com/SiaPrime/Sia/encoding"
)

const (
	// BlockHeaderSize is the size, in bytes, of a block header.
	// 32 (ParentID) + 8 (Nonce) + 8 (Timestamp) + 32 (MerkleRoot)
	BlockHeaderSize = 80
)

type (
	// A Block is a summary of changes to the state that have occurred since the
	// previous block. Blocks reference the ID of the previous block (their
	// "parent"), creating the linked-list commonly known as the blockchain. Their
	// primary function is to bundle together transactions on the network. Blocks
	// are created by "miners," who collect transactions from other nodes, and
	// then try to pick a Nonce that results in a block whose BlockID is below a
	// given Target.
	Block struct {
		ParentID     BlockID         `json:"parentid"`
		Nonce        BlockNonce      `json:"nonce"`
		Timestamp    Timestamp       `json:"timestamp"`
		MinerPayouts []SiacoinOutput `json:"minerpayouts"`
		Transactions []Transaction   `json:"transactions"`
	}

	// A BlockHeader contains the data that, when hashed, produces the Block's ID.
	BlockHeader struct {
		ParentID   BlockID     `json:"parentid"`
		Nonce      BlockNonce  `json:"nonce"`
		Timestamp  Timestamp   `json:"timestamp"`
		MerkleRoot crypto.Hash `json:"merkleroot"`
	}

	// BlockHeight is the number of blocks that exist after the genesis block.
	BlockHeight uint64
	// A BlockID is the hash of a BlockHeader. A BlockID uniquely
	// identifies a Block, and indicates the amount of work performed
	// to mine that Block. The more leading zeros in the BlockID, the
	// more work was performed.
	BlockID crypto.Hash
	// The BlockNonce is a "scratch space" that miners can freely alter to produce
	// a BlockID that satisfies a given Target.
	BlockNonce [8]byte
)

// CalculateCoinbase calculates the coinbase for a given height. The coinbase
// equation is:
//
//     coinbase := max(InitialCoinbase - height, MinimumCoinbase) * SiacoinPrecision
func CalculateCoinbase(height BlockHeight) Currency {
	base := InitialCoinbase - uint64(height)
	if uint64(height) > InitialCoinbase || base < MinimumCoinbase {
		base = MinimumCoinbase
	}
	return NewCurrency64(base).Mul(SiacoinPrecision)
}

// CalculateNumSiacoins calculates the number of siacoins in circulation at a
// given height.
func CalculateNumSiacoins(height BlockHeight) Currency {
	deflationBlocks := BlockHeight(InitialCoinbase - MinimumCoinbase)
	avgDeflationSiacoins := CalculateCoinbase(0).Add(CalculateCoinbase(height)).Div(NewCurrency64(2))
	if height <= deflationBlocks {
		deflationSiacoins := avgDeflationSiacoins.Mul(NewCurrency64(uint64(height + 1)))
		return deflationSiacoins
	}
	deflationSiacoins := avgDeflationSiacoins.Mul(NewCurrency64(uint64(deflationBlocks + 1)))
	trailingSiacoins := NewCurrency64(uint64(height - deflationBlocks)).Mul(CalculateCoinbase(height))
	return deflationSiacoins.Add(trailingSiacoins)
}

// ID returns the ID of a Block, which is calculated by hashing the header.
func (h BlockHeader) ID() BlockID {
	return BlockID(crypto.HashObject(h))
}

// CalculateMinerFees calculates the sum of a block's miner transaction fees
func (b Block) CalculateMinerFees() Currency {
	fees := NewCurrency64(0)
<<<<<<< HEAD
=======
	for _, txn := range b.Transactions {
		for _, fee := range txn.MinerFees {
			fees = fees.Add(fee)
		}
	}
	return fees
}

// CalculateSubsidy takes a block and a height and determines the block
// subsidy.
func (b Block) CalculateSubsidy(height BlockHeight) Currency {
	subsidy := CalculateCoinbase(height)
>>>>>>> 93bce530
	for _, txn := range b.Transactions {
		for _, fee := range txn.MinerFees {
			fees = fees.Add(fee)
		}
	}
	return fees
}

// CalculateSubsidies takes a block and a height and determines the block
// subsidies for miners and the dev fund.
func (b Block) CalculateSubsidies(height BlockHeight) (Currency, Currency) {
	coinbase := CalculateCoinbase(height)
	devSubsidy := coinbase.MulFloat(DevFundPercentage)
	minerSubsidy := coinbase.Sub(devSubsidy)
	minerSubsidy = minerSubsidy.Add(b.CalculateMinerFees())
	return minerSubsidy, devSubsidy
}

// CalculateSubsidies takes a block and a height and determines the block
// subsidies for miners and the dev fund.
func (b Block) CalculateSubsidies(height BlockHeight) (Currency, Currency) {
	coinbase := CalculateCoinbase(height)
	monthsSinceDevSubsidy := float64(1)
	if height > BlockHeight(DevFundInitialBlockHeight) {
		monthsSinceDevSubsidy = (float64(DevFundInitialBlockHeight) - float64(height)) / float64(DevFundDecaySchedule)
	}
	devSubsidy := coinbase.MulFloat(DevFundInitialPercentage - (float64(1)-float64(1)/monthsSinceDevSubsidy)/float64(20))
	minerSubsidy := coinbase.Sub(devSubsidy)
	minerSubsidy = minerSubsidy.Add(b.CalculateMinerFees())
	return minerSubsidy, devSubsidy
}

// Header returns the header of a block.
func (b Block) Header() BlockHeader {
	return BlockHeader{
		ParentID:   b.ParentID,
		Nonce:      b.Nonce,
		Timestamp:  b.Timestamp,
		MerkleRoot: b.MerkleRoot(),
	}
}

// ID returns the ID of a Block, which is calculated by hashing the
// concatenation of the block's parent's ID, nonce, and the result of the
// b.MerkleRoot(). It is equivalent to calling block.Header().ID()
func (b Block) ID() BlockID {
	return b.Header().ID()
}

// MerkleRoot calculates the Merkle root of a Block. The leaves of the Merkle
// tree are composed of the miner outputs (one leaf per payout), and the
// transactions (one leaf per transaction).
func (b Block) MerkleRoot() crypto.Hash {
	tree := crypto.NewTree()
	var buf bytes.Buffer
	e := encoding.NewEncoder(&buf)
	for _, payout := range b.MinerPayouts {
		payout.MarshalSia(e)
		tree.Push(buf.Bytes())
		buf.Reset()
	}
	for _, txn := range b.Transactions {
		txn.MarshalSia(e)
		tree.Push(buf.Bytes())
		buf.Reset()
	}

	// Sanity check - verify that this root is the same as the root provided in
	// the old implementation.
	if build.DEBUG {
		verifyTree := crypto.NewTree()
		for _, payout := range b.MinerPayouts {
			verifyTree.PushObject(payout)
		}
		for _, txn := range b.Transactions {
			verifyTree.PushObject(txn)
		}
		if tree.Root() != verifyTree.Root() {
			panic("Block MerkleRoot implementation is broken")
		}
	}

	return tree.Root()
}

// MinerPayoutID returns the ID of the miner payout at the given index, which
// is calculated by hashing the concatenation of the BlockID and the payout
// index.
func (b Block) MinerPayoutID(i uint64) SiacoinOutputID {
	return SiacoinOutputID(crypto.HashAll(
		b.ID(),
		i,
	))
}<|MERGE_RESOLUTION|>--- conflicted
+++ resolved
@@ -87,8 +87,6 @@
 // CalculateMinerFees calculates the sum of a block's miner transaction fees
 func (b Block) CalculateMinerFees() Currency {
 	fees := NewCurrency64(0)
-<<<<<<< HEAD
-=======
 	for _, txn := range b.Transactions {
 		for _, fee := range txn.MinerFees {
 			fees = fees.Add(fee)
@@ -101,23 +99,12 @@
 // subsidy.
 func (b Block) CalculateSubsidy(height BlockHeight) Currency {
 	subsidy := CalculateCoinbase(height)
->>>>>>> 93bce530
 	for _, txn := range b.Transactions {
 		for _, fee := range txn.MinerFees {
-			fees = fees.Add(fee)
+			subsidy = subsidy.Add(fee)
 		}
 	}
-	return fees
-}
-
-// CalculateSubsidies takes a block and a height and determines the block
-// subsidies for miners and the dev fund.
-func (b Block) CalculateSubsidies(height BlockHeight) (Currency, Currency) {
-	coinbase := CalculateCoinbase(height)
-	devSubsidy := coinbase.MulFloat(DevFundPercentage)
-	minerSubsidy := coinbase.Sub(devSubsidy)
-	minerSubsidy = minerSubsidy.Add(b.CalculateMinerFees())
-	return minerSubsidy, devSubsidy
+	return subsidy
 }
 
 // CalculateSubsidies takes a block and a height and determines the block
