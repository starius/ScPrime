package types

import (
	"bytes"
	"encoding/hex"
	"encoding/json"
	"fmt"
	"io"
	"math/big"
	"strings"
	"unsafe"

	"gitlab.com/SiaPrime/Sia/build"
	"gitlab.com/SiaPrime/Sia/crypto"
	"gitlab.com/SiaPrime/Sia/encoding"
)

// sanityCheckWriter checks that the bytes written to w exactly match the
// bytes in buf.
type sanityCheckWriter struct {
	w   io.Writer
	buf *bytes.Buffer
}

func (s sanityCheckWriter) Write(p []byte) (int, error) {
	if !bytes.Equal(p, s.buf.Next(len(p))) {
		panic("encoding mismatch")
	}
	return s.w.Write(p)
}

// MarshalSia implements the encoding.SiaMarshaler interface.
func (b Block) MarshalSia(w io.Writer) error {
	if build.DEBUG {
		// Sanity check: compare against the old encoding
		buf := new(bytes.Buffer)
		encoding.NewEncoder(buf).EncodeAll(
			b.ParentID,
			b.Nonce,
			b.Timestamp,
			b.MinerPayouts,
			b.Transactions,
		)
		w = sanityCheckWriter{w, buf}
	}

	e := encoding.NewEncoder(w)
	e.Write(b.ParentID[:])
	e.Write(b.Nonce[:])
	e.WriteUint64(uint64(b.Timestamp))
	e.WriteInt(len(b.MinerPayouts))
	for i := range b.MinerPayouts {
		b.MinerPayouts[i].MarshalSia(e)
	}
	e.WriteInt(len(b.Transactions))
	for i := range b.Transactions {
		if err := b.Transactions[i].MarshalSia(e); err != nil {
			return err
		}
	}
	return e.Err()
}

// UnmarshalSia implements the encoding.SiaUnmarshaler interface.
func (b *Block) UnmarshalSia(r io.Reader) error {
	if build.DEBUG {
		// Sanity check: compare against the old decoding
		buf := new(bytes.Buffer)
		r = io.TeeReader(r, buf)

		defer func() {
			checkB := new(Block)
			if err := encoding.UnmarshalAll(buf.Bytes(),
				&checkB.ParentID,
				&checkB.Nonce,
				&checkB.Timestamp,
				&checkB.MinerPayouts,
				&checkB.Transactions,
			); err != nil {
				// don't check invalid blocks
				return
			}
			if crypto.HashObject(b) != crypto.HashObject(checkB) {
				panic("decoding differs!")
			}
		}()
	}

	d := encoding.NewDecoder(r)
	d.ReadFull(b.ParentID[:])
	d.ReadFull(b.Nonce[:])
	b.Timestamp = Timestamp(d.NextUint64())
	// MinerPayouts
	b.MinerPayouts = make([]SiacoinOutput, d.NextPrefix(unsafe.Sizeof(SiacoinOutput{})))
	for i := range b.MinerPayouts {
		b.MinerPayouts[i].UnmarshalSia(d)
	}
	// Transactions
	b.Transactions = make([]Transaction, d.NextPrefix(unsafe.Sizeof(Transaction{})))
	for i := range b.Transactions {
		b.Transactions[i].UnmarshalSia(d)
	}
	return d.Err()
}

// MarshalJSON marshales a block id as a hex string.
func (bid BlockID) MarshalJSON() ([]byte, error) {
	return json.Marshal(bid.String())
}

// String prints the block id in hex.
func (bid BlockID) String() string {
	return fmt.Sprintf("%x", bid[:])
}

// LoadString loads a BlockID from a string
func (bid *BlockID) LoadString(str string) error {
	return (*crypto.Hash)(bid).LoadString(str)
}

// UnmarshalJSON decodes the json hex string of the block id.
func (bid *BlockID) UnmarshalJSON(b []byte) error {
	return (*crypto.Hash)(bid).UnmarshalJSON(b)
}

// MarshalSia implements the encoding.SiaMarshaler interface.
func (cf CoveredFields) MarshalSia(w io.Writer) error {
	e := encoding.NewEncoder(w)
	e.WriteBool(cf.WholeTransaction)
	fields := [][]uint64{
		cf.SiacoinInputs,
		cf.SiacoinOutputs,
		cf.FileContracts,
		cf.FileContractRevisions,
		cf.StorageProofs,
		cf.SiafundInputs,
		cf.SiafundOutputs,
		cf.MinerFees,
		cf.ArbitraryData,
		cf.TransactionSignatures,
	}
	for _, f := range fields {
		e.WriteInt(len(f))
		for _, u := range f {
			e.WriteUint64(u)
		}
	}
	return e.Err()
}

// MarshalSiaSize returns the encoded size of cf.
func (cf CoveredFields) MarshalSiaSize() (size int) {
	size++ // WholeTransaction
	size += 8 + len(cf.SiacoinInputs)*8
	size += 8 + len(cf.SiacoinOutputs)*8
	size += 8 + len(cf.FileContracts)*8
	size += 8 + len(cf.FileContractRevisions)*8
	size += 8 + len(cf.StorageProofs)*8
	size += 8 + len(cf.SiafundInputs)*8
	size += 8 + len(cf.SiafundOutputs)*8
	size += 8 + len(cf.MinerFees)*8
	size += 8 + len(cf.ArbitraryData)*8
	size += 8 + len(cf.TransactionSignatures)*8
	return
}

// UnmarshalSia implements the encoding.SiaUnmarshaler interface.
func (cf *CoveredFields) UnmarshalSia(r io.Reader) error {
	d := encoding.NewDecoder(r)
	buf := make([]byte, 1)
	d.ReadFull(buf)
	cf.WholeTransaction = (buf[0] == 1)
	fields := []*[]uint64{
		&cf.SiacoinInputs,
		&cf.SiacoinOutputs,
		&cf.FileContracts,
		&cf.FileContractRevisions,
		&cf.StorageProofs,
		&cf.SiafundInputs,
		&cf.SiafundOutputs,
		&cf.MinerFees,
		&cf.ArbitraryData,
		&cf.TransactionSignatures,
	}
	for i := range fields {
		f := make([]uint64, d.NextPrefix(unsafe.Sizeof(uint64(0))))
		for i := range f {
			f[i] = d.NextUint64()
		}
		*fields[i] = f
	}
	return d.Err()
}

// MarshalJSON implements the json.Marshaler interface.
func (c Currency) MarshalJSON() ([]byte, error) {
	// Must enclosed the value in quotes; otherwise JS will convert it to a
	// double and lose precision.
	return []byte(`"` + c.String() + `"`), nil
}

// UnmarshalJSON implements the json.Unmarshaler interface. An error is
// returned if a negative number is provided.
func (c *Currency) UnmarshalJSON(b []byte) error {
	// UnmarshalJSON does not expect quotes
	b = bytes.Trim(b, `"`)
	err := c.i.UnmarshalJSON(b)
	if err != nil {
		return err
	}
	if c.i.Sign() < 0 {
		c.i = *big.NewInt(0)
		return ErrNegativeCurrency
	}
	return nil
}

// MarshalSia implements the encoding.SiaMarshaler interface. It writes the
// byte-slice representation of the Currency's internal big.Int to w. Note
// that as the bytes of the big.Int correspond to the absolute value of the
// integer, there is no way to marshal a negative Currency.
func (c Currency) MarshalSia(w io.Writer) error {
	// from math/big/arith.go
	const (
		_m    = ^big.Word(0)
		_logS = _m>>8&1 + _m>>16&1 + _m>>32&1
		_S    = 1 << _logS // number of bytes per big.Word
	)

	// get raw bits and seek to first zero byte
	bits := c.i.Bits()
	var i int
	for i = len(bits)*_S - 1; i >= 0; i-- {
		if bits[i/_S]>>(uint(i%_S)*8) != 0 {
			break
		}
	}

	// write length prefix
	e := encoding.NewEncoder(w)
	e.WriteInt(i + 1)

	// write bytes
	for ; i >= 0; i-- {
		e.WriteByte(byte(bits[i/_S] >> (uint(i%_S) * 8)))
	}
	return e.Err()
}

// MarshalSiaSize returns the encoded size of c.
func (c Currency) MarshalSiaSize() int {
	// from math/big/arith.go
	const (
		_m    = ^big.Word(0)
		_logS = _m>>8&1 + _m>>16&1 + _m>>32&1
		_S    = 1 << _logS // number of bytes per big.Word
	)

	// start with the number of Words * number of bytes per Word, then
	// subtract trailing bytes that are 0
	bits := c.i.Bits()
	size := len(bits) * _S
zeros:
	for i := len(bits) - 1; i >= 0; i-- {
		for j := _S - 1; j >= 0; j-- {
			if (bits[i] >> uintptr(j*8)) != 0 {
				break zeros
			}
			size--
		}
	}
	return 8 + size // account for length prefix
}

// UnmarshalSia implements the encoding.SiaUnmarshaler interface.
func (c *Currency) UnmarshalSia(r io.Reader) error {
	d := encoding.NewDecoder(r)
	var dec Currency
	dec.i.SetBytes(d.ReadPrefixedBytes())
	*c = dec
	return d.Err()
}

// HumanString prints the Currency using human readable units. The unit used
// will be the largest unit that results in a value greater than 1. The value is
// rounded to 4 significant digits.
func (c Currency) HumanString() string {
	pico := SiacoinPrecision.Div64(1e12)
	if c.Cmp(pico) < 0 {
		return c.String() + " H"
	}

	// iterate until we find a unit greater than c
	mag := pico
	unit := ""
	for _, unit = range []string{"pS", "nS", "uS", "mS", "SC", "KS", "MS", "GS", "TS"} {
		if c.Cmp(mag.Mul64(1e3)) < 0 {
			break
		} else if unit != "TS" {
			// don't want to perform this multiply on the last iter; that
			// would give us 1.235 TS instead of 1235 TS
			mag = mag.Mul64(1e3)
		}
	}

	num := new(big.Rat).SetInt(c.Big())
	denom := new(big.Rat).SetInt(mag.Big())
	res, _ := new(big.Rat).Mul(num, denom.Inv(denom)).Float64()

	return fmt.Sprintf("%.4g %s", res, unit)
}

// String implements the fmt.Stringer interface.
func (c Currency) String() string {
	return c.i.String()
}

// Scan implements the fmt.Scanner interface, allowing Currency values to be
// scanned from text.
func (c *Currency) Scan(s fmt.ScanState, ch rune) error {
	var dec Currency
	err := dec.i.Scan(s, ch)
	if err != nil {
		return err
	}
	if dec.i.Sign() < 0 {
		return ErrNegativeCurrency
	}
	*c = dec
	return nil
}

// MarshalSia implements the encoding.SiaMarshaler interface.
func (fc FileContract) MarshalSia(w io.Writer) error {
	e := encoding.NewEncoder(w)
	e.WriteUint64(fc.FileSize)
	e.Write(fc.FileMerkleRoot[:])
	e.WriteUint64(uint64(fc.WindowStart))
	e.WriteUint64(uint64(fc.WindowEnd))
	fc.Payout.MarshalSia(e)
	e.WriteInt(len(fc.ValidProofOutputs))
	for _, sco := range fc.ValidProofOutputs {
		sco.MarshalSia(e)
	}
	e.WriteInt(len(fc.MissedProofOutputs))
	for _, sco := range fc.MissedProofOutputs {
		sco.MarshalSia(e)
	}
	e.Write(fc.UnlockHash[:])
	e.WriteUint64(fc.RevisionNumber)
	return e.Err()
}

// MarshalSiaSize returns the encoded size of fc.
func (fc FileContract) MarshalSiaSize() (size int) {
	size += 8 // FileSize
	size += len(fc.FileMerkleRoot)
	size += 8 + 8 // WindowStart + WindowEnd
	size += fc.Payout.MarshalSiaSize()
	size += 8
	for _, sco := range fc.ValidProofOutputs {
		size += sco.Value.MarshalSiaSize()
		size += len(sco.UnlockHash)
	}
	size += 8
	for _, sco := range fc.MissedProofOutputs {
		size += sco.Value.MarshalSiaSize()
		size += len(sco.UnlockHash)
	}
	size += len(fc.UnlockHash)
	size += 8 // RevisionNumber
	return
}

// UnmarshalSia implements the encoding.SiaUnmarshaler interface.
func (fc *FileContract) UnmarshalSia(r io.Reader) error {
	d := encoding.NewDecoder(r)
	fc.FileSize = d.NextUint64()
	d.ReadFull(fc.FileMerkleRoot[:])
	fc.WindowStart = BlockHeight(d.NextUint64())
	fc.WindowEnd = BlockHeight(d.NextUint64())
	fc.Payout.UnmarshalSia(d)
	fc.ValidProofOutputs = make([]SiacoinOutput, d.NextPrefix(unsafe.Sizeof(SiacoinOutput{})))
	for i := range fc.ValidProofOutputs {
		fc.ValidProofOutputs[i].UnmarshalSia(d)
	}
	fc.MissedProofOutputs = make([]SiacoinOutput, d.NextPrefix(unsafe.Sizeof(SiacoinOutput{})))
	for i := range fc.MissedProofOutputs {
		fc.MissedProofOutputs[i].UnmarshalSia(d)
	}
	d.ReadFull(fc.UnlockHash[:])
	fc.RevisionNumber = d.NextUint64()
	return d.Err()
}

// MarshalSia implements the encoding.SiaMarshaler interface.
func (fcr FileContractRevision) MarshalSia(w io.Writer) error {
	e := encoding.NewEncoder(w)
	e.Write(fcr.ParentID[:])
	fcr.UnlockConditions.MarshalSia(e)
	e.WriteUint64(fcr.NewRevisionNumber)
	e.WriteUint64(fcr.NewFileSize)
	e.Write(fcr.NewFileMerkleRoot[:])
	e.WriteUint64(uint64(fcr.NewWindowStart))
	e.WriteUint64(uint64(fcr.NewWindowEnd))
	e.WriteInt(len(fcr.NewValidProofOutputs))
	for _, sco := range fcr.NewValidProofOutputs {
		sco.MarshalSia(e)
	}
	e.WriteInt(len(fcr.NewMissedProofOutputs))
	for _, sco := range fcr.NewMissedProofOutputs {
		sco.MarshalSia(e)
	}
	e.Write(fcr.NewUnlockHash[:])
	return e.Err()
}

// MarshalSiaSize returns the encoded size of fcr.
func (fcr FileContractRevision) MarshalSiaSize() (size int) {
	size += len(fcr.ParentID)
	size += fcr.UnlockConditions.MarshalSiaSize()
	size += 8 // NewRevisionNumber
	size += 8 // NewFileSize
	size += len(fcr.NewFileMerkleRoot)
	size += 8 + 8 // NewWindowStart + NewWindowEnd
	size += 8
	for _, sco := range fcr.NewValidProofOutputs {
		size += sco.Value.MarshalSiaSize()
		size += len(sco.UnlockHash)
	}
	size += 8
	for _, sco := range fcr.NewMissedProofOutputs {
		size += sco.Value.MarshalSiaSize()
		size += len(sco.UnlockHash)
	}
	size += len(fcr.NewUnlockHash)
	return
}

// UnmarshalSia implements the encoding.SiaUnmarshaler interface.
func (fcr *FileContractRevision) UnmarshalSia(r io.Reader) error {
	d := encoding.NewDecoder(r)
	d.ReadFull(fcr.ParentID[:])
	fcr.UnlockConditions.UnmarshalSia(d)
	fcr.NewRevisionNumber = d.NextUint64()
	fcr.NewFileSize = d.NextUint64()
	d.ReadFull(fcr.NewFileMerkleRoot[:])
	fcr.NewWindowStart = BlockHeight(d.NextUint64())
	fcr.NewWindowEnd = BlockHeight(d.NextUint64())
	fcr.NewValidProofOutputs = make([]SiacoinOutput, d.NextPrefix(unsafe.Sizeof(SiacoinOutput{})))
	for i := range fcr.NewValidProofOutputs {
		fcr.NewValidProofOutputs[i].UnmarshalSia(d)
	}
	fcr.NewMissedProofOutputs = make([]SiacoinOutput, d.NextPrefix(unsafe.Sizeof(SiacoinOutput{})))
	for i := range fcr.NewMissedProofOutputs {
		fcr.NewMissedProofOutputs[i].UnmarshalSia(d)
	}
	d.ReadFull(fcr.NewUnlockHash[:])
	return d.Err()
}

// LoadString loads a FileContractID from a string
func (fcid *FileContractID) LoadString(str string) error {
	return (*crypto.Hash)(fcid).LoadString(str)
}

// MarshalJSON marshals an id as a hex string.
func (fcid FileContractID) MarshalJSON() ([]byte, error) {
	return json.Marshal(fcid.String())
}

// String prints the id in hex.
func (fcid FileContractID) String() string {
	return fmt.Sprintf("%x", fcid[:])
}

// UnmarshalJSON decodes the json hex string of the id.
func (fcid *FileContractID) UnmarshalJSON(b []byte) error {
	return (*crypto.Hash)(fcid).UnmarshalJSON(b)
}

// MarshalJSON marshals an id as a hex string.
func (oid OutputID) MarshalJSON() ([]byte, error) {
	return json.Marshal(oid.String())
}

// String prints the id in hex.
func (oid OutputID) String() string {
	return fmt.Sprintf("%x", oid[:])
}

// UnmarshalJSON decodes the json hex string of the id.
func (oid *OutputID) UnmarshalJSON(b []byte) error {
	return (*crypto.Hash)(oid).UnmarshalJSON(b)
}

// MarshalSia implements the encoding.SiaMarshaler interface.
func (sci SiacoinInput) MarshalSia(w io.Writer) error {
	e := encoding.NewEncoder(w)
	e.Write(sci.ParentID[:])
	sci.UnlockConditions.MarshalSia(e)
	return e.Err()
}

// UnmarshalSia implements the encoding.SiaUnmarshaler interface.
func (sci *SiacoinInput) UnmarshalSia(r io.Reader) error {
	d := encoding.NewDecoder(r)
	d.ReadFull(sci.ParentID[:])
	sci.UnlockConditions.UnmarshalSia(d)
	return d.Err()
}

// MarshalSia implements the encoding.SiaMarshaler interface.
func (sco SiacoinOutput) MarshalSia(w io.Writer) error {
	e := encoding.NewEncoder(w)
	sco.Value.MarshalSia(e)
	e.Write(sco.UnlockHash[:])
	return e.Err()
}

// UnmarshalSia implements the encoding.SiaUnmarshaler interface.
func (sco *SiacoinOutput) UnmarshalSia(r io.Reader) error {
	d := encoding.NewDecoder(r)
	sco.Value.UnmarshalSia(d)
	d.ReadFull(sco.UnlockHash[:])
	return d.Err()
}

// MarshalJSON marshals an id as a hex string.
func (scoid SiacoinOutputID) MarshalJSON() ([]byte, error) {
	return json.Marshal(scoid.String())
}

// String prints the id in hex.
func (scoid SiacoinOutputID) String() string {
	return fmt.Sprintf("%x", scoid[:])
}

// UnmarshalJSON decodes the json hex string of the id.
func (scoid *SiacoinOutputID) UnmarshalJSON(b []byte) error {
	return (*crypto.Hash)(scoid).UnmarshalJSON(b)
}

// MarshalSia implements the encoding.SiaMarshaler interface.
func (sfi SiafundInput) MarshalSia(w io.Writer) error {
	e := encoding.NewEncoder(w)
	e.Write(sfi.ParentID[:])
	sfi.UnlockConditions.MarshalSia(e)
	e.Write(sfi.ClaimUnlockHash[:])
	return e.Err()
}

// UnmarshalSia implements the encoding.SiaUnmarshaler interface.
func (sfi *SiafundInput) UnmarshalSia(r io.Reader) error {
	d := encoding.NewDecoder(r)
	d.ReadFull(sfi.ParentID[:])
	sfi.UnlockConditions.UnmarshalSia(d)
	d.ReadFull(sfi.ClaimUnlockHash[:])
	return d.Err()
}

// MarshalSia implements the encoding.SiaMarshaler interface.
func (sfo SiafundOutput) MarshalSia(w io.Writer) error {
	e := encoding.NewEncoder(w)
	sfo.Value.MarshalSia(e)
	e.Write(sfo.UnlockHash[:])
	sfo.ClaimStart.MarshalSia(e)
	return e.Err()
}

// UnmarshalSia implements the encoding.SiaUnmarshaler interface.
func (sfo *SiafundOutput) UnmarshalSia(r io.Reader) error {
	d := encoding.NewDecoder(r)
	sfo.Value.UnmarshalSia(d)
	d.ReadFull(sfo.UnlockHash[:])
	sfo.ClaimStart.UnmarshalSia(d)
	return d.Err()
}

// MarshalJSON marshals an id as a hex string.
func (sfoid SiafundOutputID) MarshalJSON() ([]byte, error) {
	return json.Marshal(sfoid.String())
}

// String prints the id in hex.
func (sfoid SiafundOutputID) String() string {
	return fmt.Sprintf("%x", sfoid[:])
}

// UnmarshalJSON decodes the json hex string of the id.
func (sfoid *SiafundOutputID) UnmarshalJSON(b []byte) error {
	return (*crypto.Hash)(sfoid).UnmarshalJSON(b)
}

// MarshalSia implements the encoding.SiaMarshaler interface.
func (spk SiaPublicKey) MarshalSia(w io.Writer) error {
	e := encoding.NewEncoder(w)
	e.Write(spk.Algorithm[:])
	e.WritePrefixedBytes(spk.Key)
	return e.Err()
}

// UnmarshalSia implements the encoding.SiaUnmarshaler interface.
func (spk *SiaPublicKey) UnmarshalSia(r io.Reader) error {
	d := encoding.NewDecoder(r)
	d.ReadFull(spk.Algorithm[:])
	spk.Key = d.ReadPrefixedBytes()
	return d.Err()
}

// LoadString is the inverse of SiaPublicKey.String().
func (spk *SiaPublicKey) LoadString(s string) {
	parts := strings.Split(s, ":")
	if len(parts) != 2 {
		return
	}
	var err error
	spk.Key, err = hex.DecodeString(parts[1])
	if err != nil {
		spk.Key = nil
		return
	}
	copy(spk.Algorithm[:], []byte(parts[0]))
}

// String defines how to print a SiaPublicKey - hex is used to keep things
// compact during logging. The key type prefix and lack of a checksum help to
// separate it from a sia address.
func (spk SiaPublicKey) String() string {
	return spk.Algorithm.String() + ":" + fmt.Sprintf("%x", spk.Key)
}

// UnmarshalJSON unmarshals a SiaPublicKey as JSON.
func (spk *SiaPublicKey) UnmarshalJSON(b []byte) error {
	spk.LoadString(string(bytes.Trim(b, `"`)))
	if spk.Key == nil {
		// fallback to old (base64) encoding
		var oldSPK struct {
			Algorithm Specifier
			Key       []byte
		}
		if err := json.Unmarshal(b, &oldSPK); err != nil {
			return err
		}
		spk.Algorithm, spk.Key = oldSPK.Algorithm, oldSPK.Key
	}
	return nil
}

// MarshalJSON marshals a specifier as a string.
func (s Specifier) MarshalJSON() ([]byte, error) {
	return json.Marshal(s.String())
}

// String returns the specifier as a string, trimming any trailing zeros.
func (s Specifier) String() string {
	var i int
	for i = range s {
		if s[i] == 0 {
			break
		}
	}
	return string(s[:i])
}

// UnmarshalJSON decodes the json string of the specifier.
func (s *Specifier) UnmarshalJSON(b []byte) error {
	var str string
	if err := json.Unmarshal(b, &str); err != nil {
		return err
	}
	copy(s[:], str)
	return nil
}

// MarshalSia implements the encoding.SiaMarshaler interface.
func (sp *StorageProof) MarshalSia(w io.Writer) error {
	e := encoding.NewEncoder(w)
	e.Write(sp.ParentID[:])
	e.Write(sp.Segment[:])
	e.WriteInt(len(sp.HashSet))
	for i := range sp.HashSet {
		e.Write(sp.HashSet[i][:])
	}
	return e.Err()
}

// UnmarshalSia implements the encoding.SiaUnmarshaler interface.
func (sp *StorageProof) UnmarshalSia(r io.Reader) error {
	d := encoding.NewDecoder(r)
	d.ReadFull(sp.ParentID[:])
	d.ReadFull(sp.Segment[:])
	sp.HashSet = make([]crypto.Hash, d.NextPrefix(unsafe.Sizeof(crypto.Hash{})))
	for i := range sp.HashSet {
		d.ReadFull(sp.HashSet[i][:])
	}
	return d.Err()
}

// MarshalSia implements the encoding.SiaMarshaler interface.
func (t Transaction) MarshalSia(w io.Writer) error {
	if build.DEBUG {
		// Sanity check: compare against the old encoding
		buf := new(bytes.Buffer)
		encoding.NewEncoder(buf).EncodeAll(
			t.SiacoinInputs,
			t.SiacoinOutputs,
			t.FileContracts,
			t.FileContractRevisions,
			t.StorageProofs,
			t.SiafundInputs,
			t.SiafundOutputs,
			t.MinerFees,
			t.ArbitraryData,
			t.TransactionSignatures,
		)
		w = sanityCheckWriter{w, buf}
	}

<<<<<<< HEAD
	e := encoder(w)
	t.MarshalSiaNoSignatures(e)
=======
	e := encoding.NewEncoder(w)
	t.marshalSiaNoSignatures(e)
>>>>>>> 13f8b065
	e.WriteInt(len((t.TransactionSignatures)))
	for i := range t.TransactionSignatures {
		t.TransactionSignatures[i].MarshalSia(e)
	}
	return e.Err()
}

// MarshalSiaNoSignatures is a helper function for calculating certain hashes
// that do not include the transaction's signatures.
<<<<<<< HEAD
func (t Transaction) MarshalSiaNoSignatures(w io.Writer) {
	e := encoder(w)
=======
func (t Transaction) marshalSiaNoSignatures(w io.Writer) {
	e := encoding.NewEncoder(w)
>>>>>>> 13f8b065
	e.WriteInt(len((t.SiacoinInputs)))
	for i := range t.SiacoinInputs {
		t.SiacoinInputs[i].MarshalSia(e)
	}
	e.WriteInt(len((t.SiacoinOutputs)))
	for i := range t.SiacoinOutputs {
		t.SiacoinOutputs[i].MarshalSia(e)
	}
	e.WriteInt(len((t.FileContracts)))
	for i := range t.FileContracts {
		t.FileContracts[i].MarshalSia(e)
	}
	e.WriteInt(len((t.FileContractRevisions)))
	for i := range t.FileContractRevisions {
		t.FileContractRevisions[i].MarshalSia(e)
	}
	e.WriteInt(len((t.StorageProofs)))
	for i := range t.StorageProofs {
		t.StorageProofs[i].MarshalSia(e)
	}
	e.WriteInt(len((t.SiafundInputs)))
	for i := range t.SiafundInputs {
		t.SiafundInputs[i].MarshalSia(e)
	}
	e.WriteInt(len((t.SiafundOutputs)))
	for i := range t.SiafundOutputs {
		t.SiafundOutputs[i].MarshalSia(e)
	}
	e.WriteInt(len((t.MinerFees)))
	for i := range t.MinerFees {
		t.MinerFees[i].MarshalSia(e)
	}
	e.WriteInt(len((t.ArbitraryData)))
	for i := range t.ArbitraryData {
		e.WritePrefixedBytes(t.ArbitraryData[i])
	}
}

// MarshalSiaSize returns the encoded size of t.
func (t Transaction) MarshalSiaSize() (size int) {
	size += 8
	for _, sci := range t.SiacoinInputs {
		size += len(sci.ParentID)
		size += sci.UnlockConditions.MarshalSiaSize()
	}
	size += 8
	for _, sco := range t.SiacoinOutputs {
		size += sco.Value.MarshalSiaSize()
		size += len(sco.UnlockHash)
	}
	size += 8
	for i := range t.FileContracts {
		size += t.FileContracts[i].MarshalSiaSize()
	}
	size += 8
	for i := range t.FileContractRevisions {
		size += t.FileContractRevisions[i].MarshalSiaSize()
	}
	size += 8
	for _, sp := range t.StorageProofs {
		size += len(sp.ParentID)
		size += len(sp.Segment)
		size += 8 + len(sp.HashSet)*crypto.HashSize
	}
	size += 8
	for _, sfi := range t.SiafundInputs {
		size += len(sfi.ParentID)
		size += len(sfi.ClaimUnlockHash)
		size += sfi.UnlockConditions.MarshalSiaSize()
	}
	size += 8
	for _, sfo := range t.SiafundOutputs {
		size += sfo.Value.MarshalSiaSize()
		size += len(sfo.UnlockHash)
		size += sfo.ClaimStart.MarshalSiaSize()
	}
	size += 8
	for i := range t.MinerFees {
		size += t.MinerFees[i].MarshalSiaSize()
	}
	size += 8
	for i := range t.ArbitraryData {
		size += 8 + len(t.ArbitraryData[i])
	}
	size += 8
	for _, ts := range t.TransactionSignatures {
		size += len(ts.ParentID)
		size += 8 // ts.PublicKeyIndex
		size += 8 // ts.Timelock
		size += ts.CoveredFields.MarshalSiaSize()
		size += 8 + len(ts.Signature)
	}

	// Sanity check against the slower method.
	if build.DEBUG {
		expectedSize := len(encoding.Marshal(t))
		if expectedSize != size {
			panic("Transaction size different from expected size.")
		}
	}
	return
}

// UnmarshalSia implements the encoding.SiaUnmarshaler interface.
func (t *Transaction) UnmarshalSia(r io.Reader) error {
	d := encoding.NewDecoder(r)
	t.SiacoinInputs = make([]SiacoinInput, d.NextPrefix(unsafe.Sizeof(SiacoinInput{})))
	for i := range t.SiacoinInputs {
		t.SiacoinInputs[i].UnmarshalSia(d)
	}
	t.SiacoinOutputs = make([]SiacoinOutput, d.NextPrefix(unsafe.Sizeof(SiacoinOutput{})))
	for i := range t.SiacoinOutputs {
		t.SiacoinOutputs[i].UnmarshalSia(d)
	}
	t.FileContracts = make([]FileContract, d.NextPrefix(unsafe.Sizeof(FileContract{})))
	for i := range t.FileContracts {
		t.FileContracts[i].UnmarshalSia(d)
	}
	t.FileContractRevisions = make([]FileContractRevision, d.NextPrefix(unsafe.Sizeof(FileContractRevision{})))
	for i := range t.FileContractRevisions {
		t.FileContractRevisions[i].UnmarshalSia(d)
	}
	t.StorageProofs = make([]StorageProof, d.NextPrefix(unsafe.Sizeof(StorageProof{})))
	for i := range t.StorageProofs {
		t.StorageProofs[i].UnmarshalSia(d)
	}
	t.SiafundInputs = make([]SiafundInput, d.NextPrefix(unsafe.Sizeof(SiafundInput{})))
	for i := range t.SiafundInputs {
		t.SiafundInputs[i].UnmarshalSia(d)
	}
	t.SiafundOutputs = make([]SiafundOutput, d.NextPrefix(unsafe.Sizeof(SiafundOutput{})))
	for i := range t.SiafundOutputs {
		t.SiafundOutputs[i].UnmarshalSia(d)
	}
	t.MinerFees = make([]Currency, d.NextPrefix(unsafe.Sizeof(Currency{})))
	for i := range t.MinerFees {
		t.MinerFees[i].UnmarshalSia(d)
	}
	t.ArbitraryData = make([][]byte, d.NextPrefix(unsafe.Sizeof([]byte{})))
	for i := range t.ArbitraryData {
		t.ArbitraryData[i] = d.ReadPrefixedBytes()
	}
	t.TransactionSignatures = make([]TransactionSignature, d.NextPrefix(unsafe.Sizeof(TransactionSignature{})))
	for i := range t.TransactionSignatures {
		t.TransactionSignatures[i].UnmarshalSia(d)
	}
	return d.Err()
}

// MarshalJSON marshals an id as a hex string.
func (tid TransactionID) MarshalJSON() ([]byte, error) {
	return json.Marshal(tid.String())
}

// String prints the id in hex.
func (tid TransactionID) String() string {
	return fmt.Sprintf("%x", tid[:])
}

// UnmarshalJSON decodes the json hex string of the id.
func (tid *TransactionID) UnmarshalJSON(b []byte) error {
	return (*crypto.Hash)(tid).UnmarshalJSON(b)
}

// MarshalSia implements the encoding.SiaMarshaler interface.
func (ts TransactionSignature) MarshalSia(w io.Writer) error {
	e := encoding.NewEncoder(w)
	e.Write(ts.ParentID[:])
	e.WriteUint64(ts.PublicKeyIndex)
	e.WriteUint64(uint64(ts.Timelock))
	ts.CoveredFields.MarshalSia(e)
	e.WritePrefixedBytes(ts.Signature)
	return e.Err()
}

// UnmarshalSia implements the encoding.SiaUnmarshaler interface.
func (ts *TransactionSignature) UnmarshalSia(r io.Reader) error {
	d := encoding.NewDecoder(r)
	d.ReadFull(ts.ParentID[:])
	ts.PublicKeyIndex = d.NextUint64()
	ts.Timelock = BlockHeight(d.NextUint64())
	ts.CoveredFields.UnmarshalSia(d)
	ts.Signature = d.ReadPrefixedBytes()
	return d.Err()
}

// MarshalSia implements the encoding.SiaMarshaler interface.
func (uc UnlockConditions) MarshalSia(w io.Writer) error {
	e := encoding.NewEncoder(w)
	e.WriteUint64(uint64(uc.Timelock))
	e.WriteInt(len(uc.PublicKeys))
	for _, spk := range uc.PublicKeys {
		spk.MarshalSia(e)
	}
	e.WriteUint64(uc.SignaturesRequired)
	return e.Err()
}

// MarshalSiaSize returns the encoded size of uc.
func (uc UnlockConditions) MarshalSiaSize() (size int) {
	size += 8 // Timelock
	size += 8 // length prefix for PublicKeys
	for _, spk := range uc.PublicKeys {
		size += len(spk.Algorithm)
		size += 8 + len(spk.Key)
	}
	size += 8 // SignaturesRequired
	return
}

// UnmarshalSia implements the encoding.SiaUnmarshaler interface.
func (uc *UnlockConditions) UnmarshalSia(r io.Reader) error {
	d := encoding.NewDecoder(r)
	uc.Timelock = BlockHeight(d.NextUint64())
	uc.PublicKeys = make([]SiaPublicKey, d.NextPrefix(unsafe.Sizeof(SiaPublicKey{})))
	for i := range uc.PublicKeys {
		uc.PublicKeys[i].UnmarshalSia(d)
	}
	uc.SignaturesRequired = d.NextUint64()
	return d.Err()
}

// MarshalJSON is implemented on the unlock hash to always produce a hex string
// upon marshalling.
func (uh UnlockHash) MarshalJSON() ([]byte, error) {
	return json.Marshal(uh.String())
}

// UnmarshalJSON is implemented on the unlock hash to recover an unlock hash
// that has been encoded to a hex string.
func (uh *UnlockHash) UnmarshalJSON(b []byte) error {
	// Check the length of b.
	if len(b) != crypto.HashSize*2+UnlockHashChecksumSize*2+2 && len(b) != crypto.HashSize*2+2 {
		return ErrUnlockHashWrongLen
	}
	return uh.LoadString(string(b[1 : len(b)-1]))
}

// String returns the hex representation of the unlock hash as a string - this
// includes a checksum.
func (uh UnlockHash) String() string {
	uhChecksum := crypto.HashObject(uh)
	return fmt.Sprintf("%x%x", uh[:], uhChecksum[:UnlockHashChecksumSize])
}

// LoadString loads a hex representation (including checksum) of an unlock hash
// into an unlock hash object. An error is returned if the string is invalid or
// fails the checksum.
func (uh *UnlockHash) LoadString(strUH string) error {
	// Check the length of strUH.
	if len(strUH) != crypto.HashSize*2+UnlockHashChecksumSize*2 {
		return ErrUnlockHashWrongLen
	}

	// Decode the unlock hash.
	var byteUnlockHash []byte
	var checksum []byte
	_, err := fmt.Sscanf(strUH[:crypto.HashSize*2], "%x", &byteUnlockHash)
	if err != nil {
		return err
	}

	// Decode and verify the checksum.
	_, err = fmt.Sscanf(strUH[crypto.HashSize*2:], "%x", &checksum)
	if err != nil {
		return err
	}
	expectedChecksum := crypto.HashBytes(byteUnlockHash)
	if !bytes.Equal(expectedChecksum[:UnlockHashChecksumSize], checksum) {
		return ErrInvalidUnlockHashChecksum
	}

	copy(uh[:], byteUnlockHash[:])
	return nil
}

// Scan implements the fmt.Scanner interface, allowing UnlockHash values to be
// scanned from text.
func (uh *UnlockHash) Scan(s fmt.ScanState, ch rune) error {
	s.SkipSpace()
	tok, err := s.Token(false, nil)
	if err != nil {
		return err
	}
	return uh.LoadString(string(tok))
}<|MERGE_RESOLUTION|>--- conflicted
+++ resolved
@@ -2,6 +2,7 @@
 
 import (
 	"bytes"
+	"encoding/binary"
 	"encoding/hex"
 	"encoding/json"
 	"fmt"
@@ -27,6 +28,172 @@
 		panic("encoding mismatch")
 	}
 	return s.w.Write(p)
+}
+
+// An encHelper provides convenience methods and reduces allocations during
+// encoding. All of its methods become no-ops after the encHelper encounters a
+// Write error.
+type encHelper struct {
+	w   io.Writer
+	buf []byte
+	err error
+}
+
+// reset reslices e's internal buffer to have a length of 0.
+func (e *encHelper) reset() {
+	e.buf = e.buf[:0]
+}
+
+// append appends a byte to e's internal buffer.
+func (e *encHelper) append(b byte) {
+	if e.err != nil {
+		return
+	}
+	e.buf = append(e.buf, b)
+}
+
+// flush writes e's internal buffer to the underlying io.Writer.
+func (e *encHelper) flush() (int, error) {
+	if e.err != nil {
+		return 0, e.err
+	}
+	n, err := e.w.Write(e.buf)
+	if e.err == nil {
+		e.err = err
+	}
+	return n, e.err
+}
+
+// Write implements the io.Writer interface.
+func (e *encHelper) Write(p []byte) (int, error) {
+	if e.err != nil {
+		return 0, e.err
+	}
+	e.buf = append(e.buf[:0], p...)
+	return e.flush()
+}
+
+// WriteUint64 writes a uint64 value to the underlying io.Writer.
+func (e *encHelper) WriteUint64(u uint64) {
+	if e.err != nil {
+		return
+	}
+	e.buf = e.buf[:8]
+	binary.LittleEndian.PutUint64(e.buf, u)
+	e.flush()
+}
+
+// WriteUint64 writes an int value to the underlying io.Writer.
+func (e *encHelper) WriteInt(i int) {
+	e.WriteUint64(uint64(i))
+}
+
+// WriteUint64 writes p to the underlying io.Writer, prefixed by its length.
+func (e *encHelper) WritePrefix(p []byte) {
+	e.WriteInt(len(p))
+	e.Write(p)
+}
+
+// Err returns the first non-nil error encountered by e.
+func (e *encHelper) Err() error {
+	return e.err
+}
+
+// encoder converts w to an encHelper. If w's underlying type is already
+// *encHelper, it is returned; otherwise, a new encHelper is allocated.
+func encoder(w io.Writer) *encHelper {
+	if e, ok := w.(*encHelper); ok {
+		return e
+	}
+	return &encHelper{
+		w:   w,
+		buf: make([]byte, 64), // large enough for everything but ArbitraryData
+	}
+}
+
+// A decHelper provides convenience methods and reduces allocations during
+// decoding. All of its methods become no-ops after the decHelper encounters a
+// Read error.
+type decHelper struct {
+	r   io.Reader
+	buf [8]byte
+	err error
+	n   int // total number of bytes read
+}
+
+// Read implements the io.Reader interface.
+func (d *decHelper) Read(p []byte) (int, error) {
+	if d.err != nil {
+		return 0, d.err
+	}
+	n, err := d.r.Read(p)
+	if d.err == nil {
+		d.err = err
+	}
+	d.n += n
+	if d.n > encoding.MaxObjectSize {
+		d.err = encoding.ErrObjectTooLarge(d.n)
+	}
+	return n, d.err
+}
+
+// ReadFull is shorthand for io.ReadFull(d, p).
+func (d *decHelper) ReadFull(p []byte) {
+	if d.err != nil {
+		return
+	}
+	io.ReadFull(d, p)
+}
+
+// ReadPrefix reads a length-prefix, allocates a byte slice with that length,
+// reads into the byte slice, and returns it. If the length prefix exceeds
+// encoding.MaxSliceSize, ReadPrefix returns nil and sets d.Err().
+func (d *decHelper) ReadPrefix() []byte {
+	n := d.NextPrefix(unsafe.Sizeof(byte(0))) // if too large, n == 0
+	b := make([]byte, n)
+	d.ReadFull(b)
+	if d.err != nil {
+		return nil
+	}
+	return b
+}
+
+// NextUint64 reads the next 8 bytes and returns them as a uint64.
+func (d *decHelper) NextUint64() uint64 {
+	d.ReadFull(d.buf[:])
+	if d.err != nil {
+		return 0
+	}
+	return encoding.DecUint64(d.buf[:])
+}
+
+// NextPrefix is like NextUint64, but performs sanity checks on the prefix.
+// Specifically, if the prefix multiplied by elemSize exceeds
+// encoding.MaxSliceSize, NextPrefix returns 0 and sets d.Err().
+func (d *decHelper) NextPrefix(elemSize uintptr) uint64 {
+	n := d.NextUint64()
+	if d.err != nil {
+		return 0
+	}
+	if n > 1<<31-1 || n*uint64(elemSize) > encoding.MaxSliceSize {
+		d.err = encoding.ErrSliceTooLarge{Len: n, ElemSize: uint64(elemSize)}
+		return 0
+	}
+	return n
+}
+
+// Err returns the first non-nil error encountered by d.
+func (d *decHelper) Err() error {
+	return d.err
+}
+
+// decoder converts r to a decHelper. If r's underlying type is already
+// *decHelper, it is returned; otherwise, a new decHelper is allocated.
+func decoder(r io.Reader) *decHelper {
+	if d, ok := r.(*decHelper); ok {
+		return d
+	}
+	return &decHelper{r: r}
 }
 
 // MarshalSia implements the encoding.SiaMarshaler interface.
@@ -44,7 +211,7 @@
 		w = sanityCheckWriter{w, buf}
 	}
 
-	e := encoding.NewEncoder(w)
+	e := encoder(w)
 	e.Write(b.ParentID[:])
 	e.Write(b.Nonce[:])
 	e.WriteUint64(uint64(b.Timestamp))
@@ -86,7 +253,7 @@
 		}()
 	}
 
-	d := encoding.NewDecoder(r)
+	d := decoder(r)
 	d.ReadFull(b.ParentID[:])
 	d.ReadFull(b.Nonce[:])
 	b.Timestamp = Timestamp(d.NextUint64())
@@ -125,8 +292,14 @@
 
 // MarshalSia implements the encoding.SiaMarshaler interface.
 func (cf CoveredFields) MarshalSia(w io.Writer) error {
-	e := encoding.NewEncoder(w)
-	e.WriteBool(cf.WholeTransaction)
+	e := encoder(w)
+	e.reset()
+	if cf.WholeTransaction {
+		e.append(1)
+	} else {
+		e.append(0)
+	}
+	e.flush()
 	fields := [][]uint64{
 		cf.SiacoinInputs,
 		cf.SiacoinOutputs,
@@ -166,7 +339,7 @@
 
 // UnmarshalSia implements the encoding.SiaUnmarshaler interface.
 func (cf *CoveredFields) UnmarshalSia(r io.Reader) error {
-	d := encoding.NewDecoder(r)
+	d := decoder(r)
 	buf := make([]byte, 1)
 	d.ReadFull(buf)
 	cf.WholeTransaction = (buf[0] == 1)
@@ -237,13 +410,15 @@
 	}
 
 	// write length prefix
-	e := encoding.NewEncoder(w)
+	e := encoder(w)
 	e.WriteInt(i + 1)
 
 	// write bytes
+	e.reset()
 	for ; i >= 0; i-- {
-		e.WriteByte(byte(bits[i/_S] >> (uint(i%_S) * 8)))
-	}
+		e.append(byte(bits[i/_S] >> (uint(i%_S) * 8)))
+	}
+	e.flush()
 	return e.Err()
 }
 
@@ -274,9 +449,9 @@
 
 // UnmarshalSia implements the encoding.SiaUnmarshaler interface.
 func (c *Currency) UnmarshalSia(r io.Reader) error {
-	d := encoding.NewDecoder(r)
+	d := decoder(r)
 	var dec Currency
-	dec.i.SetBytes(d.ReadPrefixedBytes())
+	dec.i.SetBytes(d.ReadPrefix())
 	*c = dec
 	return d.Err()
 }
@@ -332,7 +507,7 @@
 
 // MarshalSia implements the encoding.SiaMarshaler interface.
 func (fc FileContract) MarshalSia(w io.Writer) error {
-	e := encoding.NewEncoder(w)
+	e := encoder(w)
 	e.WriteUint64(fc.FileSize)
 	e.Write(fc.FileMerkleRoot[:])
 	e.WriteUint64(uint64(fc.WindowStart))
@@ -374,7 +549,7 @@
 
 // UnmarshalSia implements the encoding.SiaUnmarshaler interface.
 func (fc *FileContract) UnmarshalSia(r io.Reader) error {
-	d := encoding.NewDecoder(r)
+	d := decoder(r)
 	fc.FileSize = d.NextUint64()
 	d.ReadFull(fc.FileMerkleRoot[:])
 	fc.WindowStart = BlockHeight(d.NextUint64())
@@ -395,7 +570,7 @@
 
 // MarshalSia implements the encoding.SiaMarshaler interface.
 func (fcr FileContractRevision) MarshalSia(w io.Writer) error {
-	e := encoding.NewEncoder(w)
+	e := encoder(w)
 	e.Write(fcr.ParentID[:])
 	fcr.UnlockConditions.MarshalSia(e)
 	e.WriteUint64(fcr.NewRevisionNumber)
@@ -439,7 +614,7 @@
 
 // UnmarshalSia implements the encoding.SiaUnmarshaler interface.
 func (fcr *FileContractRevision) UnmarshalSia(r io.Reader) error {
-	d := encoding.NewDecoder(r)
+	d := decoder(r)
 	d.ReadFull(fcr.ParentID[:])
 	fcr.UnlockConditions.UnmarshalSia(d)
 	fcr.NewRevisionNumber = d.NextUint64()
@@ -496,7 +671,7 @@
 
 // MarshalSia implements the encoding.SiaMarshaler interface.
 func (sci SiacoinInput) MarshalSia(w io.Writer) error {
-	e := encoding.NewEncoder(w)
+	e := encoder(w)
 	e.Write(sci.ParentID[:])
 	sci.UnlockConditions.MarshalSia(e)
 	return e.Err()
@@ -504,7 +679,7 @@
 
 // UnmarshalSia implements the encoding.SiaUnmarshaler interface.
 func (sci *SiacoinInput) UnmarshalSia(r io.Reader) error {
-	d := encoding.NewDecoder(r)
+	d := decoder(r)
 	d.ReadFull(sci.ParentID[:])
 	sci.UnlockConditions.UnmarshalSia(d)
 	return d.Err()
@@ -512,7 +687,7 @@
 
 // MarshalSia implements the encoding.SiaMarshaler interface.
 func (sco SiacoinOutput) MarshalSia(w io.Writer) error {
-	e := encoding.NewEncoder(w)
+	e := encoder(w)
 	sco.Value.MarshalSia(e)
 	e.Write(sco.UnlockHash[:])
 	return e.Err()
@@ -520,7 +695,7 @@
 
 // UnmarshalSia implements the encoding.SiaUnmarshaler interface.
 func (sco *SiacoinOutput) UnmarshalSia(r io.Reader) error {
-	d := encoding.NewDecoder(r)
+	d := decoder(r)
 	sco.Value.UnmarshalSia(d)
 	d.ReadFull(sco.UnlockHash[:])
 	return d.Err()
@@ -543,7 +718,7 @@
 
 // MarshalSia implements the encoding.SiaMarshaler interface.
 func (sfi SiafundInput) MarshalSia(w io.Writer) error {
-	e := encoding.NewEncoder(w)
+	e := encoder(w)
 	e.Write(sfi.ParentID[:])
 	sfi.UnlockConditions.MarshalSia(e)
 	e.Write(sfi.ClaimUnlockHash[:])
@@ -552,7 +727,7 @@
 
 // UnmarshalSia implements the encoding.SiaUnmarshaler interface.
 func (sfi *SiafundInput) UnmarshalSia(r io.Reader) error {
-	d := encoding.NewDecoder(r)
+	d := decoder(r)
 	d.ReadFull(sfi.ParentID[:])
 	sfi.UnlockConditions.UnmarshalSia(d)
 	d.ReadFull(sfi.ClaimUnlockHash[:])
@@ -561,7 +736,7 @@
 
 // MarshalSia implements the encoding.SiaMarshaler interface.
 func (sfo SiafundOutput) MarshalSia(w io.Writer) error {
-	e := encoding.NewEncoder(w)
+	e := encoder(w)
 	sfo.Value.MarshalSia(e)
 	e.Write(sfo.UnlockHash[:])
 	sfo.ClaimStart.MarshalSia(e)
@@ -570,7 +745,7 @@
 
 // UnmarshalSia implements the encoding.SiaUnmarshaler interface.
 func (sfo *SiafundOutput) UnmarshalSia(r io.Reader) error {
-	d := encoding.NewDecoder(r)
+	d := decoder(r)
 	sfo.Value.UnmarshalSia(d)
 	d.ReadFull(sfo.UnlockHash[:])
 	sfo.ClaimStart.UnmarshalSia(d)
@@ -594,17 +769,17 @@
 
 // MarshalSia implements the encoding.SiaMarshaler interface.
 func (spk SiaPublicKey) MarshalSia(w io.Writer) error {
-	e := encoding.NewEncoder(w)
+	e := encoder(w)
 	e.Write(spk.Algorithm[:])
-	e.WritePrefixedBytes(spk.Key)
+	e.WritePrefix(spk.Key)
 	return e.Err()
 }
 
 // UnmarshalSia implements the encoding.SiaUnmarshaler interface.
 func (spk *SiaPublicKey) UnmarshalSia(r io.Reader) error {
-	d := encoding.NewDecoder(r)
+	d := decoder(r)
 	d.ReadFull(spk.Algorithm[:])
-	spk.Key = d.ReadPrefixedBytes()
+	spk.Key = d.ReadPrefix()
 	return d.Err()
 }
 
@@ -626,7 +801,7 @@
 // String defines how to print a SiaPublicKey - hex is used to keep things
 // compact during logging. The key type prefix and lack of a checksum help to
 // separate it from a sia address.
-func (spk SiaPublicKey) String() string {
+func (spk *SiaPublicKey) String() string {
 	return spk.Algorithm.String() + ":" + fmt.Sprintf("%x", spk.Key)
 }
 
@@ -675,7 +850,7 @@
 
 // MarshalSia implements the encoding.SiaMarshaler interface.
 func (sp *StorageProof) MarshalSia(w io.Writer) error {
-	e := encoding.NewEncoder(w)
+	e := encoder(w)
 	e.Write(sp.ParentID[:])
 	e.Write(sp.Segment[:])
 	e.WriteInt(len(sp.HashSet))
@@ -687,7 +862,7 @@
 
 // UnmarshalSia implements the encoding.SiaUnmarshaler interface.
 func (sp *StorageProof) UnmarshalSia(r io.Reader) error {
-	d := encoding.NewDecoder(r)
+	d := decoder(r)
 	d.ReadFull(sp.ParentID[:])
 	d.ReadFull(sp.Segment[:])
 	sp.HashSet = make([]crypto.Hash, d.NextPrefix(unsafe.Sizeof(crypto.Hash{})))
@@ -717,13 +892,8 @@
 		w = sanityCheckWriter{w, buf}
 	}
 
-<<<<<<< HEAD
-	e := encoder(w)
-	t.MarshalSiaNoSignatures(e)
-=======
-	e := encoding.NewEncoder(w)
+	e := encoder(w)
 	t.marshalSiaNoSignatures(e)
->>>>>>> 13f8b065
 	e.WriteInt(len((t.TransactionSignatures)))
 	for i := range t.TransactionSignatures {
 		t.TransactionSignatures[i].MarshalSia(e)
@@ -731,15 +901,10 @@
 	return e.Err()
 }
 
-// MarshalSiaNoSignatures is a helper function for calculating certain hashes
+// marshalSiaNoSignatures is a helper function for calculating certain hashes
 // that do not include the transaction's signatures.
-<<<<<<< HEAD
-func (t Transaction) MarshalSiaNoSignatures(w io.Writer) {
-	e := encoder(w)
-=======
 func (t Transaction) marshalSiaNoSignatures(w io.Writer) {
-	e := encoding.NewEncoder(w)
->>>>>>> 13f8b065
+	e := encoder(w)
 	e.WriteInt(len((t.SiacoinInputs)))
 	for i := range t.SiacoinInputs {
 		t.SiacoinInputs[i].MarshalSia(e)
@@ -774,7 +939,7 @@
 	}
 	e.WriteInt(len((t.ArbitraryData)))
 	for i := range t.ArbitraryData {
-		e.WritePrefixedBytes(t.ArbitraryData[i])
+		e.WritePrefix(t.ArbitraryData[i])
 	}
 }
 
@@ -845,7 +1010,7 @@
 
 // UnmarshalSia implements the encoding.SiaUnmarshaler interface.
 func (t *Transaction) UnmarshalSia(r io.Reader) error {
-	d := encoding.NewDecoder(r)
+	d := decoder(r)
 	t.SiacoinInputs = make([]SiacoinInput, d.NextPrefix(unsafe.Sizeof(SiacoinInput{})))
 	for i := range t.SiacoinInputs {
 		t.SiacoinInputs[i].UnmarshalSia(d)
@@ -880,7 +1045,7 @@
 	}
 	t.ArbitraryData = make([][]byte, d.NextPrefix(unsafe.Sizeof([]byte{})))
 	for i := range t.ArbitraryData {
-		t.ArbitraryData[i] = d.ReadPrefixedBytes()
+		t.ArbitraryData[i] = d.ReadPrefix()
 	}
 	t.TransactionSignatures = make([]TransactionSignature, d.NextPrefix(unsafe.Sizeof(TransactionSignature{})))
 	for i := range t.TransactionSignatures {
@@ -906,29 +1071,29 @@
 
 // MarshalSia implements the encoding.SiaMarshaler interface.
 func (ts TransactionSignature) MarshalSia(w io.Writer) error {
-	e := encoding.NewEncoder(w)
+	e := encoder(w)
 	e.Write(ts.ParentID[:])
 	e.WriteUint64(ts.PublicKeyIndex)
 	e.WriteUint64(uint64(ts.Timelock))
 	ts.CoveredFields.MarshalSia(e)
-	e.WritePrefixedBytes(ts.Signature)
+	e.WritePrefix(ts.Signature)
 	return e.Err()
 }
 
 // UnmarshalSia implements the encoding.SiaUnmarshaler interface.
 func (ts *TransactionSignature) UnmarshalSia(r io.Reader) error {
-	d := encoding.NewDecoder(r)
+	d := decoder(r)
 	d.ReadFull(ts.ParentID[:])
 	ts.PublicKeyIndex = d.NextUint64()
 	ts.Timelock = BlockHeight(d.NextUint64())
 	ts.CoveredFields.UnmarshalSia(d)
-	ts.Signature = d.ReadPrefixedBytes()
+	ts.Signature = d.ReadPrefix()
 	return d.Err()
 }
 
 // MarshalSia implements the encoding.SiaMarshaler interface.
 func (uc UnlockConditions) MarshalSia(w io.Writer) error {
-	e := encoding.NewEncoder(w)
+	e := encoder(w)
 	e.WriteUint64(uint64(uc.Timelock))
 	e.WriteInt(len(uc.PublicKeys))
 	for _, spk := range uc.PublicKeys {
@@ -952,7 +1117,7 @@
 
 // UnmarshalSia implements the encoding.SiaUnmarshaler interface.
 func (uc *UnlockConditions) UnmarshalSia(r io.Reader) error {
-	d := encoding.NewDecoder(r)
+	d := decoder(r)
 	uc.Timelock = BlockHeight(d.NextUint64())
 	uc.PublicKeys = make([]SiaPublicKey, d.NextPrefix(unsafe.Sizeof(SiaPublicKey{})))
 	for i := range uc.PublicKeys {
