package types

// constants.go contains the Sia constants. Depending on which build tags are
// used, the constants will be initialized to different values.
//
// CONTRIBUTE: We don't have way to check that the non-test constants are all
// sane, plus we have no coverage for them.

import (
	"math"
	"math/big"
	"time"

	"gitlab.com/scpcorp/ScPrime/build"
)

var (
	// ASICHardforkHeight is the height at which the hardfork targeting
	// selected ASICs was activated.
	ASICHardforkHeight BlockHeight

	// ASICHardforkTotalTarget is the initial target after the ASIC hardfork.
	// The actual target at ASICHardforkHeight is replaced with this value in
	// order to prevent intolerably slow block times post-fork.
	ASICHardforkTotalTarget Target

	// ASICHardforkTotalTime is the initial total time after the ASIC
	// hardfork. The actual total time at ASICHardforkHeight is replaced with
	// this value in order to prevent intolerably slow block times post-fork.
	ASICHardforkTotalTime int64

	// ASICHardforkFactor is the factor by which the hashrate of targeted
	// ASICs will be reduced.
	ASICHardforkFactor = uint64(1)

	// ASICHardforkReplayProtectionPrefix is a byte that prefixes
	// SiacoinInputs and SiafundInputs when calculating SigHashes to protect
	// against replay attacks.
	ASICHardforkReplayProtectionPrefix = []byte(nil)

	// BlockFrequency is the desired number of seconds that
	// should elapse, on average, between successive Blocks.
	BlockFrequency BlockHeight
	// BlockSizeLimit is the maximum size of a binary-encoded Block
	// that is permitted by the consensus rules.
	BlockSizeLimit = uint64(2e6)
	// BlocksPerHour is the number of blocks expected to be mined per hour.
	BlocksPerHour = BlockHeight(6)
	// BlocksPerDay is the number of blocks expected to be mined per day.
	BlocksPerDay = 24 * BlocksPerHour
	// BlocksPerWeek is the number of blocks expected to be mined per week.
	BlocksPerWeek = 7 * BlocksPerDay
	// BlocksPerMonth is the number of blocks expected to be mined per month.
	BlocksPerMonth = 30 * BlocksPerDay
	// BlocksPerYear is the number of blocks expected to be mined per year.
	BlocksPerYear = 365 * BlocksPerDay
<<<<<<< HEAD
	// BurnAddressBlockHeight is the height at which the dev fund will be burnt
	// instead of being claimed by the dev fund. Setting this value to 0 will
	// prevent the dev fund from being burnt at any height.
	BurnAddressBlockHeight = BlockHeight(105000)
	// BurnAddressUnlockHash is the unlock hash for where to send coins to burn.
	BurnAddressUnlockHash = UnlockHashFromAddrStr("000000000000000000000000000000000000000000000000000000000000000089eb0d6a8a69")
	// DevFundEnabled is a boolean that when set to true will enable the ability to
	// configure a dev fund
	DevFundEnabled = true
	// DevFundInitialBlockHeight is the height at which the dev fund became mandatory
	DevFundInitialBlockHeight = BlockHeight(1)
	// DevFundDecayStartBlockHeight is the height at which the DevFundInitialPercentage
	// begins to linearly decay to the DevFundFinalPercentage
	DevFundDecayStartBlockHeight = BlockHeight(30000)
	// DevFundDecayEndBlockHeight is the height at which the DevFundInitialPercentage
	// has fully decayed to the DevFundFinalPercentage
	DevFundDecayEndBlockHeight = BlockHeight(105000)
	// DevFundInitialPercentage is the initial percentage of the block reward that is
	// sent to the DevFundUnlockHash before any dev fund percentage decay happens
	DevFundInitialPercentage = uint64(20)
	// DevFundFinalPercentage is the final percentage of the block reward that is sent
	//  to the DevFundUnlockHash after the dev fund percentage is fully decayed
	DevFundFinalPercentage = uint64(10)
	// DevFundUnlockHash is the unlock hash for the dev fund subsidy
	// Do not set this to the Zero address as doing so will cause the test that
	// verifies that a dev fee is set to fail
	DevFundUnlockHash = UnlockHashFromAddrStr("aefe0af2713c112ba4d10dee7753726e5c4de3f237ea455151342615c95d0e797d7a8cce7b05")
=======
>>>>>>> 48ada05a

	// EndOfTime is value to be used when a date in the future is needed for
	// validation
	EndOfTime = time.Unix(0, math.MaxInt64)

	// ExtremeFutureThreshold is a temporal limit beyond which Blocks are
	// discarded by the consensus rules. When incoming Blocks are processed, their
	// Timestamp is allowed to exceed the processor's current time by a small amount.
	// But if the Timestamp is further into the future than ExtremeFutureThreshold,
	// the Block is immediately discarded.
	ExtremeFutureThreshold Timestamp
	// FutureThreshold is a temporal limit beyond which Blocks are
	// discarded by the consensus rules. When incoming Blocks are processed, their
	// Timestamp is allowed to exceed the processor's current time by no more than
	// FutureThreshold. If the excess duration is larger than FutureThreshold, but
	// smaller than ExtremeFutureThreshold, the Block may be held in memory until
	// the Block's Timestamp exceeds the current time by less than FutureThreshold.
	FutureThreshold Timestamp
	// GenesisBlock is the first block of the block chain
	GenesisBlock Block

	// GenesisID is used in many places. Calculating it once saves lots of
	// redundant computation.
	GenesisID BlockID
	// GenesisAirdropAllocation is the output creating the initial coins allocated
	// for the airdrop at network launch
	GenesisAirdropAllocation []SiacoinOutput

	// GenesisSiacoinAllocation is the set of SiacoinOutputs created in the Genesis
	// block
	GenesisSiacoinAllocation []SiacoinOutput
	// GenesisSiafundAllocation is the set of SiafundOutputs created in the Genesis
	// block.
	GenesisSiafundAllocation []SiafundOutput
	// ForkedGenesisSiafundAllocation is the set of SiafundOutputs created in the Genesis
	// block.
	ForkedGenesisSiafundAllocation []SiafundOutput
	// SiafundHardforkAllocation is allocation of new Siafunds at hardfork point.
	SiafundHardforkAllocation []SiafundOutput
	// GenesisTimestamp is the timestamp when genesis block was mined
	GenesisTimestamp Timestamp
	// InitialCoinbase is the coinbase reward of the Genesis block.
	InitialCoinbase = uint64(300e3)
	// AirdropCommunityValue is the total amount of coins the community members will split
	// from the genesis block airdrop.
	AirdropCommunityValue = NewCurrency64(10000000000).Mul(SiacoinPrecision)
	// AirdropPoolValue is the total amount of coins the pools get
	// airdrop so that they can pay out miners in the first 144 blocks
	AirdropPoolValue = NewCurrency64(51840000).Mul(SiacoinPrecision)
	// AirdropNebulousLabsValue is a gift to the NebulousLabs Team to acknowledge all their
	// effort and hard work. THANK YOU!
	AirdropNebulousLabsValue = NewCurrency64(300000000).Mul(SiacoinPrecision)
	// AirdropSiaPrimeValue is the total amount of coins SiaPrime gets to help bootstrap
	// expenses
	AirdropSiaPrimeValue = NewCurrency64(200000000).Mul(SiacoinPrecision)
	// MaturityDelay specifies the number of blocks that a maturity-required output
	// is required to be on hold before it can be spent on the blockchain.
	// Outputs are maturity-required if they are highly likely to be altered or
	// invalidated in the event of a small reorg. One example is the block reward,
	// as a small reorg may invalidate the block reward. Another example is a siafund
	// payout, as a tiny reorg may change the value of the payout, and thus invalidate
	// any transactions spending the payout. File contract payouts also are subject to
	// a maturity delay.
	MaturityDelay BlockHeight
	// MaxTargetAdjustmentDown restrict how much the block difficulty is allowed to
	// change in a single step, which is important to limit the effect of difficulty
	// raising and lowering attacks.
	MaxTargetAdjustmentDown *big.Rat
	// MaxTargetAdjustmentUp restrict how much the block difficulty is allowed to
	// change in a single step, which is important to limit the effect of difficulty
	// raising and lowering attacks.
	MaxTargetAdjustmentUp *big.Rat
	// MedianTimestampWindow tells us how many blocks to look back when calculating
	// the median timestamp over the previous n blocks. The timestamp of a block is
	// not allowed to be less than or equal to the median timestamp of the previous n
	// blocks, where for Sia this number is typically 11.
	MedianTimestampWindow = uint64(11)
	// MinimumCoinbase is the minimum coinbase reward for a block.
	// The coinbase decreases in each block after the Genesis block,
	// but it will not decrease past MinimumCoinbase.
	MinimumCoinbase uint64

	// Oak hardfork constants. Oak is the name of the difficulty algorithm for
	// Sia following a hardfork at block 135e3.

	// OakDecayDenom is the denominator for how much the total timestamp is decayed
	// each step.
	OakDecayDenom int64
	// OakDecayNum is the numerator for how much the total timestamp is decayed each
	// step.
	OakDecayNum int64
	// OakHardforkBlock is the height at which the hardfork to switch to the oak
	// difficulty adjustment algorithm is triggered.
	OakHardforkBlock BlockHeight
	// OakHardforkFixBlock is the height at which the hardfork to switch from the broken
	// oak difficulty adjustment algorithm to the fixed oak difficulty adjustment
	// algorithm is triggered.
	OakHardforkFixBlock BlockHeight
	// OakHardforkTxnSizeLimit is the maximum size allowed for a transaction, a change
	// which I believe was implemented simultaneously with the oak hardfork.
	OakHardforkTxnSizeLimit = uint64(64e3) // 64 KB
	// OakMaxBlockShift is the maximum number of seconds that the oak algorithm will shift
	// the difficulty.
	OakMaxBlockShift int64
	// OakMaxDrop is the drop is the maximum amount that the difficulty will drop each block.
	OakMaxDrop *big.Rat
	// OakMaxRise is the maximum amount that the difficulty will rise each block.
	OakMaxRise *big.Rat

	// RootDepth is the cumulative target of all blocks. The root depth is essentially
	// the maximum possible target, there have been no blocks yet, so there is no
	// cumulated difficulty yet.
	RootDepth = Target{255, 255, 255, 255, 255, 255, 255, 255, 255, 255, 255, 255, 255, 255, 255, 255, 255, 255, 255, 255, 255, 255, 255, 255, 255, 255, 255, 255, 255, 255, 255, 255}
	// RootTarget is the target for the genesis block - basically how much work needs
	// to be done in order to mine the first block. The difficulty adjustment algorithm
	// takes over from there.
	RootTarget Target
	// SiacoinPrecision is the number of base units in a siacoin. This constant is used
	// for mining rewards calculation and supported for compatibility with
	// existing 3rd party intergations.
	// DEPRECATED: Since February 2020 one scprimecoin equals 10^27 Hastings
	// Use the types.ScPrimecoinPrecision constant.
	//
	// The base unit for Bitcoin is called a satoshi. We call 10^8 satoshis a bitcoin,
	// even though the code itself only ever works with satoshis.
	SiacoinPrecision = NewCurrency(new(big.Int).Exp(big.NewInt(10), big.NewInt(24), nil))
	// ScPrimecoinPrecision is the number of base units in a scprimecoin that is used
	// by clients (1 SCP = 10^27 H).
	ScPrimecoinPrecision = NewCurrency(new(big.Int).Exp(big.NewInt(10), big.NewInt(27), nil))
	// OldSiafundCount is the total number of Siafunds in existence before the SPF hardfork.
	OldSiafundCount = NewCurrency64(10000)
	// NewSiafundCount is the total number of Siafunds in existence after the SPF hardfork.
	NewSiafundCount = NewCurrency64(30000)
	// OldSiafundMul is multiplier for percentage of siacoins that is taxed from FileContracts
	// before the SPF hardfork.
	OldSiafundMul = int64(39)
	// OldSiafundDiv is divider for percentage of siacoins that is taxed from FileContracts
	// before the SPF hardfork.
	OldSiafundDiv = int64(1000)
	// OldSiafundPortion is the percentage of siacoins that is taxed from FileContracts before the SPF hardfork.
	OldSiafundPortion = big.NewRat(OldSiafundMul, OldSiafundDiv)
	// NewSiafundMul is multiplier for percentage of siacoins that is taxed from FileContracts
	// after the SPF hardfork.
	NewSiafundMul = int64(150)
	// NewSiafundDiv is divider for percentage of siacoins that is taxed from FileContracts
	// after the SPF hardfork.
	NewSiafundDiv = int64(1000)
	// NewSiafundPortion is the percentage of siacoins that is taxed from FileContracts after the SPF hardfork.
	NewSiafundPortion = big.NewRat(NewSiafundMul, NewSiafundDiv)
	// TargetWindow is the number of blocks to look backwards when determining how much
	// time has passed vs. how many blocks have been created. It's only used in the old,
	// broken difficulty adjustment algorithm.
	TargetWindow BlockHeight
)

var (
	// TaxHardforkHeight is the height at which the tax hardfork occurred.
	TaxHardforkHeight = build.Select(build.Var{
		Dev:      BlockHeight(10),
		Standard: BlockHeight(21e3),
		Testing:  BlockHeight(10),
	}).(BlockHeight)

	// SpfAirdropHeight is the height of SPF airdrop.
	SpfAirdropHeight = build.Select(build.Var{
		Dev:      BlockHeight(20),
		Standard: BlockHeight(7200),
		Testing:  BlockHeight(7200),
	}).(BlockHeight)

	// SpfHardforkHeight is the height of SPF hardfork.
	SpfHardforkHeight = build.Select(build.Var{
		Dev:      BlockHeight(100),
		Standard: BlockHeight(54550),
		Testing:  BlockHeight(10000),
	}).(BlockHeight)
)

// SiafundCount returns the total number of Siafunds by height.
func SiafundCount(height BlockHeight) Currency {
	if height > SpfHardforkHeight {
		return NewSiafundCount
	}
	return OldSiafundCount
}

// SiafundPortion returns SPF percentage by height.
func SiafundPortion(height BlockHeight) *big.Rat {
	if height > SpfHardforkHeight {
		return NewSiafundPortion
	}
	return OldSiafundPortion
}

// SiafundMul returns SPF percentage multiplier by height.
func SiafundMul(height BlockHeight) int64 {
	if height > SpfHardforkHeight {
		return NewSiafundMul
	}
	return OldSiafundMul
}

// SiafundDiv returns SPF percentage divider by height.
func SiafundDiv(height BlockHeight) int64 {
	if height > SpfHardforkHeight {
		return NewSiafundDiv
	}
	return OldSiafundDiv
}

// scanAddress scans a types.UnlockHash from a string.
func scanAddress(addrStr string) (addr UnlockHash, err error) {
	err = addr.LoadString(addrStr)
	if err != nil {
		return UnlockHash{}, err
	}
	return addr, nil
}

// UnlockHashFromAddrStr convert string address to UnlockHash
func UnlockHashFromAddrStr(addrStr string) (addr UnlockHash) {
	dest, err := scanAddress(addrStr)
	if err != nil {
		return UnlockHash{}
	}
	return dest
}

// init checks which build constant is in place and initializes the variables
// accordingly.
func init() {
	if build.Release == "dev" {
		// 'dev' settings are for small developer testnets, usually on the same
		// computer. Settings are slow enough that a small team of developers
		// can coordinate their actions over a the developer testnets, but fast
		// enough that there isn't much time wasted on waiting for things to
		// happen.
		ASICHardforkHeight = math.MaxInt64
		ASICHardforkTotalTarget = Target{0, 0, 0, 8}
		ASICHardforkTotalTime = 800

		BlockFrequency = 12                      // 12 seconds: slow enough for developers to see ~each block, fast enough that blocks don't waste time.
		MaturityDelay = 10                       // 60 seconds before a delayed output matures.
		GenesisTimestamp = Timestamp(1528293910) // Change as necessary.
		RootTarget = Target{0, 0, 2}             // Standard developer CPUs will be able to mine blocks with the race library activated.

		TargetWindow = 20                              // Difficulty is adjusted based on prior 20 blocks.
		MaxTargetAdjustmentUp = big.NewRat(120, 100)   // Difficulty adjusts quickly.
		MaxTargetAdjustmentDown = big.NewRat(100, 120) // Difficulty adjusts quickly.
		FutureThreshold = 2 * 60                       // 2 minutes.
		ExtremeFutureThreshold = 4 * 60                // 4 minutes.

		MinimumCoinbase = 30e3

		OakHardforkBlock = 100
		OakHardforkFixBlock = 105
		OakDecayNum = 985
		OakDecayDenom = 1000
		OakMaxBlockShift = 3
		OakMaxRise = big.NewRat(102, 100)
		OakMaxDrop = big.NewRat(100, 102)

<<<<<<< HEAD
		GenesisAirdropAllocation = []SiacoinOutput{
			{
				Value:      AirdropCommunityValue,
				UnlockHash: UnlockHashFromAddrStr("436890aacc53f93f9cc4538d9b4abba27dd5be6ff8a064fae7b78a67809db5e210819ffc4a21"),
			},
			{
				Value:      AirdropPoolValue,
				UnlockHash: UnlockHashFromAddrStr("78054218b7d0bc04929e5a3e6a2ac5fed29b98898cba3d740dd31a1aae6e8c8b3ce7467d4e8f"),
			},
			{
				Value:      AirdropNebulousLabsValue,
				UnlockHash: UnlockHashFromAddrStr("7d0c44f7664e2d34e53efde0661a6f628ec9264785ae8e3cd7c973e8d190c3c97b5e3ecbc567"),
			},
			{
				Value:      AirdropSiaPrimeValue,
				UnlockHash: UnlockHashFromAddrStr("aefe0af2713c112ba4d10dee7753726e5c4de3f237ea455151342615c95d0e797d7a8cce7b05"),
=======
		// Populate the void address with 1 billion siacoins in the genesis block.
		GenesisSiacoinAllocation = []SiacoinOutput{
			{
				Value:      NewCurrency64(1000000000).Mul(SiacoinPrecision),
				UnlockHash: UnlockHash{0, 0, 0, 0, 0, 0, 0, 0, 0, 0, 0, 0, 0, 0, 0, 0, 0, 0, 0, 0, 0, 0, 0, 0, 0, 0, 0, 0, 0, 0, 0, 0},
>>>>>>> 48ada05a
			},
		}

		GenesisSiafundAllocation = []SiafundOutput{
			{
				Value:      NewCurrency64(2000),
				UnlockHash: UnlockHash{214, 166, 197, 164, 29, 201, 53, 236, 106, 239, 10, 158, 127, 131, 20, 138, 63, 221, 230, 16, 98, 247, 32, 77, 210, 68, 116, 12, 241, 89, 27, 223},
			},
			{
				Value:      NewCurrency64(7000),
				UnlockHash: UnlockHash{209, 246, 228, 60, 248, 78, 242, 110, 9, 8, 227, 248, 225, 216, 163, 52, 142, 93, 47, 176, 103, 41, 137, 80, 212, 8, 132, 58, 241, 189, 2, 17},
			},
			{
				Value:      NewCurrency64(1000),
				UnlockHash: UnlockConditions{}.UnlockHash(),
			},
		}

		ForkedGenesisSiafundAllocation = []SiafundOutput{
			{
				Value:      NewCurrency64(10000),
				UnlockHash: UnlockHashFromAddrStr("436890aacc53f93f9cc4538d9b4abba27dd5be6ff8a064fae7b78a67809db5e210819ffc4a21"),
			},
		}
		SiafundHardforkAllocation = []SiafundOutput{
			{
				Value:      NewCurrency64(20000),
				UnlockHash: UnlockHashFromAddrStr("c25a37aa55baf3131e4d9335373338018d71f35bc22cd55d6d983394611d09a1fbb3f6edd5cc"),
			},
		}
	} else if build.Release == "testing" {
		// 'testing' settings are for automatic testing, and create much faster
		// environments than a human can interact with.
		ASICHardforkHeight = math.MaxInt64
		ASICHardforkTotalTarget = Target{255, 255}
		ASICHardforkTotalTime = 10e3

		BlockFrequency = 1 // As fast as possible
		MaturityDelay = 3
		GenesisTimestamp = CurrentTimestamp() - 1e6
		RootTarget = Target{128} // Takes an expected 2 hashes; very fast for testing but still probes 'bad hash' code.

		// A restrictive difficulty clamp prevents the difficulty from climbing
		// during testing, as the resolution on the difficulty adjustment is
		// only 1 second and testing mining should be happening substantially
		// faster than that.
		TargetWindow = 200
		MaxTargetAdjustmentUp = big.NewRat(10001, 10000)
		MaxTargetAdjustmentDown = big.NewRat(9999, 10000)
		FutureThreshold = 3        // 3 seconds
		ExtremeFutureThreshold = 6 // 6 seconds

		MinimumCoinbase = 299990 // Minimum coinbase is hit after 10 blocks to make testing minimum-coinbase code easier.

		// Do not let the difficulty change rapidly - blocks will be getting
		// mined far faster than the difficulty can adjust to.
		OakHardforkBlock = 20
		OakHardforkFixBlock = 23
		OakDecayNum = 9999
		OakDecayDenom = 10e3
		OakMaxBlockShift = 3
		OakMaxRise = big.NewRat(10001, 10e3)
		OakMaxDrop = big.NewRat(10e3, 10001)

<<<<<<< HEAD
		GenesisAirdropAllocation = []SiacoinOutput{
			{
				Value:      AirdropCommunityValue,
				UnlockHash: UnlockHashFromAddrStr("436890aacc53f93f9cc4538d9b4abba27dd5be6ff8a064fae7b78a67809db5e210819ffc4a21"),
			},
			{
				Value:      AirdropPoolValue,
				UnlockHash: UnlockHashFromAddrStr("78054218b7d0bc04929e5a3e6a2ac5fed29b98898cba3d740dd31a1aae6e8c8b3ce7467d4e8f"),
			},
			{
				Value:      AirdropNebulousLabsValue,
				UnlockHash: UnlockHashFromAddrStr("7d0c44f7664e2d34e53efde0661a6f628ec9264785ae8e3cd7c973e8d190c3c97b5e3ecbc567"),
			},
			{
				Value:      AirdropSiaPrimeValue,
				UnlockHash: UnlockHashFromAddrStr("aefe0af2713c112ba4d10dee7753726e5c4de3f237ea455151342615c95d0e797d7a8cce7b05"),
=======
		// Populate the void address with 1 billion siacoins in the genesis block.
		GenesisSiacoinAllocation = []SiacoinOutput{
			{
				Value:      NewCurrency64(1000000000).Mul(SiacoinPrecision),
				UnlockHash: UnlockHash{0, 0, 0, 0, 0, 0, 0, 0, 0, 0, 0, 0, 0, 0, 0, 0, 0, 0, 0, 0, 0, 0, 0, 0, 0, 0, 0, 0, 0, 0, 0, 0},
>>>>>>> 48ada05a
			},
		}

		GenesisSiafundAllocation = []SiafundOutput{
			{
				Value:      NewCurrency64(2000),
				UnlockHash: UnlockHash{214, 166, 197, 164, 29, 201, 53, 236, 106, 239, 10, 158, 127, 131, 20, 138, 63, 221, 230, 16, 98, 247, 32, 77, 210, 68, 116, 12, 241, 89, 27, 223},
			},
			{
				Value:      NewCurrency64(7000),
				UnlockHash: UnlockHash{209, 246, 228, 60, 248, 78, 242, 110, 9, 8, 227, 248, 225, 216, 163, 52, 142, 93, 47, 176, 103, 41, 137, 80, 212, 8, 132, 58, 241, 189, 2, 17},
			},
			{
				Value:      NewCurrency64(1000),
				UnlockHash: UnlockConditions{}.UnlockHash(),
			},
		}

		ForkedGenesisSiafundAllocation = []SiafundOutput{
			{
				Value:      NewCurrency64(10000),
				UnlockHash: UnlockHashFromAddrStr("436890aacc53f93f9cc4538d9b4abba27dd5be6ff8a064fae7b78a67809db5e210819ffc4a21"),
			},
		}
		SiafundHardforkAllocation = []SiafundOutput{
			{
				Value:      NewCurrency64(20000),
				UnlockHash: UnlockHashFromAddrStr("c25a37aa55baf3131e4d9335373338018d71f35bc22cd55d6d983394611d09a1fbb3f6edd5cc"),
			},
		}
	} else if build.Release == "standard" {
		// 'standard' settings are for the full network. They are slow enough
		// that the network is secure in a real-world byzantine environment.

		// A hardfork height of max int64 was chosen to clarify that the we
		// expect the hardfork to never happen on the SiaPrime blockchain.
		// A total time of 120,000 is chosen because that represents the total
		// time elapsed at a perfect equilibrium, indicating a visible average
		// block time that perfectly aligns with what is expected. A total
		// target of 67 leading zeroes is chosen because that aligns with the
		// amount of hashrate that we expect to be on the network after the
		// hardfork.
		ASICHardforkHeight = math.MaxInt64
		ASICHardforkTotalTarget = Target{0, 0, 0, 0, 0, 0, 0, 0, 32}
		ASICHardforkTotalTime = 120e3

		// A block time of 1 block per 10 minutes is chosen to follow Bitcoin's
		// example. The security lost by lowering the block time is not
		// insignificant, and the convenience gained by lowering the blocktime
		// even down to 90 seconds is not significant. I do feel that 10
		// minutes could even be too short, but it has worked well for Bitcoin.
		BlockFrequency = 600

		// Payouts take 1 day to mature. This is to prevent a class of double
		// spending attacks parties unintentionally spend coins that will stop
		// existing after a blockchain reorganization. There are multiple
		// classes of payouts in Sia that depend on a previous block - if that
		// block changes, then the output changes and the previously existing
		// output ceases to exist. This delay stops both unintentional double
		// spending and stops a small set of long-range mining attacks.
		MaturityDelay = 144

		// The genesis timestamp is set to June 6th, because that is when the
		// 100-block developer premine started. The trailing zeroes are a
		// bonus, and make the timestamp easier to memorize.
		GenesisTimestamp = Timestamp(1540955779)

		// The RootTarget was set such that the developers could reasonable
		// premine 100 blocks in a day. It was known to the developers at launch
		// this this was at least one and perhaps two orders of magnitude too
		// small.
		RootTarget = Target{0, 0, 0, 0, 0, 0, 2}

		// When the difficulty is adjusted, it is adjusted by looking at the
		// timestamp of the 1000th previous block. This minimizes the abilities
		// of miners to attack the network using rogue timestamps.
		TargetWindow = 1e3

		// The difficulty adjustment is clamped to 2.5x every 500 blocks. This
		// corresponds to 6.25x every 2 weeks, which can be compared to
		// Bitcoin's clamp of 4x every 2 weeks. The difficulty clamp is
		// primarily to stop difficulty raising attacks. Sia's safety margin is
		// similar to Bitcoin's despite the looser clamp because Sia's
		// difficulty is adjusted four times as often. This does result in
		// greater difficulty oscillation, a tradeoff that was chosen to be
		// acceptable due to Sia's more vulnerable position as an altcoin.
		MaxTargetAdjustmentUp = big.NewRat(25, 10)
		MaxTargetAdjustmentDown = big.NewRat(10, 25)

		// Blocks will not be accepted if their timestamp is more than 3 hours
		// into the future, but will be accepted as soon as they are no longer
		// 3 hours into the future. Blocks that are greater than 5 hours into
		// the future are rejected outright, as it is assumed that by the time
		// 2 hours have passed, those blocks will no longer be on the longest
		// chain. Blocks cannot be kept forever because this opens a DoS
		// vector.
		FutureThreshold = 3 * 60 * 60        // 3 hours.
		ExtremeFutureThreshold = 5 * 60 * 60 // 5 hours.

		// The minimum coinbase is set to 10,000. Because the coinbase
		// decreases by 1 every time, it means that Sia's coinbase will have an
		// increasingly potent dropoff for about 5 years, until inflation more
		// or less permanently settles around 2%.
		MinimumCoinbase = 10e3

		// The oak difficulty adjustment hardfork is set to trigger at block
		// 135,000, which is just under 6 months after the hardfork was first
		// released as beta software to the network. This hopefully gives
		// everyone plenty of time to upgrade and adopt the hardfork, while also
		// being earlier than the most optimistic shipping dates for the miners
		// that would otherwise be very disruptive to the network.
		//
		// There was a bug in the original Oak hardfork that had to be quickly
		// followed up with another fix. The height of that fix is the
		// OakHardforkFixBlock.
		OakHardforkBlock = 1500
		OakHardforkFixBlock = 1500

		// The decay is kept at 995/1000, or a decay of about 0.5% each block.
		// This puts the halflife of a block's relevance at about 1 day. This
		// allows the difficulty to adjust rapidly if the hashrate is adjusting
		// rapidly, while still keeping a relatively strong insulation against
		// random variance.
		OakDecayNum = 995
		OakDecayDenom = 1e3

		// The block shift determines the most that the difficulty adjustment
		// algorithm is allowed to shift the target block time. With a block
		// frequency of 600 seconds, the min target block time is 200 seconds,
		// and the max target block time is 1800 seconds.
		OakMaxBlockShift = 3

		// The max rise and max drop for the difficulty is kept at 0.4% per
		// block, which means that in 1008 blocks the difficulty can move a
		// maximum of about 55x. This is significant, and means that dramatic
		// hashrate changes can be responded to quickly, while still forcing an
		// attacker to do a significant amount of work in order to execute a
		// difficulty raising attack, and minimizing the chance that an attacker
		// can get lucky and fake a ton of work.
		OakMaxRise = big.NewRat(1004, 1e3)
		OakMaxDrop = big.NewRat(1e3, 1004)

<<<<<<< HEAD
		GenesisAirdropAllocation = []SiacoinOutput{
			{
				Value:      AirdropCommunityValue,
				UnlockHash: UnlockHashFromAddrStr("436890aacc53f93f9cc4538d9b4abba27dd5be6ff8a064fae7b78a67809db5e210819ffc4a21"),
			},
			{
				Value:      AirdropPoolValue,
				UnlockHash: UnlockHashFromAddrStr("78054218b7d0bc04929e5a3e6a2ac5fed29b98898cba3d740dd31a1aae6e8c8b3ce7467d4e8f"),
			},
			{
				Value:      AirdropNebulousLabsValue,
				UnlockHash: UnlockHashFromAddrStr("7d0c44f7664e2d34e53efde0661a6f628ec9264785ae8e3cd7c973e8d190c3c97b5e3ecbc567"),
			},
			{
				Value:      AirdropSiaPrimeValue,
				UnlockHash: UnlockHashFromAddrStr("aefe0af2713c112ba4d10dee7753726e5c4de3f237ea455151342615c95d0e797d7a8cce7b05"),
			},
		}

		ForkedGenesisSiafundAllocation = []SiafundOutput{
			{
				Value:      NewCurrency64(10000),
				UnlockHash: UnlockHashFromAddrStr("436890aacc53f93f9cc4538d9b4abba27dd5be6ff8a064fae7b78a67809db5e210819ffc4a21"),
			},
		}
		SiafundHardforkAllocation = []SiafundOutput{
			{
				Value:      NewCurrency64(20000),
				UnlockHash: UnlockHashFromAddrStr("c25a37aa55baf3131e4d9335373338018d71f35bc22cd55d6d983394611d09a1fbb3f6edd5cc"),
			},
		}
=======
		GenesisSiacoinAllocation = []SiacoinOutput{}
>>>>>>> 48ada05a

		GenesisSiafundAllocation = []SiafundOutput{
			{
				Value:      NewCurrency64(2),
				UnlockHash: UnlockHash{4, 57, 229, 188, 127, 20, 204, 245, 211, 167, 232, 130, 208, 64, 146, 62, 69, 98, 81, 102, 221, 7, 123, 100, 70, 107, 199, 113, 121, 26, 198, 252},
			},
			{
				Value:      NewCurrency64(6),
				UnlockHash: UnlockHash{4, 158, 29, 42, 105, 119, 43, 5, 138, 72, 190, 190, 101, 114, 79, 243, 189, 248, 208, 151, 30, 187, 233, 148, 225, 233, 28, 159, 19, 232, 75, 244},
			},
			{
				Value:      NewCurrency64(7),
				UnlockHash: UnlockHash{8, 7, 66, 250, 25, 74, 247, 108, 162, 79, 220, 151, 202, 228, 241, 11, 130, 138, 13, 248, 193, 167, 136, 197, 65, 63, 234, 174, 205, 216, 71, 230},
			},
			{
				Value:      NewCurrency64(8),
				UnlockHash: UnlockHash{44, 106, 239, 51, 138, 102, 242, 19, 204, 197, 248, 178, 219, 122, 152, 251, 19, 20, 52, 32, 175, 32, 4, 156, 73, 33, 163, 165, 222, 184, 217, 218},
			},
			{
				Value:      NewCurrency64(3),
				UnlockHash: UnlockHash{44, 163, 31, 233, 74, 103, 55, 132, 230, 159, 97, 78, 149, 147, 65, 110, 164, 211, 105, 173, 158, 29, 202, 43, 85, 217, 85, 75, 83, 37, 205, 223},
			},
			{
				Value:      NewCurrency64(1),
				UnlockHash: UnlockHash{51, 151, 146, 84, 199, 7, 59, 89, 111, 172, 227, 200, 62, 55, 165, 253, 238, 186, 28, 145, 47, 137, 200, 15, 70, 199, 187, 125, 243, 104, 179, 240},
			},
			{
				Value:      NewCurrency64(10),
				UnlockHash: UnlockHash{53, 118, 253, 229, 254, 229, 28, 131, 233, 156, 108, 58, 197, 152, 17, 160, 74, 252, 11, 49, 112, 240, 66, 119, 40, 98, 114, 251, 5, 86, 233, 117},
			},
			{
				Value:      NewCurrency64(50),
				UnlockHash: UnlockHash{56, 219, 3, 50, 28, 3, 166, 95, 141, 163, 202, 35, 60, 199, 219, 10, 151, 176, 228, 97, 176, 133, 189, 33, 211, 202, 83, 197, 31, 208, 254, 193},
			},
			{
				Value:      NewCurrency64(75),
				UnlockHash: UnlockHash{68, 190, 140, 87, 96, 232, 150, 32, 161, 177, 204, 65, 228, 223, 87, 217, 134, 90, 25, 56, 51, 45, 72, 107, 129, 12, 29, 202, 6, 7, 50, 13},
			},
			{
				Value:      NewCurrency64(10),
				UnlockHash: UnlockHash{69, 14, 201, 200, 90, 73, 245, 45, 154, 94, 161, 19, 199, 241, 203, 56, 13, 63, 5, 220, 121, 245, 247, 52, 194, 181, 252, 76, 130, 6, 114, 36},
			},
			{
				Value:      NewCurrency64(10),
				UnlockHash: UnlockHash{72, 128, 253, 207, 169, 48, 1, 26, 237, 205, 169, 102, 196, 224, 42, 186, 95, 151, 59, 226, 203, 136, 251, 223, 165, 38, 88, 110, 47, 213, 121, 224},
			},
			{
				Value:      NewCurrency64(50),
				UnlockHash: UnlockHash{72, 130, 164, 227, 218, 28, 60, 15, 56, 151, 212, 242, 77, 131, 232, 131, 42, 57, 132, 173, 113, 118, 66, 183, 38, 79, 96, 178, 105, 108, 26, 247},
			},
			{
				Value:      NewCurrency64(10),
				UnlockHash: UnlockHash{74, 210, 58, 228, 111, 69, 253, 120, 53, 195, 110, 26, 115, 76, 211, 202, 199, 159, 204, 14, 78, 92, 14, 131, 250, 22, 141, 236, 154, 44, 39, 135},
			},
			{
				Value:      NewCurrency64(15),
				UnlockHash: UnlockHash{85, 198, 154, 41, 196, 116, 226, 114, 202, 94, 214, 147, 87, 84, 247, 164, 195, 79, 58, 123, 26, 33, 68, 65, 116, 79, 181, 241, 241, 208, 215, 184},
			},
			{
				Value:      NewCurrency64(121),
				UnlockHash: UnlockHash{87, 239, 83, 125, 152, 14, 19, 22, 203, 136, 46, 192, 203, 87, 224, 190, 77, 236, 125, 18, 142, 223, 146, 70, 16, 23, 252, 19, 100, 69, 91, 111},
			},
			{
				Value:      NewCurrency64(222),
				UnlockHash: UnlockHash{91, 201, 101, 11, 188, 40, 35, 111, 236, 133, 31, 124, 97, 246, 140, 136, 143, 245, 152, 174, 111, 245, 188, 124, 21, 125, 187, 192, 203, 92, 253, 57},
			},
			{
				Value:      NewCurrency64(10),
				UnlockHash: UnlockHash{110, 240, 238, 173, 78, 138, 185, 138, 179, 227, 135, 153, 54, 132, 46, 62, 226, 206, 204, 35, 174, 107, 156, 15, 142, 2, 93, 132, 163, 60, 50, 89},
			},
			{
				Value:      NewCurrency64(3),
				UnlockHash: UnlockHash{114, 58, 147, 44, 64, 69, 72, 184, 65, 178, 213, 94, 157, 44, 88, 106, 92, 31, 145, 193, 215, 200, 215, 233, 99, 116, 36, 197, 160, 70, 79, 153},
			},
			{
				Value:      NewCurrency64(1),
				UnlockHash: UnlockHash{123, 106, 229, 101, 220, 252, 50, 203, 38, 183, 133, 152, 250, 167, 210, 155, 252, 102, 150, 29, 187, 3, 178, 53, 11, 145, 143, 33, 166, 115, 250, 40},
			},
			{
				Value:      NewCurrency64(5),
				UnlockHash: UnlockHash{124, 101, 207, 175, 50, 119, 207, 26, 62, 15, 247, 141, 150, 174, 73, 247, 238, 28, 77, 255, 222, 104, 166, 244, 112, 86, 227, 80, 215, 45, 69, 143},
			},
			{
				Value:      NewCurrency64(10),
				UnlockHash: UnlockHash{130, 184, 72, 15, 227, 79, 217, 205, 120, 254, 67, 69, 10, 49, 76, 194, 222, 30, 242, 62, 88, 179, 51, 117, 27, 166, 140, 6, 7, 22, 222, 185},
			},
			{
				Value:      NewCurrency64(25),
				UnlockHash: UnlockHash{134, 137, 198, 172, 96, 54, 45, 10, 100, 128, 91, 225, 226, 134, 143, 108, 31, 70, 187, 228, 54, 212, 70, 229, 149, 57, 64, 166, 153, 123, 238, 180},
			},
			{
				Value:      NewCurrency64(1),
				UnlockHash: UnlockHash{143, 253, 118, 229, 109, 181, 141, 224, 91, 144, 123, 160, 203, 221, 119, 104, 172, 13, 105, 77, 171, 185, 122, 54, 229, 168, 6, 130, 160, 130, 182, 151},
			},
			{
				Value:      NewCurrency64(8),
				UnlockHash: UnlockHash{147, 108, 249, 16, 36, 249, 108, 184, 196, 212, 241, 120, 219, 63, 45, 184, 86, 53, 96, 207, 130, 96, 210, 251, 136, 9, 193, 160, 131, 198, 221, 185},
			},
			{
				Value:      NewCurrency64(58),
				UnlockHash: UnlockHash{155, 79, 89, 28, 69, 71, 239, 198, 246, 2, 198, 254, 92, 59, 192, 205, 229, 152, 36, 186, 110, 122, 233, 221, 76, 143, 3, 238, 89, 231, 192, 23},
			},
			{
				Value:      NewCurrency64(2),
				UnlockHash: UnlockHash{156, 32, 76, 105, 213, 46, 66, 50, 27, 85, 56, 9, 106, 193, 80, 145, 19, 101, 84, 177, 145, 4, 125, 28, 79, 252, 43, 83, 118, 110, 206, 247},
			},
			{
				Value:      NewCurrency64(23),
				UnlockHash: UnlockHash{157, 169, 134, 24, 254, 22, 58, 188, 119, 87, 201, 238, 55, 168, 194, 131, 88, 18, 39, 168, 37, 2, 198, 194, 93, 202, 116, 146, 189, 17, 108, 44},
			},
			{
				Value:      NewCurrency64(10),
				UnlockHash: UnlockHash{158, 51, 104, 36, 242, 114, 67, 16, 168, 230, 4, 111, 241, 72, 5, 14, 182, 102, 169, 156, 144, 220, 103, 117, 223, 8, 58, 187, 124, 102, 80, 44},
			},
			{
				Value:      NewCurrency64(1),
				UnlockHash: UnlockHash{160, 175, 59, 33, 223, 30, 82, 60, 34, 110, 28, 203, 249, 93, 3, 16, 218, 12, 250, 206, 138, 231, 85, 67, 69, 191, 68, 198, 160, 87, 154, 68},
			},
			{
				Value:      NewCurrency64(75),
				UnlockHash: UnlockHash{163, 94, 51, 220, 14, 144, 83, 112, 62, 10, 0, 173, 161, 234, 211, 176, 186, 84, 9, 189, 250, 111, 33, 231, 114, 87, 100, 75, 72, 217, 11, 26},
			},
			{
				Value:      NewCurrency64(3),
				UnlockHash: UnlockHash{170, 7, 138, 116, 205, 20, 132, 197, 166, 251, 75, 93, 69, 6, 109, 244, 212, 119, 173, 114, 34, 18, 25, 21, 111, 203, 203, 253, 138, 104, 27, 36},
			},
			{
				Value:      NewCurrency64(90),
				UnlockHash: UnlockHash{173, 120, 128, 104, 186, 86, 151, 140, 191, 23, 231, 193, 77, 245, 243, 104, 196, 55, 155, 243, 111, 15, 84, 139, 148, 187, 173, 47, 104, 69, 141, 39},
			},
			{
				Value:      NewCurrency64(20),
				UnlockHash: UnlockHash{179, 185, 228, 166, 139, 94, 13, 193, 255, 227, 174, 99, 120, 105, 109, 221, 247, 4, 155, 243, 229, 37, 26, 98, 222, 12, 91, 80, 223, 33, 61, 56},
			},
			{
				Value:      NewCurrency64(5),
				UnlockHash: UnlockHash{193, 49, 103, 20, 170, 135, 182, 85, 149, 18, 159, 194, 152, 120, 162, 208, 49, 158, 220, 188, 114, 79, 1, 131, 62, 27, 86, 57, 244, 46, 64, 66},
			},
			{
				Value:      NewCurrency64(1),
				UnlockHash: UnlockHash{196, 71, 45, 222, 0, 21, 12, 121, 197, 224, 101, 65, 40, 57, 19, 119, 112, 205, 166, 23, 2, 91, 75, 231, 69, 143, 221, 68, 245, 75, 7, 52},
			},
			{
				Value:      NewCurrency64(44),
				UnlockHash: UnlockHash{196, 214, 236, 211, 227, 216, 152, 127, 164, 2, 235, 14, 235, 46, 142, 231, 83, 38, 7, 131, 208, 29, 179, 189, 62, 88, 129, 180, 119, 158, 214, 97},
			},
			{
				Value:      NewCurrency64(23),
				UnlockHash: UnlockHash{206, 58, 114, 148, 131, 49, 87, 197, 86, 18, 216, 26, 62, 79, 152, 175, 33, 4, 132, 160, 108, 231, 53, 200, 48, 76, 125, 94, 156, 85, 32, 130},
			},
			{
				Value:      NewCurrency64(80),
				UnlockHash: UnlockHash{200, 103, 135, 126, 197, 2, 203, 63, 241, 6, 245, 195, 220, 102, 27, 74, 232, 249, 201, 86, 207, 34, 51, 26, 180, 151, 136, 108, 112, 56, 132, 72},
			},
			{
				Value:      NewCurrency64(2),
				UnlockHash: UnlockHash{200, 249, 245, 218, 58, 253, 76, 250, 88, 114, 70, 239, 14, 2, 250, 123, 10, 192, 198, 61, 187, 155, 247, 152, 165, 174, 198, 24, 142, 39, 177, 119},
			},
			{
				Value:      NewCurrency64(1),
				UnlockHash: UnlockHash{209, 1, 199, 184, 186, 57, 21, 137, 33, 252, 219, 184, 130, 38, 32, 98, 63, 252, 250, 79, 70, 146, 169, 78, 180, 161, 29, 93, 38, 45, 175, 176},
			},
			{
				Value:      NewCurrency64(2),
				UnlockHash: UnlockHash{212, 107, 233, 43, 185, 138, 79, 253, 12, 237, 214, 17, 219, 198, 151, 92, 81, 129, 17, 120, 139, 58, 66, 119, 126, 220, 132, 136, 3, 108, 57, 58},
			},
			{
				Value:      NewCurrency64(3),
				UnlockHash: UnlockHash{214, 244, 146, 173, 173, 80, 33, 185, 29, 133, 77, 167, 185, 1, 38, 23, 111, 179, 104, 150, 105, 162, 120, 26, 245, 63, 114, 119, 52, 1, 44, 222},
			},
			{
				Value:      NewCurrency64(1),
				UnlockHash: UnlockHash{217, 218, 172, 16, 53, 134, 160, 226, 44, 138, 93, 53, 181, 62, 4, 209, 190, 27, 0, 93, 105, 17, 169, 61, 98, 145, 131, 112, 121, 55, 97, 184},
			},
			{
				Value:      NewCurrency64(1),
				UnlockHash: UnlockHash{223, 162, 172, 55, 54, 193, 37, 142, 200, 213, 230, 48, 186, 145, 184, 206, 15, 225, 167, 19, 37, 70, 38, 48, 135, 87, 205, 81, 187, 237, 181, 180},
			},
			{
				Value:      NewCurrency64(1),
				UnlockHash: UnlockHash{241, 46, 139, 41, 40, 63, 47, 169, 131, 173, 124, 246, 228, 213, 102, 44, 100, 217, 62, 237, 133, 154, 248, 69, 228, 2, 36, 206, 47, 250, 249, 170},
			},
			{
				Value:      NewCurrency64(50),
				UnlockHash: UnlockHash{241, 50, 229, 211, 66, 32, 115, 241, 117, 87, 180, 239, 76, 246, 14, 129, 105, 181, 153, 105, 105, 203, 229, 237, 23, 130, 193, 170, 100, 201, 38, 71},
			},
			{
				Value:      NewCurrency64(8841),
				UnlockHash: UnlockHash{125, 12, 68, 247, 102, 78, 45, 52, 229, 62, 253, 224, 102, 26, 111, 98, 142, 201, 38, 71, 133, 174, 142, 60, 215, 201, 115, 232, 209, 144, 195, 201},
			},
		}
	}

	// Create the genesis block.
	GenesisBlock = Block{
		Timestamp: GenesisTimestamp,
		Transactions: []Transaction{
			{SiacoinOutputs: GenesisAirdropAllocation},
			{SiafundOutputs: GenesisSiafundAllocation},
		},
	}
	// Calculate the genesis ID.
	GenesisID = GenesisBlock.ID()
}<|MERGE_RESOLUTION|>--- conflicted
+++ resolved
@@ -54,7 +54,6 @@
 	BlocksPerMonth = 30 * BlocksPerDay
 	// BlocksPerYear is the number of blocks expected to be mined per year.
 	BlocksPerYear = 365 * BlocksPerDay
-<<<<<<< HEAD
 	// BurnAddressBlockHeight is the height at which the dev fund will be burnt
 	// instead of being claimed by the dev fund. Setting this value to 0 will
 	// prevent the dev fund from being burnt at any height.
@@ -82,8 +81,6 @@
 	// Do not set this to the Zero address as doing so will cause the test that
 	// verifies that a dev fee is set to fail
 	DevFundUnlockHash = UnlockHashFromAddrStr("aefe0af2713c112ba4d10dee7753726e5c4de3f237ea455151342615c95d0e797d7a8cce7b05")
-=======
->>>>>>> 48ada05a
 
 	// EndOfTime is value to be used when a date in the future is needed for
 	// validation
@@ -346,7 +343,6 @@
 		OakMaxRise = big.NewRat(102, 100)
 		OakMaxDrop = big.NewRat(100, 102)
 
-<<<<<<< HEAD
 		GenesisAirdropAllocation = []SiacoinOutput{
 			{
 				Value:      AirdropCommunityValue,
@@ -363,13 +359,6 @@
 			{
 				Value:      AirdropSiaPrimeValue,
 				UnlockHash: UnlockHashFromAddrStr("aefe0af2713c112ba4d10dee7753726e5c4de3f237ea455151342615c95d0e797d7a8cce7b05"),
-=======
-		// Populate the void address with 1 billion siacoins in the genesis block.
-		GenesisSiacoinAllocation = []SiacoinOutput{
-			{
-				Value:      NewCurrency64(1000000000).Mul(SiacoinPrecision),
-				UnlockHash: UnlockHash{0, 0, 0, 0, 0, 0, 0, 0, 0, 0, 0, 0, 0, 0, 0, 0, 0, 0, 0, 0, 0, 0, 0, 0, 0, 0, 0, 0, 0, 0, 0, 0},
->>>>>>> 48ada05a
 			},
 		}
 
@@ -434,7 +423,6 @@
 		OakMaxRise = big.NewRat(10001, 10e3)
 		OakMaxDrop = big.NewRat(10e3, 10001)
 
-<<<<<<< HEAD
 		GenesisAirdropAllocation = []SiacoinOutput{
 			{
 				Value:      AirdropCommunityValue,
@@ -451,13 +439,6 @@
 			{
 				Value:      AirdropSiaPrimeValue,
 				UnlockHash: UnlockHashFromAddrStr("aefe0af2713c112ba4d10dee7753726e5c4de3f237ea455151342615c95d0e797d7a8cce7b05"),
-=======
-		// Populate the void address with 1 billion siacoins in the genesis block.
-		GenesisSiacoinAllocation = []SiacoinOutput{
-			{
-				Value:      NewCurrency64(1000000000).Mul(SiacoinPrecision),
-				UnlockHash: UnlockHash{0, 0, 0, 0, 0, 0, 0, 0, 0, 0, 0, 0, 0, 0, 0, 0, 0, 0, 0, 0, 0, 0, 0, 0, 0, 0, 0, 0, 0, 0, 0, 0},
->>>>>>> 48ada05a
 			},
 		}
 
@@ -600,7 +581,6 @@
 		OakMaxRise = big.NewRat(1004, 1e3)
 		OakMaxDrop = big.NewRat(1e3, 1004)
 
-<<<<<<< HEAD
 		GenesisAirdropAllocation = []SiacoinOutput{
 			{
 				Value:      AirdropCommunityValue,
@@ -632,9 +612,6 @@
 				UnlockHash: UnlockHashFromAddrStr("c25a37aa55baf3131e4d9335373338018d71f35bc22cd55d6d983394611d09a1fbb3f6edd5cc"),
 			},
 		}
-=======
-		GenesisSiacoinAllocation = []SiacoinOutput{}
->>>>>>> 48ada05a
 
 		GenesisSiafundAllocation = []SiafundOutput{
 			{
