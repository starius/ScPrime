Version Scheme
--------------
Sia uses the following versioning scheme, vX.X.X
 - First Digit signifies a major (compatibility breaking) release
 - Second Digit signifies a major (non compatibility breaking) release
 - Third Digit signifies a minor or patch release

Version History
---------------

Latest:

### v1.4.4
**Key Updates**
 - Add a delay when modifying large contracts on hosts to prevent hosts
   from becoming unresponsive due to massive disk i/o.
 - Add `--root` parameter to `siac renter delete` that allows passing absolute
   instead of relative file paths.
 - Add ability to blacklist skylinks by merkleroot.
 - Uploading resumes more quickly after restart.
 - Add `HEAD` request for skylink
  - Add ability to pack many files into the same or adjacent sectors while
    producing unique skylinks for each file.
 - Fix default expected upload/download values displaying 0 when setting an
   initial allowance.
 - `siac skynet upload` now supports uploading directories. All files are
   uploaded individually and result in separate skylinks.
 - No user-agent needed for Skylink downloads.
 - Add `go get` command to `make dependencies`.
 - Add flags for tag and targz for skyfile streaming.
 - Add new endpoint `/skynet/stats` that provides statistical information about
   skynet - how many files were uploaded and the combined size of said files.
 - The `siac renter setallowance` UX is considerably improved.
 - Add XChaCha20 CipherKey.
 - Add Skykey Manager.
 - Add `siac skynet unpin` subcommand.
 - Extend `siac renter -v` to show breakdown of file health.
 - Add Skynet-Disable-Force header to allow disabling the force update feature
   on Skynet uploads
 - Add bandwidth usage to `siac gateway`

**Bugs Fixed**
 - Fixed bug in startup where an error being returned by the renter's blocking
   startup process was being missed
 - Fix repair bug where unused hosts were not being properly updated
   for a siafile
 - Fix threadgroup violation in the watchdog that allowed writing
   to the log file after a shutdown
 - Fix bug where `siac renter -v` wasn't working due to the wrong flag
   being used.
 - Fixed bug in siafile snapshot code where the `hostKey()` method
   was not used to safely acquire the host pubkey.
 - Fixed `siac skynet ls` not working when files were passed as input.
   It is now able to access specific files in the Skynet folder.
 - Fixed a deadlock when performing a Skynet download with no workers
 - Fix a parsing bug for malformed skylinks
 - fix siac update for new release verification
<<<<<<< HEAD
 - Fix parameter delimiter for skylinks
 - Fixed a bug which caused a call to `build.Critical` in the case that a
   contract in the renew set was marked `!GoodForRenew` while the contractor lock
   was not held
=======
  - Fix parameter delimiter for skylinks
 - Fixed a bug which caused a call to `build.Critical` in the case that a
   contract in the renew set was marked `!GoodForRenew` while the contractor
   lock was not held
>>>>>>> 83d43615

**Other**
 - Split out renter siatests into 2 groups for faster pipelines.
 - Add README to the `siatest` package 
 - Bump golangci-lint version to v1.23.8
 - Add HEAD request support for Skylink route
 - Add `go get` command to `make dependencies`.
 - Update repair loop to use `uniqueRefreshPaths` to reduce unnecessary bubble
   calls
 - Add Skynet-Disable-Force header to allow disabling the force update feature
   on Skynet uploads
 - Create generator for Changelog to improve changelog update process
<<<<<<< HEAD


=======
 
>>>>>>> 83d43615
### v1.4.3
**Key Updates**
 - Introduced Skynet with initial feature set for portals, web portals, skyfiles,
   skylinks, uploads, downloads, and pinning
 - Add `data-pieces` and `parity-pieces` flags to `siac renter upload`
 - Integrate SiaMux
 - Initialize defaults for the host's ephemeral account settings
 - Add SIA_DATA_DIR environment variable for setting the data directory for
   siad/siac
 - Made build process deterministic. Moved related scripts into `release-scripts`
 - Add directory support to Skylinks.
 - Enabled Lockcheck code anaylzer
 - Added Bandwidth monitoring to the host module
 
**Bugs Fixed**
 - HostDB Data race fixed and documentation updated to explain the data race
   concern
 - `Name` and `Dir` methods of the Siapath used the `filepath` package when they
   should have used the `strings` package to avoid OS path separator bugs
 - Fixed panic where the Host's contractmanager `AddSectorBatch` allowed for
   writing to a file after the contractmanager had shutdown
 - Fixed panic where the watchdog would try to write to the contractor's log
   after the contractor had shutdown

**Other**
 - Upgrade host metadata to v1.4.3
 - Removed stubs from testing

### v1.4.2.1
**Key Updates**
 - Wallet can generate an address before it finishes scanning the blockchain
 - FUSE folders can now be mounted with 'AllowOther' as an option
 - Added alerts for when contracts can't be renewed or refreshed
 - Smarter fund allocation when initially forming contracts
 - Decrease memory usage and cpu usage when uploading and downloading
 - When repairing files from disk, an integrity check is performed to ensure
   that corrupted / altered data is not used to perform repairs

**Bugs Fixed**
 - Repair operations would sometimes perform useless and redundant repairs
 - Siafiles were not pruning hosts correctly
 - Unable to upload a new file if 'force' is set and no file exists to delete
 - Siac would not always delete a file or folder correctly
 - Divide by zero error when setting the allowance with an empty period
 - Host would sometimes deadlock upon shutdown due to thread group misuse
 - Crash preventing host from starting up correctly after an unclean shutdown
   while resizing a storage folder

Dec 2019:

### v1.4.2.0
**Key Updates**
 - Allowance in Backups
 - Wallet Password Reset
 - Bad Contract Utility Add
 - FUSE
 - Renter Watchdog
 - Contract Churn Limiter
 - Serving Downloads from Disk
 - Verify Wallet Password Endpoint
 - Siafilesystem
 - Sia node scanner
 - Gateway blacklisting
 - Contract Extortion Checker
 - Instant Boot
 - Alert System
 - Remove siafile chunks from memory
 - Additional price change protection for the Renter
 - siac Alerts command
 - Critical alerts displayed on every siac call
 - Single File Get in siac
 - Gateway bandwidth monitoring
 - Ability to pause uploads/repairs

**Bugs Fixed**
 - Missing return statements in API (http: superfluous response.WriteHeader call)
 - Stuck Loop fixes (chunks not being added due to directory siapath never being set)
 - Rapid Cycle repair loop on start up
 - Wallet Init with force flag when no wallet exists previous would error

**Other**
 - Module READMEs
 - staticcheck and gosec added
 - Security.md file created
 - Community images added for Built On Sia
 - JSON tag code analyzer 
 - ResponseWriter code analyzer
 - boltdb added to gitlab.com/NebulousLabs

Sep 2019:

v1.4.1.2 (hotfix)
- Fix memory leak
- Add /tpool/transactions endpoint
- Second fix to transaction propagation bug

Aug 2019:

v1.4.1.1 (hotfix)
- Fix download corruption bug
- Fix transaction propagation bug

Jul 2019:

v1.4.1 (minor release)
- Support upload streaming
- Enable seed-based snapshot backups

Apr 2019:

v1.4.0 (minor release)
- Support "snapshot" backups
- Switch to new renter-host protocol
- Further scalability improvements

Oct 2018:

v1.3.7 (patch release)
- Adjust difficulty for ASIC hardfork

v1.3.6 (patch release)
- Enable ASIC hardfork

v1.3.5 (patch release)
- Add offline signing functionality
- Overhaul hostdb weighting
- Add siac utils

Sep 2018:

v1.3.4 (patch release)
- Fix contract spending metrics
- Add /renter/contract/cancel endpoint
- Move project to GitLab

May 2018:

v1.3.3 (patch release)
- Add Streaming API endpoints
- Faster contract formation
- Improved wallet scaling

March 2018:

v1.3.2 (patch release)
- Improve renter throughput and stability
- Reduce host I/O when idle
- Add /tpool/confirmed endpoint

December 2017:

v1.3.1 (patch release)
- Add new efficient, reliable contract format
- Faster and smoother file repairs
- Fix difficulty adjustment hardfork

July 2017:

v1.3.0 (minor release)
- Add remote file repair
- Add wallet 'lookahead'
- Introduce difficulty hardfork

May 2017:

v1.2.2 (patch release)
- Faster + smaller wallet database
- Gracefully handle missing storage folders
- >2500 lines of new testing + bug fixes

April 2017:

v1.2.1 (patch release)
- Faster host upgrading
- Fix wallet bugs
- Add siac command to cancel allowance

v1.2.0 (minor release)
- Host overhaul
- Wallet overhaul
- Tons of bug fixes and efficiency improvements

March 2017:

v1.1.2 (patch release)
- Add async download endpoint
- Fix host storage proof bug

February 2017:

v1.1.1 (patch release)
- Renter now performs much better at scale
- Myriad HostDB improvements
- Add siac command to support storage leaderboard

January 2017:

v1.1.0 (minor release)
- Greatly improved upload/download speeds
- Wallet now regularly "defragments"
- Better contract metrics

December 2016:

v1.0.4 (LTS release)

October 2016:

v1.0.3 (patch release)
- Greatly improved renter stability
- Smarter HostDB
- Numerous minor bug fixes

July 2016:

v1.0.1 (patch release)
- Restricted API address to localhost
- Fixed renter/host desynchronization
- Fixed host silently refusing new contracts

June 2016:

v1.0.0 (major release)
- Finalized API routes
- Add optional API authentication
- Improve automatic contract management

May 2016:

v0.6.0 (minor release)
- Switched to long-form renter contracts
- Added support for multiple hosting folders
- Hosts are now identified by their public key

January 2016:

v0.5.2 (patch release)
- Faster initial blockchain download
- Introduced headers-only broadcasting

v0.5.1 (patch release)
- Fixed bug severely impacting performance
- Restored (but deprecated) some siac commands
- Added modules flag, allowing modules to be disabled

v0.5.0 (minor release)
- Major API changes to most modules
- Automatic contract renewal
- Data on inactive hosts is reuploaded
- Support for folder structure
- Smarter host

October 2015:

v0.4.8 (patch release)
- Restored compatibility with v0.4.6

v0.4.7 (patch release)
- Dropped support for v0.3.3.x

v0.4.6 (patch release)
- Removed over-aggressive consistency check

v0.4.5 (patch release)
- Fixed last prominent bug in block database
- Closed some dangling resource handles

v0.4.4 (patch release)
- Uploading is much more reliable
- Price estimations are more accurate
- Bumped filesize limit to 20 GB

v0.4.3 (patch release)
- Block database is now faster and more stable
- Wallet no longer freezes when unlocked during IBD
- Optimized block encoding/decoding

September 2015:

v0.4.2 (patch release)
- HostDB is now smarter
- Tweaked renter contract creation

v0.4.1 (patch release)
- Added support for loading v0.3.3.x wallets
- Better pruning of dead nodes
- Improve database consistency

August 2015:

v0.4.0: Second stable currency release.
- Wallets are encrypted and generated from seed phrases
- Files are erasure-coded and transferred in parallel
- The blockchain is now fully on-disk
- Added UPnP support

June 2015:

v0.3.3.3 (patch release)
- Host announcements can be "forced"
- Wallets can be merged
- Unresponsive addresses are pruned from the node list

v0.3.3.2 (patch release)
- Siafunds can be loaded and sent
- Added block explorer
- Patched two critical security vulnerabilities

v0.3.3.1 (hotfix)
- Mining API sends headers instead of entire blocks
- Slashed default hosting price

v0.3.3: First stable currency release.
- Set release target
- Added progress bars to uploads
- Rigorous testing of consensus code

May 2015:

v0.3.2: Fourth open beta release.
- Switched encryption from block cipher to stream cipher
- Updates are now signed
- Added API calls to support external miners

v0.3.1: Third open beta release.
- Blocks are now stored on-disk in a database
- Files can be shared via .sia files or ASCII-encoded data
- RPCs are now multiplexed over one physical connection

March 2015:

v0.3.0: Second open beta release.

Jan 2015:

v0.2.0: First open beta release.

Dec 2014:

v0.1.0: Closed beta release.<|MERGE_RESOLUTION|>--- conflicted
+++ resolved
@@ -12,78 +12,50 @@
 
 ### v1.4.4
 **Key Updates**
- - Add a delay when modifying large contracts on hosts to prevent hosts
-   from becoming unresponsive due to massive disk i/o.
- - Add `--root` parameter to `siac renter delete` that allows passing absolute
-   instead of relative file paths.
- - Add ability to blacklist skylinks by merkleroot.
- - Uploading resumes more quickly after restart.
- - Add `HEAD` request for skylink
-  - Add ability to pack many files into the same or adjacent sectors while
-    producing unique skylinks for each file.
- - Fix default expected upload/download values displaying 0 when setting an
-   initial allowance.
- - `siac skynet upload` now supports uploading directories. All files are
-   uploaded individually and result in separate skylinks.
- - No user-agent needed for Skylink downloads.
- - Add `go get` command to `make dependencies`.
- - Add flags for tag and targz for skyfile streaming.
- - Add new endpoint `/skynet/stats` that provides statistical information about
-   skynet - how many files were uploaded and the combined size of said files.
- - The `siac renter setallowance` UX is considerably improved.
- - Add XChaCha20 CipherKey.
- - Add Skykey Manager.
- - Add `siac skynet unpin` subcommand.
- - Extend `siac renter -v` to show breakdown of file health.
- - Add Skynet-Disable-Force header to allow disabling the force update feature
-   on Skynet uploads
- - Add bandwidth usage to `siac gateway`
+- Add a delay when modifying large contracts on hosts to prevent hosts   from becoming unresponsive due to massive disk i/o.
+- Add `--root` parameter to `siac renter delete` that allows passing absolute   instead of relative file paths.
+- Add ability to blacklist skylinks by merkleroot.
+- Uploading resumes more quickly after restart.
+- Add `HEAD` request for skylink
+- Add ability to pack many files into the same or adjacent sectors while   producing unique skylinks for each file.
+- Fix default expected upload/download values displaying 0 when setting an   initial allowance.
+- `siac skynet upload` now supports uploading directories. All files are   uploaded individually and result in separate skylinks.
+- No user-agent needed for Skylink downloads.
+- Add `go get` command to `make dependencies`.
+- Add flags for tag and targz for skyfile streaming.
+- Add new endpoint `/skynet/stats` that provides statistical information about   skynet - how many files were uploaded and the combined size of said files.
+- The `siac renter setallowance` UX is considerably improved.
+- Add XChaCha20 CipherKey.
+- Add Skykey Manager.
+- Add `siac skynet unpin` subcommand.
+- Extend `siac renter -v` to show breakdown of file health.
+- Add Skynet-Disable-Force header to allow disabling the force update feature   on Skynet uploads
+- Add bandwidth usage to `siac gateway`
 
 **Bugs Fixed**
- - Fixed bug in startup where an error being returned by the renter's blocking
-   startup process was being missed
- - Fix repair bug where unused hosts were not being properly updated
-   for a siafile
- - Fix threadgroup violation in the watchdog that allowed writing
-   to the log file after a shutdown
- - Fix bug where `siac renter -v` wasn't working due to the wrong flag
-   being used.
- - Fixed bug in siafile snapshot code where the `hostKey()` method
-   was not used to safely acquire the host pubkey.
- - Fixed `siac skynet ls` not working when files were passed as input.
-   It is now able to access specific files in the Skynet folder.
- - Fixed a deadlock when performing a Skynet download with no workers
- - Fix a parsing bug for malformed skylinks
- - fix siac update for new release verification
-<<<<<<< HEAD
- - Fix parameter delimiter for skylinks
- - Fixed a bug which caused a call to `build.Critical` in the case that a
-   contract in the renew set was marked `!GoodForRenew` while the contractor lock
-   was not held
-=======
-  - Fix parameter delimiter for skylinks
- - Fixed a bug which caused a call to `build.Critical` in the case that a
-   contract in the renew set was marked `!GoodForRenew` while the contractor
-   lock was not held
->>>>>>> 83d43615
+- Fixed bug in startup where an error being returned by the renter's blocking   startup process was being missed
+- Fix repair bug where unused hosts were not being properly updated   for a siafile
+- Fix threadgroup violation in the watchdog that allowed writing   to the log file after a shutdown
+- Fix bug where `siac renter -v` wasn't working due to the wrong flag   being used.
+- Fixed bug in siafile snapshot code where the `hostKey()` method   was not used to safely acquire the host pubkey.
+- Fixed `siac skynet ls` not working when files were passed as input.   It is now able to access specific files in the Skynet folder.
+- Fixed a deadlock when performing a Skynet download with no workers
+- Fix a parsing bug for malformed skylinks
+- fix siac update for new release verification
+- Fix parameter delimiter for skylinks
+- Fixed a bug which caused a call to `build.Critical` in the case that a   contract in the renew set was marked `!GoodForRenew` while the contractor lock   was not held
 
 **Other**
- - Split out renter siatests into 2 groups for faster pipelines.
- - Add README to the `siatest` package 
- - Bump golangci-lint version to v1.23.8
- - Add HEAD request support for Skylink route
- - Add `go get` command to `make dependencies`.
- - Update repair loop to use `uniqueRefreshPaths` to reduce unnecessary bubble
-   calls
- - Add Skynet-Disable-Force header to allow disabling the force update feature
-   on Skynet uploads
- - Create generator for Changelog to improve changelog update process
-<<<<<<< HEAD
-
-
-=======
- 
->>>>>>> 83d43615
+- Split out renter siatests into 2 groups for faster pipelines.
+- Add README to the `siatest` package 
+- Bump golangci-lint version to v1.23.8
+- Add HEAD request support for Skylink route
+- Add `go get` command to `make dependencies`.
+- Update repair loop to use `uniqueRefreshPaths` to reduce unnecessary bubble   calls
+- Add Skynet-Disable-Force header to allow disabling the force update feature   on Skynet uploads
+- Create generator for Changelog to improve changelog update process
+
+
 ### v1.4.3
 **Key Updates**
  - Introduced Skynet with initial feature set for portals, web portals, skyfiles,
