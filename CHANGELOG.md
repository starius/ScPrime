Version History
---------------

Oct 2018:

<<<<<<< HEAD
v1.3.5.2
- SiaPrimeFund airdrop fix
- Tokenomics Changes
  - Min block reward now 10k
  - Dev Fund Burn at block 105000

v1.3.5.1
- Fixed difficulty adjustment

v1.3.5
- SiaPrime initial launch
=======
v1.3.5 (patch release)
- Add offline signing functionality
- Overhaul hostdb weighting
- Add siac utils
>>>>>>> 419e3f2a

Sep 2018:

v1.3.4 (patch release)
- Fix contract spending metrics
- Add /renter/contract/cancel endpoint
- Move project to GitLab

May 2018:

v1.3.3 (patch release)
- Add Streaming API endpoints
- Faster contract formation
- Improved wallet scaling

March 2018:

v1.3.2 (patch release)
- Improve renter throughput and stability
- Reduce host I/O when idle
- Add /tpool/confirmed endpoint

December 2017:

v1.3.1 (patch release)
- Add new efficient, reliable contract format
- Faster and smoother file repairs
- Fix difficulty adjustment hardfork

July 2017:

v1.3.0 (minor release)
- Add remote file repair
- Add wallet 'lookahead'
- Introduce difficulty hardfork

May 2017:

v1.2.2 (patch release)
- Faster + smaller wallet database
- Gracefully handle missing storage folders
- >2500 lines of new testing + bug fixes

April 2017:

v1.2.1 (patch release)
- Faster host upgrading
- Fix wallet bugs
- Add siac command to cancel allowance

v1.2.0 (minor release)
- Host overhaul
- Wallet overhaul
- Tons of bug fixes and efficiency improvements

March 2017:

v1.1.2 (patch release)
- Add async download endpoint
- Fix host storage proof bug

February 2017:

v1.1.1 (patch release)
- Renter now performs much better at scale
- Myriad HostDB improvements
- Add siac command to support storage leaderboard

January 2017:

v1.1.0 (minor release)
- Greatly improved upload/download speeds
- Wallet now regularly "defragments"
- Better contract metrics

December 2016:

v1.0.4 (LTS release)

October 2016:

v1.0.3 (patch release)
- Greatly improved renter stability
- Smarter HostDB
- Numerous minor bug fixes

July 2016:

v1.0.1 (patch release)
- Restricted API address to localhost
- Fixed renter/host desynchronization
- Fixed host silently refusing new contracts

June 2016:

v1.0.0 (major release)
- Finalized API routes
- Add optional API authentication
- Improve automatic contract management

May 2016:

v0.6.0 (minor release)
- Switched to long-form renter contracts
- Added support for multiple hosting folders
- Hosts are now identified by their public key

January 2016:

v0.5.2 (patch release)
- Faster initial blockchain download
- Introduced headers-only broadcasting

v0.5.1 (patch release)
- Fixed bug severely impacting performance
- Restored (but deprecated) some siac commands
- Added modules flag, allowing modules to be disabled

v0.5.0 (minor release)
- Major API changes to most modules
- Automatic contract renewal
- Data on inactive hosts is reuploaded
- Support for folder structure
- Smarter host

October 2015:

v0.4.8 (patch release)
- Restored compatibility with v0.4.6

v0.4.7 (patch release)
- Dropped support for v0.3.3.x

v0.4.6 (patch release)
- Removed over-aggressive consistency check

v0.4.5 (patch release)
- Fixed last prominent bug in block database
- Closed some dangling resource handles

v0.4.4 (patch release)
- Uploading is much more reliable
- Price estimations are more accurate
- Bumped filesize limit to 20 GB

v0.4.3 (patch release)
- Block database is now faster and more stable
- Wallet no longer freezes when unlocked during IBD
- Optimized block encoding/decoding

September 2015:

v0.4.2 (patch release)
- HostDB is now smarter
- Tweaked renter contract creation

v0.4.1 (patch release)
- Added support for loading v0.3.3.x wallets
- Better pruning of dead nodes
- Improve database consistency

August 2015:

v0.4.0: Second stable currency release.
- Wallets are encrypted and generated from seed phrases
- Files are erasure-coded and transferred in parallel
- The blockchain is now fully on-disk
- Added UPnP support

June 2015:

v0.3.3.3 (patch release)
- Host announcements can be "forced"
- Wallets can be merged
- Unresponsive addresses are pruned from the node list

v0.3.3.2 (patch release)
- Siafunds can be loaded and sent
- Added block explorer
- Patched two critical security vulnerabilities

v0.3.3.1 (hotfix)
- Mining API sends headers instead of entire blocks
- Slashed default hosting price

v0.3.3: First stable currency release.
- Set release target
- Added progress bars to uploads
- Rigorous testing of consensus code

May 2015:

v0.3.2: Fourth open beta release.
- Switched encryption from block cipher to stream cipher
- Updates are now signed
- Added API calls to support external miners

v0.3.1: Third open beta release.
- Blocks are now stored on-disk in a database
- Files can be shared via .sia files or ASCII-encoded data
- RPCs are now multiplexed over one physical connection

March 2015:

v0.3.0: Second open beta release.

Jan 2015:

v0.2.0: First open beta release.

Dec 2014:

v0.1.0: Closed beta release.<|MERGE_RESOLUTION|>--- conflicted
+++ resolved
@@ -3,24 +3,22 @@
 
 Oct 2018:
 
-<<<<<<< HEAD
-v1.3.5.2
+v1.3.5.3 (patch release)
+- Add offline signing functionality
+- Overhaul hostdb weighting
+- Add siac utils
+
+v1.3.5.2 (patch release)
 - SiaPrimeFund airdrop fix
 - Tokenomics Changes
   - Min block reward now 10k
   - Dev Fund Burn at block 105000
 
-v1.3.5.1
+v1.3.5.1 (patch release)
 - Fixed difficulty adjustment
 
 v1.3.5
 - SiaPrime initial launch
-=======
-v1.3.5 (patch release)
-- Add offline signing functionality
-- Overhaul hostdb weighting
-- Add siac utils
->>>>>>> 419e3f2a
 
 Sep 2018:
 
