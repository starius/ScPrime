--- conflicted
+++ resolved
@@ -14,16 +14,13 @@
  - Add ability to blacklist skylinks by merkleroot
  - Add `--root` parameter to `siac renter delete` that allows passing absolute
    instead of relative file paths.
-<<<<<<< HEAD
  - 
  -
  -
  -
  -
  -
-=======
  - Add `siac skynet unpin` subcommand.
->>>>>>> e82c59c4
 
 **Bugs Fixed**
  - 
