--- conflicted
+++ resolved
@@ -36,21 +36,14 @@
  - Extend `siac renter -v` to show breakdown of file health.
  - Add Skynet-Disable-Force header to allow disabling the force update feature
    on Skynet uploads - Add bandwidth usage to `siac gateway`
-   
+
  **Bugs Fixed**
  - Fixed bug in startup where an error being returned by the renter's blocking
    startup process was being missed
-<<<<<<< HEAD
-=======
- -
- -
- - Fix a parsing bug for malformed skylinks
->>>>>>> f9140918
  - Fix repair bug where unused hosts were not being properly updated for a
    siafile
  - Fix threadgroup violation in the watchdog that allowed writing to the log
    file after a shutdown
-<<<<<<< HEAD
  - Fix bug where `siac renter -v` wasn't working due to the wrong flag being
    used.
  - Fixed bug in siafile snapshot code where the `hostKey()` method was not used
@@ -59,34 +52,20 @@
    able to access specific files in the Skynet folder.
  - Fixed a deadlock when performing a Skynet download with no workers
  - Fix a parsing bug for malformed skylinks - fix siac update for new release
-   verification - Fix parameter delimiter for skylinks
- 
- **Other**
-=======
- -
- -
- - Fixed `siac skynet ls` not working when files were passed as input. It is now
-   able to access specific files in the Skynet folder.
- - 
- - 
- - 
- - 
- - Fixed a deadlock when performing a Skynet download with no workers
+   verification - Fix parameter delimiter for skylinks- Fixed a bug which caused
+   a call to `build.Critical` in the case that a contract in the renew set was
+   marked `!GoodForRenew` while the contractor lock was not held
 
 **Other**
->>>>>>> f9140918
  - Split out renter siatests into 2 groups for faster pipelines.
  - Add README to the `siatest` package 
  - Bump golangci-lint version to v1.23.8
- - Fix bug where `siac renter -v` wasn't working due to the wrong flag being
-   used.
- - Fixed bug in siafile snapshot code where the `hostKey()` method was not used
-   to safely acquire the host pubkey.
  - Add `go get` command to `make dependencies`.
  - Update repair loop to use `uniqueRefreshPaths` to reduce unnecessary bubble
-   calls - Add Skynet-Disable-Force header to allow disabling the force update
-   feature on Skynet uploads - Create generator for Changelog to improve
-   changelog update process
+   calls 
+ - Add Skynet-Disable-Force header to allow disabling the force update feature
+   on Skynet uploads 
+ - Create generator for Changelog to improve changelog update process
 
 ### v1.4.3
 **Key Updates**
