package siatest

import (
	"fmt"
	"io/ioutil"
	"os"
	"path/filepath"
	"reflect"
	"time"

	"gitlab.com/NebulousLabs/errors"

<<<<<<< HEAD
	"gitlab.com/scpcorp/ScPrime/build"
	"gitlab.com/scpcorp/ScPrime/crypto"
	"gitlab.com/scpcorp/ScPrime/modules"
	"gitlab.com/scpcorp/ScPrime/modules/renter"
	"gitlab.com/scpcorp/ScPrime/node/api"
	"gitlab.com/scpcorp/ScPrime/persist"
=======
	"gitlab.com/NebulousLabs/Sia/build"
	"gitlab.com/NebulousLabs/Sia/crypto"
	"gitlab.com/NebulousLabs/Sia/modules"
	"gitlab.com/NebulousLabs/Sia/modules/renter"
	"gitlab.com/NebulousLabs/Sia/node/api"
	"gitlab.com/NebulousLabs/Sia/persist"
>>>>>>> 48ada05a
)

var (
	// ErrFileNotTracked is an error returned by the TestNode in case a file
	// wasn't accessible due to being unknown to the renter.
	ErrFileNotTracked = errors.New("file is not tracked by renter")
)

<<<<<<< HEAD
// DownloadToDisk downloads a previously uploaded file. The file will be downloaded
// to a random location and returned as a LocalFile object.
func (tn *TestNode) DownloadToDisk(rf *RemoteFile, async bool) (modules.DownloadID, *LocalFile, error) {
	return tn.DownloadToDiskWithDiskFetch(rf, async, true)
}

// DownloadToDiskWithDiskFetch downloads a previously uploaded file. The file
// will be downloaded to a random location and returned as a LocalFile object.
func (tn *TestNode) DownloadToDiskWithDiskFetch(rf *RemoteFile, async bool, disableLocalFetch bool) (modules.DownloadID, *LocalFile, error) {
=======
// Dirs returns the siapaths of all dirs of the TestNode's renter in no
// deterministic order.
func (tn *TestNode) Dirs() ([]modules.SiaPath, error) {
	// dirs always contains the root dir.
	dirs := []modules.SiaPath{modules.RootSiaPath()}
	toVisit := []modules.SiaPath{modules.RootSiaPath()}

	// As long as we find new dirs we add them to dirs.
	for len(toVisit) > 0 {
		// Pop of the first dir.
		d := toVisit[0]
		toVisit = toVisit[1:]

		// Add the first dir to dirs.
		dirs = append(dirs, d)

		// Get the dir info.
		rd, err := tn.RenterDirGet(d)
		if err != nil {
			return nil, err
		}
		// Append the subdirs to toVisit.
		for _, di := range rd.Directories {
			if di.SiaPath != d {
				toVisit = append(toVisit, di.SiaPath)
			}
		}
	}
	return dirs, nil
}

// DownloadByStream downloads a file and returns its contents as a slice of bytes.
func (tn *TestNode) DownloadByStream(rf *RemoteFile) (uid modules.DownloadID, data []byte, err error) {
	return tn.DownloadByStreamWithDiskFetch(rf, true)
}

// DownloadByStreamWithDiskFetch downloads a file and returns its contents as a
// slice of bytes.
func (tn *TestNode) DownloadByStreamWithDiskFetch(rf *RemoteFile, disableLocalFetch bool) (uid modules.DownloadID, data []byte, err error) {
>>>>>>> 48ada05a
	fi, err := tn.File(rf)
	if err != nil {
		return "", nil, errors.AddContext(err, "failed to retrieve FileInfo")
	}
<<<<<<< HEAD
	// Create a random destination for the download
	fileName := fmt.Sprintf("%dbytes %s", fi.Filesize, persist.RandomSuffix())
	dest := filepath.Join(tn.downloadDir.path, fileName)
	uid, err := tn.RenterDownloadGet(rf.SiaPath(), dest, 0, fi.Filesize, async, disableLocalFetch)
	if err != nil {
		return "", nil, errors.AddContext(err, "failed to download file")
	}
	// Make sure the download is in the history.
	_, err = tn.RenterDownloadInfoGet(uid)
	if err != nil {
		return "", nil, errors.AddContext(err, "failed to fetch download info")
	}

	// Create the TestFile
	lf := &LocalFile{
		path:     dest,
		size:     int(fi.Filesize),
		checksum: rf.Checksum(),
	}
	// If we download the file asynchronously we are done
	if async {
		return uid, lf, nil
	}
	// Verify checksum if we downloaded the file blocking
	if err := lf.checkIntegrity(); err != nil {
		return "", lf, errors.AddContext(err, "downloaded file's checksum doesn't match")
	}
	return uid, lf, nil
=======
	uid, data, err = tn.RenterDownloadHTTPResponseGet(rf.SiaPath(), 0, fi.Filesize, disableLocalFetch)
	if err == nil && rf.Checksum() != crypto.HashBytes(data) {
		err = fmt.Errorf("downloaded bytes don't match requested data (len %v)", len(data))
	}
	if err != nil {
		return
	}
	// Make sure the download is in the history.
	_, err = tn.RenterDownloadInfoGet(uid)
	if err != nil {
		return "", nil, errors.AddContext(err, "failed to fetch download info")
	}
	return
}

// DownloadInfo returns the DownloadInfo struct of a file. If it returns nil,
// the download has either finished, or was never started in the first place.
// If the corresponding download info was found, DownloadInfo also performs a
// few sanity checks on its fields.
func (tn *TestNode) DownloadInfo(lf *LocalFile, rf *RemoteFile) (*api.DownloadInfo, error) {
	rdq, err := tn.RenterDownloadsGet()
	if err != nil {
		return nil, err
	}
	var di *api.DownloadInfo
	for _, d := range rdq.Downloads {
		if rf.siaPath == d.SiaPath && lf.path == d.Destination {
			di = &d
			break
		}
	}
	if di == nil {
		// No download info found.
		return nil, errors.New("download info not found")
	}
	// Check if length and filesize were set correctly
	if di.Length != di.Filesize {
		err = errors.AddContext(err, "filesize != length")
	}
	// Received data can't be larger than transferred data
	if di.Received > di.TotalDataTransferred {
		err = errors.AddContext(err, "received > TotalDataTransferred")
	}
	// If the download is completed, the amount of received data has to equal
	// the amount of requested data.
	if di.Completed && di.Received != di.Length {
		err = errors.AddContext(err, "completed == true but received != length")
	}
	return di, err
}

// DownloadToDisk downloads a previously uploaded file. The file will be downloaded
// to a random location and returned as a LocalFile object.
func (tn *TestNode) DownloadToDisk(rf *RemoteFile, async bool) (modules.DownloadID, *LocalFile, error) {
	return tn.DownloadToDiskWithDiskFetch(rf, async, true)
>>>>>>> 48ada05a
}

// DownloadToDiskPartial downloads a part of a previously uploaded file. The
// file will be downloaded to a random location and returned as a LocalFile
// object.
func (tn *TestNode) DownloadToDiskPartial(rf *RemoteFile, lf *LocalFile, async bool, offset, length uint64) (modules.DownloadID, *LocalFile, error) {
	fi, err := tn.File(rf)
	if err != nil {
		return "", nil, errors.AddContext(err, "failed to retrieve FileInfo")
	}
	// Create a random destination for the download
	fileName := fmt.Sprintf("%dbytes %s", fi.Filesize, persist.RandomSuffix())
	dest := filepath.Join(tn.downloadDir.path, fileName)
	uid, err := tn.RenterDownloadGet(rf.siaPath, dest, offset, length, async, true)
	if err != nil {
		return "", nil, errors.AddContext(err, "failed to download file")
	}
	// Make sure the download is in the history.
	_, err = tn.RenterDownloadInfoGet(uid)
	if err != nil {
		return "", nil, errors.AddContext(err, "failed to fetch download info")
	}
	// Create the TestFile
	destFile := &LocalFile{
		path:     dest,
		size:     int(fi.Filesize),
		checksum: rf.checksum,
	}
	// If we download the file asynchronously we are done
	if async {
		return uid, destFile, nil
	}
	// Verify checksum if we downloaded the file blocking and if lf was
	// provided.
	if lf != nil {
		var checksum crypto.Hash
		checksum, err = lf.partialChecksum(offset, offset+length)
		if err != nil {
			return "", nil, errors.AddContext(err, "failed to get partial checksum")
		}
		data, err := ioutil.ReadFile(dest)
		if err != nil {
			return "", nil, errors.AddContext(err, "failed to read downloaded file")
		}
		if checksum != crypto.HashBytes(data) {
			return "", nil, fmt.Errorf("downloaded bytes don't match requested data %v-%v", offset, length)
		}
	}
	return uid, destFile, nil
}

<<<<<<< HEAD
// DownloadByStream downloads a file and returns its contents as a slice of bytes.
func (tn *TestNode) DownloadByStream(rf *RemoteFile) (uid modules.DownloadID, data []byte, err error) {
	return tn.DownloadByStreamWithDiskFetch(rf, true)
}

// DownloadByStreamWithDiskFetch downloads a file and returns its contents as a
// slice of bytes.
func (tn *TestNode) DownloadByStreamWithDiskFetch(rf *RemoteFile, disableLocalFetch bool) (uid modules.DownloadID, data []byte, err error) {
=======
// DownloadToDiskWithDiskFetch downloads a previously uploaded file. The file
// will be downloaded to a random location and returned as a LocalFile object.
func (tn *TestNode) DownloadToDiskWithDiskFetch(rf *RemoteFile, async bool, disableLocalFetch bool) (modules.DownloadID, *LocalFile, error) {
>>>>>>> 48ada05a
	fi, err := tn.File(rf)
	if err != nil {
		return "", nil, errors.AddContext(err, "failed to retrieve FileInfo")
	}
<<<<<<< HEAD
	uid, data, err = tn.RenterDownloadHTTPResponseGet(rf.SiaPath(), 0, fi.Filesize, disableLocalFetch)
	if err == nil && rf.Checksum() != crypto.HashBytes(data) {
		err = fmt.Errorf("downloaded bytes don't match requested data (len %v)", len(data))
	}
	if err != nil {
		return
	}
	// Make sure the download is in the history.
	_, err = tn.RenterDownloadInfoGet(uid)
	if err != nil {
		return "", nil, errors.AddContext(err, "failed to fetch download info")
=======
	// Create a random destination for the download
	fileName := fmt.Sprintf("%dbytes %s", fi.Filesize, persist.RandomSuffix())
	dest := filepath.Join(tn.downloadDir.path, fileName)
	uid, err := tn.RenterDownloadGet(rf.SiaPath(), dest, 0, fi.Filesize, async, disableLocalFetch)
	if err != nil {
		return "", nil, errors.AddContext(err, "failed to download file")
>>>>>>> 48ada05a
	}
	// Make sure the download is in the history.
	_, err = tn.RenterDownloadInfoGet(uid)
	if err != nil {
		return "", nil, errors.AddContext(err, "failed to fetch download info")
	}

	// Create the TestFile
	lf := &LocalFile{
		path:     dest,
		size:     int(fi.Filesize),
		checksum: rf.Checksum(),
	}
	// If we download the file asynchronously we are done
	if async {
		return uid, lf, nil
	}
	// Verify checksum if we downloaded the file blocking
	if err := lf.checkIntegrity(); err != nil {
		return "", lf, errors.AddContext(err, "downloaded file's checksum doesn't match")
	}
	return uid, lf, nil
}

// File returns the file queried by the user
func (tn *TestNode) File(rf *RemoteFile) (modules.FileInfo, error) {
	rfile, err := tn.RenterFileGet(rf.SiaPath())
	if err != nil {
		return rfile.File, err
	}
	return rfile.File, err
}

// Files lists the files tracked by the renter
func (tn *TestNode) Files(cached bool) ([]modules.FileInfo, error) {
	rf, err := tn.RenterFilesGet(cached)
	if err != nil {
		return nil, err
	}
	return rf.Files, err
}

// KnowsHost checks if tn has a certain host in its hostdb. This check is
// performed using the host's public key.
func (tn *TestNode) KnowsHost(host *TestNode) error {
	hdag, err := tn.HostDbActiveGet()
	if err != nil {
		return err
	}
	for _, h := range hdag.Hosts {
		pk, err := host.HostPublicKey()
		if err != nil {
			return err
		}
		if reflect.DeepEqual(h.PublicKey, pk) {
			return nil
		}
	}
	return errors.New("host ist unknown")
}

// Rename renames a remoteFile and returns the new file.
func (tn *TestNode) Rename(rf *RemoteFile, newPath modules.SiaPath) (*RemoteFile, error) {
	err := tn.RenterRenamePost(rf.SiaPath(), newPath)
	if err != nil {
		return nil, err
	}
	rf.mu.Lock()
	rf.siaPath = newPath
	rf.mu.Unlock()
	return rf, nil
}

// Rename renames a remoteFile and returns the new file.
func (tn *TestNode) Rename(rf *RemoteFile, newPath modules.SiaPath) (*RemoteFile, error) {
	err := tn.RenterRenamePost(rf.SiaPath(), newPath)
	if err != nil {
		return nil, err
	}
	rf.mu.Lock()
	rf.siaPath = newPath
	rf.mu.Unlock()
	return rf, nil
}

// SetFileRepairPath changes the repair path of a remote file to the provided
// local file's path.
func (tn *TestNode) SetFileRepairPath(rf *RemoteFile, lf *LocalFile) error {
	return tn.RenterSetRepairPathPost(rf.siaPath, lf.path)
}

// Stream uses the streaming endpoint to download a file.
func (tn *TestNode) Stream(rf *RemoteFile) (data []byte, err error) {
	return tn.StreamWithDiskFetch(rf, true)
<<<<<<< HEAD
}

// StreamWithDiskFetch uses the streaming endpoint to download a file.
func (tn *TestNode) StreamWithDiskFetch(rf *RemoteFile, disableLocalFetch bool) (data []byte, err error) {
	data, err = tn.RenterStreamGet(rf.siaPath, disableLocalFetch)
	if err == nil && rf.checksum != crypto.HashBytes(data) {
		err = errors.New("downloaded bytes don't match requested data")
	}
	return
=======
>>>>>>> 48ada05a
}

// StreamPartial uses the streaming endpoint to download a partial file in
// range [from;to]. A local file can be provided optionally to implicitly check
// the checksum of the downloaded data.
func (tn *TestNode) StreamPartial(rf *RemoteFile, lf *LocalFile, from, to uint64) (data []byte, err error) {
	data, err = tn.RenterStreamPartialGet(rf.siaPath, from, to, true)
	if err != nil {
		return
	}
	if uint64(len(data)) != to-from {
		err = fmt.Errorf("length of downloaded data should be %v but was %v",
			to-from+1, len(data))
		return
	}
	if lf != nil {
		var checksum crypto.Hash
		checksum, err = lf.partialChecksum(from, to)
		if err != nil {
			err = errors.AddContext(err, "failed to get partial checksum")
			return
		}
		if checksum != crypto.HashBytes(data) {
			err = fmt.Errorf("downloaded bytes don't match requested data %v-%v", from, to)
			return
		}
	}
	return
}

// StreamWithDiskFetch uses the streaming endpoint to download a file.
func (tn *TestNode) StreamWithDiskFetch(rf *RemoteFile, disableLocalFetch bool) (data []byte, err error) {
	data, err = tn.RenterStreamGet(rf.siaPath, disableLocalFetch)
	if err == nil && rf.checksum != crypto.HashBytes(data) {
		err = errors.New("downloaded bytes don't match requested data")
	}
	return
}

<<<<<<< HEAD
// File returns the file queried by the user
func (tn *TestNode) File(rf *RemoteFile) (modules.FileInfo, error) {
	rfile, err := tn.RenterFileGet(rf.SiaPath())
	if err != nil {
		return rfile.File, err
	}
	return rfile.File, err
}

// Files lists the files tracked by the renter
func (tn *TestNode) Files(cached bool) ([]modules.FileInfo, error) {
	rf, err := tn.RenterFilesGet(cached)
=======
// Upload uses the node to upload the file with the option to overwrite if exists.
func (tn *TestNode) Upload(lf *LocalFile, siapath modules.SiaPath, dataPieces, parityPieces uint64, force bool) (*RemoteFile, error) {
	// Upload file
	err := tn.RenterUploadForcePost(lf.path, siapath, dataPieces, parityPieces, force)
	if err != nil {
		return nil, errors.AddContext(err, "unable to upload from "+lf.path+" to "+siapath.String())
	}
	// Create remote file object
	rf := &RemoteFile{
		siaPath:  siapath,
		checksum: lf.checksum,
	}
	// Make sure renter tracks file
	_, err = tn.File(rf)
>>>>>>> 48ada05a
	if err != nil {
		return rf, ErrFileNotTracked
	}
	return rf, nil
}

<<<<<<< HEAD
// Upload uses the node to upload the file with the option to overwrite if exists.
func (tn *TestNode) Upload(lf *LocalFile, siapath modules.SiaPath, dataPieces, parityPieces uint64, force bool) (*RemoteFile, error) {
	// Upload file
	err := tn.RenterUploadForcePost(lf.path, siapath, dataPieces, parityPieces, force)
	if err != nil {
		return nil, errors.AddContext(err, "unable to upload from "+lf.path+" to "+siapath.String())
	}
	// Create remote file object
	rf := &RemoteFile{
		siaPath:  siapath,
		checksum: lf.checksum,
	}
	// Make sure renter tracks file
	_, err = tn.File(rf)
	if err != nil {
		return rf, ErrFileNotTracked
=======
// UploadDirectory uses the node to upload a directory
func (tn *TestNode) UploadDirectory(ld *LocalDir) (*RemoteDir, error) {
	// Check for edge cases.
	if ld == nil {
		return nil, errors.New("cannot upload a nil localdir")
	}
	stat, err := os.Stat(ld.path)
	if err != nil {
		return nil, errors.AddContext(err, "unable to stat local dir path")
	}
	if !stat.IsDir() {
		return nil, errors.AddContext(err, "cannot upload a directory if it's a file")
	}

	// Walk through the directory and create any dirs.
	err = filepath.Walk(ld.path, func(path string, info os.FileInfo, err error) error {
		// Upload the directory if it is a directory.
		if info.IsDir() {
			createErr := tn.RenterDirCreatePost(tn.SiaPath(path))
			return errors.AddContext(createErr, "unable to upload a directory")
		}

		// Upload the file because it's a file.
		siapath := tn.SiaPath(path)
		uploadErr := tn.RenterUploadDefaultPost(path, siapath)
		return errors.AddContext(uploadErr, "unable to upload a file")
	})
	if err != nil {
		return nil, errors.AddContext(err, "ran into issues during filepath.Walk")
	}

	// Create remote directory object
	rd := &RemoteDir{
		siapath: tn.SiaPath(ld.path),
	}
	return rd, nil
}

// UploadNewDirectory uses the node to create and upload a directory with a
// random name
func (tn *TestNode) UploadNewDirectory() (*RemoteDir, error) {
	ld, err := tn.NewLocalDir()
	if err != nil {
		return nil, errors.AddContext(err, "unable to create new directory for uploading")
>>>>>>> 48ada05a
	}
	return tn.UploadDirectory(ld)
}

<<<<<<< HEAD
// UploadDirectory uses the node to upload a directory
func (tn *TestNode) UploadDirectory(ld *LocalDir) (*RemoteDir, error) {
	// Check for edge cases.
	if ld == nil {
		return nil, errors.New("cannot upload a nil localdir")
	}
	stat, err := os.Stat(ld.path)
	if err != nil {
		return nil, errors.AddContext(err, "unable to stat local dir path")
	}
	if !stat.IsDir() {
		return nil, errors.AddContext(err, "cannot upload a directory if it's a file")
	}

	// Walk through the directory and create any dirs.
	err = filepath.Walk(ld.path, func(path string, info os.FileInfo, err error) error {
		// Upload the directory if it is a directory.
		if info.IsDir() {
			createErr := tn.RenterDirCreatePost(tn.SiaPath(path))
			return errors.AddContext(createErr, "unable to upload a directory")
		}

		// Upload the file because it's a file.
		siapath := tn.SiaPath(path)
		uploadErr := tn.RenterUploadDefaultPost(path, siapath)
		return errors.AddContext(uploadErr, "unable to upload a file")
	})
	if err != nil {
		return nil, errors.AddContext(err, "ran into issues during filepath.Walk")
	}

	// Create remote directory object
	rd := &RemoteDir{
		siapath: tn.SiaPath(ld.path),
	}
	return rd, nil
}

// UploadNewDirectory uses the node to create and upload a directory with a
// random name
func (tn *TestNode) UploadNewDirectory() (*RemoteDir, error) {
	ld, err := tn.NewLocalDir()
	if err != nil {
		return nil, errors.AddContext(err, "unable to create new directory for uploading")
	}
	return tn.UploadDirectory(ld)
}

=======
>>>>>>> 48ada05a
// UploadNewFile initiates the upload of a filesize bytes large file with the option to overwrite if exists.
func (tn *TestNode) UploadNewFile(filesize int, dataPieces uint64, parityPieces uint64, force bool) (*LocalFile, *RemoteFile, error) {
	// Create file for upload
	localFile, err := tn.filesDir.NewFile(filesize)
	if err != nil {
		return nil, nil, errors.AddContext(err, "failed to create file")
	}
	// Upload file, creating a parity piece for each host in the group
	remoteFile, err := tn.Upload(localFile, tn.SiaPath(localFile.path), dataPieces, parityPieces, force)
	if err != nil {
		return nil, nil, errors.AddContext(err, "failed to start upload")
	}
	return localFile, remoteFile, nil
}

// UploadNewFileBlocking uploads a filesize bytes large file with the option to overwrite if exists
// and waits for the upload to reach 100% progress and redundancy.
func (tn *TestNode) UploadNewFileBlocking(filesize int, dataPieces uint64, parityPieces uint64, force bool) (*LocalFile, *RemoteFile, error) {
	localFile, remoteFile, err := tn.UploadNewFile(filesize, dataPieces, parityPieces, force)
	if err != nil {
		return nil, nil, err
	}
	// Wait until upload reaches the repair threshold
	return localFile, remoteFile, tn.WaitForUploadHealth(remoteFile)
}

<<<<<<< HEAD
// Dirs returns the siapaths of all dirs of the TestNode's renter in no
// deterministic order.
func (tn *TestNode) Dirs() ([]modules.SiaPath, error) {
	// dirs always contains the root dir.
	dirs := []modules.SiaPath{modules.RootSiaPath()}
	toVisit := []modules.SiaPath{modules.RootSiaPath()}

	// As long as we find new dirs we add them to dirs.
	for len(toVisit) > 0 {
		// Pop of the first dir.
		d := toVisit[0]
		toVisit = toVisit[1:]

		// Add the first dir to dirs.
		dirs = append(dirs, d)

		// Get the dir info.
		rd, err := tn.RenterDirGet(d)
		if err != nil {
			return nil, err
		}
		// Append the subdirs to toVisit.
		for _, di := range rd.Directories {
			if di.SiaPath != d {
				toVisit = append(toVisit, di.SiaPath)
			}
		}
	}
	return dirs, nil
}

=======
>>>>>>> 48ada05a
// UploadBlocking attempts to upload an existing file with the option to overwrite if exists
// and waits for the upload to reach 100% progress and redundancy.
func (tn *TestNode) UploadBlocking(localFile *LocalFile, dataPieces uint64, parityPieces uint64, force bool) (*RemoteFile, error) {
	// Upload file, creating a parity piece for each host in the group
	remoteFile, err := tn.Upload(localFile, tn.SiaPath(localFile.path), dataPieces, parityPieces, force)
	if err != nil {
		return nil, errors.AddContext(err, "failed to start upload")
	}

	// Wait until upload reached the specified progress
	if err = tn.WaitForUploadProgress(remoteFile, 1); err != nil {
		return nil, err
	}

	// Wait until upload reaches a certain health
	err = tn.WaitForUploadHealth(remoteFile)
	return remoteFile, err
<<<<<<< HEAD
=======
}

// WaitForDecreasingRedundancy waits until the redundancy decreases to a
// certain point.
func (tn *TestNode) WaitForDecreasingRedundancy(rf *RemoteFile, redundancy float64) error {
	// Check if file is tracked by renter at all
	if _, err := tn.File(rf); err != nil {
		return ErrFileNotTracked
	}
	// Wait until it reaches the redundancy
	return Retry(1000, 100*time.Millisecond, func() error {
		file, err := tn.File(rf)
		if err != nil {
			return ErrFileNotTracked
		}
		if file.Redundancy > redundancy {
			return fmt.Errorf("redundancy should be %v but was %v", redundancy, file.Redundancy)
		}
		return nil
	})
>>>>>>> 48ada05a
}

// WaitForDownload waits for the download of a file to finish. If a file wasn't
// scheduled for download it will return instantly without an error. If parent
// is provided, it will compare the contents of the downloaded file to the
// contents of tf2 after the download is finished. WaitForDownload also
// verifies the checksum of the downloaded file.
func (tn *TestNode) WaitForDownload(lf *LocalFile, rf *RemoteFile) error {
	var downloadErr error
	err := Retry(1000, 100*time.Millisecond, func() error {
		file, err := tn.DownloadInfo(lf, rf)
		if err != nil {
			return errors.AddContext(err, "couldn't retrieve DownloadInfo")
		}
		if file == nil {
			return nil
		}
		if !file.Completed {
			return errors.New("download hasn't finished yet")
		}
		if file.Error != "" {
			downloadErr = errors.New(file.Error)
		}
		return nil
	})
	if err != nil || downloadErr != nil {
		return errors.Compose(err, downloadErr)
	}
	// Verify checksum
	return lf.checkIntegrity()
}

<<<<<<< HEAD
// WaitForUploadProgress waits for a file to reach a certain upload progress.
func (tn *TestNode) WaitForUploadProgress(rf *RemoteFile, progress float64) error {
	if _, err := tn.File(rf); err != nil {
		return ErrFileNotTracked
	}
	// Wait until it reaches the progress
	return Retry(1000, 100*time.Millisecond, func() error {
=======
// WaitForFileAvailable waits for a file to become available on the Sia network
// (redundancy of 1).
func (tn *TestNode) WaitForFileAvailable(rf *RemoteFile) error {
	// Check if file is tracked by renter at all
	if _, err := tn.File(rf); err != nil {
		return ErrFileNotTracked
	}
	// Wait until the file is viewed as available by the renter
	err := Retry(1000, 100*time.Millisecond, func() error {
>>>>>>> 48ada05a
		file, err := tn.File(rf)
		if err != nil {
			return ErrFileNotTracked
		}
		if !file.Available {
			return fmt.Errorf("file is not available yet, redundancy is %v", file.Redundancy)
		}
		return nil
	})
	if err != nil {
		rc, err2 := tn.RenterContractsGet()
		if err2 != nil {
			return errors.Compose(err, err2)
		}
		goodHosts := 0
		for _, contract := range rc.Contracts {
			if contract.GoodForUpload {
				goodHosts++
			}
		}
		return errors.Compose(err, fmt.Errorf("%v available hosts", goodHosts))
	}
	return nil
}

// WaitForStuckChunksToBubble waits until the stuck chunks have been bubbled to
// the root directory metadata
func (tn *TestNode) WaitForStuckChunksToBubble() error {
	// Wait until the root directory no long reports no stuck chunks
	return build.Retry(1000, 100*time.Millisecond, func() error {
		rd, err := tn.RenterDirGet(modules.RootSiaPath())
		if err != nil {
			return err
		}
		if rd.Directories[0].AggregateNumStuckChunks == 0 {
			return errors.New("no stuck chunks found")
		}
		return nil
	})
}

<<<<<<< HEAD
// WaitForUploadHealth waits for a file to reach a health better than the
// RepairThreshold.
func (tn *TestNode) WaitForUploadHealth(rf *RemoteFile) error {
	// Check if file is tracked by renter at all
	if _, err := tn.File(rf); err != nil {
		return ErrFileNotTracked
	}
	// Wait until the file is viewed as healthy by the renter
	err := Retry(1000, 100*time.Millisecond, func() error {
		file, err := tn.File(rf)
		if err != nil {
			return ErrFileNotTracked
		}
		if file.MaxHealth >= renter.RepairThreshold {
			return fmt.Errorf("file is not healthy yet, threshold is %v but health is %v", renter.RepairThreshold, file.MaxHealth)
=======
// WaitForStuckChunksToRepair waits until the stuck chunks have been repaired
// and bubbled to the root directory metadata
func (tn *TestNode) WaitForStuckChunksToRepair() error {
	// Wait until the root directory no long reports no stuck chunks
	return build.Retry(1000, 100*time.Millisecond, func() error {
		rd, err := tn.RenterDirGet(modules.RootSiaPath())
		if err != nil {
			return err
		}
		if rd.Directories[0].AggregateNumStuckChunks != 0 {
			return fmt.Errorf("%v stuck chunks found, expected 0", rd.Directories[0].AggregateNumStuckChunks)
>>>>>>> 48ada05a
		}
		return nil
	})
	if err != nil {
		rc, err2 := tn.RenterContractsGet()
		if err2 != nil {
			return errors.Compose(err, err2)
		}
		goodHosts := 0
		for _, contract := range rc.Contracts {
			if contract.GoodForUpload {
				goodHosts++
			}
		}
		return errors.Compose(err, fmt.Errorf("%v available hosts", goodHosts))
	}
	return nil
}

// WaitForFileAvailable waits for a file to become available on the Sia network
// (redundancy of 1).
func (tn *TestNode) WaitForFileAvailable(rf *RemoteFile) error {
	// Check if file is tracked by renter at all
	if _, err := tn.File(rf); err != nil {
		return ErrFileNotTracked
	}
	// Wait until the file is viewed as available by the renter
	err := Retry(1000, 100*time.Millisecond, func() error {
		file, err := tn.File(rf)
		if err != nil {
			return ErrFileNotTracked
		}
		if !file.Available {
			return fmt.Errorf("file is not available yet, redundancy is %v", file.Redundancy)
		}
		return nil
	})
	if err != nil {
		rc, err2 := tn.RenterContractsGet()
		if err2 != nil {
			return errors.Compose(err, err2)
		}
		goodHosts := 0
		for _, contract := range rc.Contracts {
			if contract.GoodForUpload {
				goodHosts++
			}
		}
		return errors.Compose(err, fmt.Errorf("%v available hosts", goodHosts))
	}
	return nil
}

// WaitForUploadHealth waits for a file to reach a health better than the
// RepairThreshold.
func (tn *TestNode) WaitForUploadHealth(rf *RemoteFile) error {
	// Check if file is tracked by renter at all
	if _, err := tn.File(rf); err != nil {
		return ErrFileNotTracked
	}
<<<<<<< HEAD
	// Wait until it reaches the redundancy
	return Retry(1000, 100*time.Millisecond, func() error {
=======
	// Wait until the file is viewed as healthy by the renter
	err := Retry(1000, 100*time.Millisecond, func() error {
>>>>>>> 48ada05a
		file, err := tn.File(rf)
		if err != nil {
			return ErrFileNotTracked
		}
		if file.MaxHealth >= renter.RepairThreshold {
			return fmt.Errorf("file is not healthy yet, threshold is %v but health is %v", renter.RepairThreshold, file.MaxHealth)
		}
		return nil
	})
	if err != nil {
		rc, err2 := tn.RenterContractsGet()
		if err2 != nil {
			return errors.Compose(err, err2)
		}
		goodHosts := 0
		for _, contract := range rc.Contracts {
			if contract.GoodForUpload {
				goodHosts++
			}
		}
		return errors.Compose(err, fmt.Errorf("%v available hosts", goodHosts))
	}
	return nil
}

<<<<<<< HEAD
// WaitForStuckChunksToBubble waits until the stuck chunks have been bubbled to
// the root directory metadata
func (tn *TestNode) WaitForStuckChunksToBubble() error {
	// Wait until the root directory no long reports no stuck chunks
	return build.Retry(1000, 100*time.Millisecond, func() error {
		rd, err := tn.RenterDirGet(modules.RootSiaPath())
		if err != nil {
			return err
		}
		if rd.Directories[0].AggregateNumStuckChunks == 0 {
			return errors.New("no stuck chunks found")
		}
		return nil
	})
}

// WaitForStuckChunksToRepair waits until the stuck chunks have been repaired
// and bubbled to the root directory metadata
func (tn *TestNode) WaitForStuckChunksToRepair() error {
	// Wait until the root directory no long reports no stuck chunks
	return build.Retry(1000, 100*time.Millisecond, func() error {
		rd, err := tn.RenterDirGet(modules.RootSiaPath())
		if err != nil {
			return err
		}
		if rd.Directories[0].AggregateNumStuckChunks != 0 {
			return fmt.Errorf("%v stuck chunks found, expected 0", rd.Directories[0].AggregateNumStuckChunks)
		}
		return nil
	})
}

// KnowsHost checks if tn has a certain host in its hostdb. This check is
// performed using the host's public key.
func (tn *TestNode) KnowsHost(host *TestNode) error {
	hdag, err := tn.HostDbActiveGet()
	if err != nil {
		return err
=======
// WaitForUploadProgress waits for a file to reach a certain upload progress.
func (tn *TestNode) WaitForUploadProgress(rf *RemoteFile, progress float64) error {
	if _, err := tn.File(rf); err != nil {
		return ErrFileNotTracked
>>>>>>> 48ada05a
	}
	// Wait until it reaches the progress
	return Retry(1000, 100*time.Millisecond, func() error {
		file, err := tn.File(rf)
		if err != nil {
			return ErrFileNotTracked
		}
		if file.UploadProgress < progress {
			return fmt.Errorf("progress should be %v but was %v", progress, file.UploadProgress)
		}
		return nil
	})

}<|MERGE_RESOLUTION|>--- conflicted
+++ resolved
@@ -10,21 +10,12 @@
 
 	"gitlab.com/NebulousLabs/errors"
 
-<<<<<<< HEAD
 	"gitlab.com/scpcorp/ScPrime/build"
 	"gitlab.com/scpcorp/ScPrime/crypto"
 	"gitlab.com/scpcorp/ScPrime/modules"
 	"gitlab.com/scpcorp/ScPrime/modules/renter"
 	"gitlab.com/scpcorp/ScPrime/node/api"
 	"gitlab.com/scpcorp/ScPrime/persist"
-=======
-	"gitlab.com/NebulousLabs/Sia/build"
-	"gitlab.com/NebulousLabs/Sia/crypto"
-	"gitlab.com/NebulousLabs/Sia/modules"
-	"gitlab.com/NebulousLabs/Sia/modules/renter"
-	"gitlab.com/NebulousLabs/Sia/node/api"
-	"gitlab.com/NebulousLabs/Sia/persist"
->>>>>>> 48ada05a
 )
 
 var (
@@ -33,17 +24,6 @@
 	ErrFileNotTracked = errors.New("file is not tracked by renter")
 )
 
-<<<<<<< HEAD
-// DownloadToDisk downloads a previously uploaded file. The file will be downloaded
-// to a random location and returned as a LocalFile object.
-func (tn *TestNode) DownloadToDisk(rf *RemoteFile, async bool) (modules.DownloadID, *LocalFile, error) {
-	return tn.DownloadToDiskWithDiskFetch(rf, async, true)
-}
-
-// DownloadToDiskWithDiskFetch downloads a previously uploaded file. The file
-// will be downloaded to a random location and returned as a LocalFile object.
-func (tn *TestNode) DownloadToDiskWithDiskFetch(rf *RemoteFile, async bool, disableLocalFetch bool) (modules.DownloadID, *LocalFile, error) {
-=======
 // Dirs returns the siapaths of all dirs of the TestNode's renter in no
 // deterministic order.
 func (tn *TestNode) Dirs() ([]modules.SiaPath, error) {
@@ -83,41 +63,10 @@
 // DownloadByStreamWithDiskFetch downloads a file and returns its contents as a
 // slice of bytes.
 func (tn *TestNode) DownloadByStreamWithDiskFetch(rf *RemoteFile, disableLocalFetch bool) (uid modules.DownloadID, data []byte, err error) {
->>>>>>> 48ada05a
 	fi, err := tn.File(rf)
 	if err != nil {
 		return "", nil, errors.AddContext(err, "failed to retrieve FileInfo")
 	}
-<<<<<<< HEAD
-	// Create a random destination for the download
-	fileName := fmt.Sprintf("%dbytes %s", fi.Filesize, persist.RandomSuffix())
-	dest := filepath.Join(tn.downloadDir.path, fileName)
-	uid, err := tn.RenterDownloadGet(rf.SiaPath(), dest, 0, fi.Filesize, async, disableLocalFetch)
-	if err != nil {
-		return "", nil, errors.AddContext(err, "failed to download file")
-	}
-	// Make sure the download is in the history.
-	_, err = tn.RenterDownloadInfoGet(uid)
-	if err != nil {
-		return "", nil, errors.AddContext(err, "failed to fetch download info")
-	}
-
-	// Create the TestFile
-	lf := &LocalFile{
-		path:     dest,
-		size:     int(fi.Filesize),
-		checksum: rf.Checksum(),
-	}
-	// If we download the file asynchronously we are done
-	if async {
-		return uid, lf, nil
-	}
-	// Verify checksum if we downloaded the file blocking
-	if err := lf.checkIntegrity(); err != nil {
-		return "", lf, errors.AddContext(err, "downloaded file's checksum doesn't match")
-	}
-	return uid, lf, nil
-=======
 	uid, data, err = tn.RenterDownloadHTTPResponseGet(rf.SiaPath(), 0, fi.Filesize, disableLocalFetch)
 	if err == nil && rf.Checksum() != crypto.HashBytes(data) {
 		err = fmt.Errorf("downloaded bytes don't match requested data (len %v)", len(data))
@@ -173,7 +122,6 @@
 // to a random location and returned as a LocalFile object.
 func (tn *TestNode) DownloadToDisk(rf *RemoteFile, async bool) (modules.DownloadID, *LocalFile, error) {
 	return tn.DownloadToDiskWithDiskFetch(rf, async, true)
->>>>>>> 48ada05a
 }
 
 // DownloadToDiskPartial downloads a part of a previously uploaded file. The
@@ -225,44 +173,19 @@
 	return uid, destFile, nil
 }
 
-<<<<<<< HEAD
-// DownloadByStream downloads a file and returns its contents as a slice of bytes.
-func (tn *TestNode) DownloadByStream(rf *RemoteFile) (uid modules.DownloadID, data []byte, err error) {
-	return tn.DownloadByStreamWithDiskFetch(rf, true)
-}
-
-// DownloadByStreamWithDiskFetch downloads a file and returns its contents as a
-// slice of bytes.
-func (tn *TestNode) DownloadByStreamWithDiskFetch(rf *RemoteFile, disableLocalFetch bool) (uid modules.DownloadID, data []byte, err error) {
-=======
 // DownloadToDiskWithDiskFetch downloads a previously uploaded file. The file
 // will be downloaded to a random location and returned as a LocalFile object.
 func (tn *TestNode) DownloadToDiskWithDiskFetch(rf *RemoteFile, async bool, disableLocalFetch bool) (modules.DownloadID, *LocalFile, error) {
->>>>>>> 48ada05a
 	fi, err := tn.File(rf)
 	if err != nil {
 		return "", nil, errors.AddContext(err, "failed to retrieve FileInfo")
 	}
-<<<<<<< HEAD
-	uid, data, err = tn.RenterDownloadHTTPResponseGet(rf.SiaPath(), 0, fi.Filesize, disableLocalFetch)
-	if err == nil && rf.Checksum() != crypto.HashBytes(data) {
-		err = fmt.Errorf("downloaded bytes don't match requested data (len %v)", len(data))
-	}
-	if err != nil {
-		return
-	}
-	// Make sure the download is in the history.
-	_, err = tn.RenterDownloadInfoGet(uid)
-	if err != nil {
-		return "", nil, errors.AddContext(err, "failed to fetch download info")
-=======
 	// Create a random destination for the download
 	fileName := fmt.Sprintf("%dbytes %s", fi.Filesize, persist.RandomSuffix())
 	dest := filepath.Join(tn.downloadDir.path, fileName)
 	uid, err := tn.RenterDownloadGet(rf.SiaPath(), dest, 0, fi.Filesize, async, disableLocalFetch)
 	if err != nil {
 		return "", nil, errors.AddContext(err, "failed to download file")
->>>>>>> 48ada05a
 	}
 	// Make sure the download is in the history.
 	_, err = tn.RenterDownloadInfoGet(uid)
@@ -336,18 +259,6 @@
 	return rf, nil
 }
 
-// Rename renames a remoteFile and returns the new file.
-func (tn *TestNode) Rename(rf *RemoteFile, newPath modules.SiaPath) (*RemoteFile, error) {
-	err := tn.RenterRenamePost(rf.SiaPath(), newPath)
-	if err != nil {
-		return nil, err
-	}
-	rf.mu.Lock()
-	rf.siaPath = newPath
-	rf.mu.Unlock()
-	return rf, nil
-}
-
 // SetFileRepairPath changes the repair path of a remote file to the provided
 // local file's path.
 func (tn *TestNode) SetFileRepairPath(rf *RemoteFile, lf *LocalFile) error {
@@ -357,7 +268,34 @@
 // Stream uses the streaming endpoint to download a file.
 func (tn *TestNode) Stream(rf *RemoteFile) (data []byte, err error) {
 	return tn.StreamWithDiskFetch(rf, true)
-<<<<<<< HEAD
+}
+
+// StreamPartial uses the streaming endpoint to download a partial file in
+// range [from;to]. A local file can be provided optionally to implicitly check
+// the checksum of the downloaded data.
+func (tn *TestNode) StreamPartial(rf *RemoteFile, lf *LocalFile, from, to uint64) (data []byte, err error) {
+	data, err = tn.RenterStreamPartialGet(rf.siaPath, from, to, true)
+	if err != nil {
+		return
+	}
+	if uint64(len(data)) != to-from {
+		err = fmt.Errorf("length of downloaded data should be %v but was %v",
+			to-from+1, len(data))
+		return
+	}
+	if lf != nil {
+		var checksum crypto.Hash
+		checksum, err = lf.partialChecksum(from, to)
+		if err != nil {
+			err = errors.AddContext(err, "failed to get partial checksum")
+			return
+		}
+		if checksum != crypto.HashBytes(data) {
+			err = fmt.Errorf("downloaded bytes don't match requested data %v-%v", from, to)
+			return
+		}
+	}
+	return
 }
 
 // StreamWithDiskFetch uses the streaming endpoint to download a file.
@@ -367,61 +305,8 @@
 		err = errors.New("downloaded bytes don't match requested data")
 	}
 	return
-=======
->>>>>>> 48ada05a
-}
-
-// StreamPartial uses the streaming endpoint to download a partial file in
-// range [from;to]. A local file can be provided optionally to implicitly check
-// the checksum of the downloaded data.
-func (tn *TestNode) StreamPartial(rf *RemoteFile, lf *LocalFile, from, to uint64) (data []byte, err error) {
-	data, err = tn.RenterStreamPartialGet(rf.siaPath, from, to, true)
-	if err != nil {
-		return
-	}
-	if uint64(len(data)) != to-from {
-		err = fmt.Errorf("length of downloaded data should be %v but was %v",
-			to-from+1, len(data))
-		return
-	}
-	if lf != nil {
-		var checksum crypto.Hash
-		checksum, err = lf.partialChecksum(from, to)
-		if err != nil {
-			err = errors.AddContext(err, "failed to get partial checksum")
-			return
-		}
-		if checksum != crypto.HashBytes(data) {
-			err = fmt.Errorf("downloaded bytes don't match requested data %v-%v", from, to)
-			return
-		}
-	}
-	return
-}
-
-// StreamWithDiskFetch uses the streaming endpoint to download a file.
-func (tn *TestNode) StreamWithDiskFetch(rf *RemoteFile, disableLocalFetch bool) (data []byte, err error) {
-	data, err = tn.RenterStreamGet(rf.siaPath, disableLocalFetch)
-	if err == nil && rf.checksum != crypto.HashBytes(data) {
-		err = errors.New("downloaded bytes don't match requested data")
-	}
-	return
-}
-
-<<<<<<< HEAD
-// File returns the file queried by the user
-func (tn *TestNode) File(rf *RemoteFile) (modules.FileInfo, error) {
-	rfile, err := tn.RenterFileGet(rf.SiaPath())
-	if err != nil {
-		return rfile.File, err
-	}
-	return rfile.File, err
-}
-
-// Files lists the files tracked by the renter
-func (tn *TestNode) Files(cached bool) ([]modules.FileInfo, error) {
-	rf, err := tn.RenterFilesGet(cached)
-=======
+}
+
 // Upload uses the node to upload the file with the option to overwrite if exists.
 func (tn *TestNode) Upload(lf *LocalFile, siapath modules.SiaPath, dataPieces, parityPieces uint64, force bool) (*RemoteFile, error) {
 	// Upload file
@@ -436,31 +321,12 @@
 	}
 	// Make sure renter tracks file
 	_, err = tn.File(rf)
->>>>>>> 48ada05a
 	if err != nil {
 		return rf, ErrFileNotTracked
 	}
 	return rf, nil
 }
 
-<<<<<<< HEAD
-// Upload uses the node to upload the file with the option to overwrite if exists.
-func (tn *TestNode) Upload(lf *LocalFile, siapath modules.SiaPath, dataPieces, parityPieces uint64, force bool) (*RemoteFile, error) {
-	// Upload file
-	err := tn.RenterUploadForcePost(lf.path, siapath, dataPieces, parityPieces, force)
-	if err != nil {
-		return nil, errors.AddContext(err, "unable to upload from "+lf.path+" to "+siapath.String())
-	}
-	// Create remote file object
-	rf := &RemoteFile{
-		siaPath:  siapath,
-		checksum: lf.checksum,
-	}
-	// Make sure renter tracks file
-	_, err = tn.File(rf)
-	if err != nil {
-		return rf, ErrFileNotTracked
-=======
 // UploadDirectory uses the node to upload a directory
 func (tn *TestNode) UploadDirectory(ld *LocalDir) (*RemoteDir, error) {
 	// Check for edge cases.
@@ -505,62 +371,10 @@
 	ld, err := tn.NewLocalDir()
 	if err != nil {
 		return nil, errors.AddContext(err, "unable to create new directory for uploading")
->>>>>>> 48ada05a
 	}
 	return tn.UploadDirectory(ld)
 }
 
-<<<<<<< HEAD
-// UploadDirectory uses the node to upload a directory
-func (tn *TestNode) UploadDirectory(ld *LocalDir) (*RemoteDir, error) {
-	// Check for edge cases.
-	if ld == nil {
-		return nil, errors.New("cannot upload a nil localdir")
-	}
-	stat, err := os.Stat(ld.path)
-	if err != nil {
-		return nil, errors.AddContext(err, "unable to stat local dir path")
-	}
-	if !stat.IsDir() {
-		return nil, errors.AddContext(err, "cannot upload a directory if it's a file")
-	}
-
-	// Walk through the directory and create any dirs.
-	err = filepath.Walk(ld.path, func(path string, info os.FileInfo, err error) error {
-		// Upload the directory if it is a directory.
-		if info.IsDir() {
-			createErr := tn.RenterDirCreatePost(tn.SiaPath(path))
-			return errors.AddContext(createErr, "unable to upload a directory")
-		}
-
-		// Upload the file because it's a file.
-		siapath := tn.SiaPath(path)
-		uploadErr := tn.RenterUploadDefaultPost(path, siapath)
-		return errors.AddContext(uploadErr, "unable to upload a file")
-	})
-	if err != nil {
-		return nil, errors.AddContext(err, "ran into issues during filepath.Walk")
-	}
-
-	// Create remote directory object
-	rd := &RemoteDir{
-		siapath: tn.SiaPath(ld.path),
-	}
-	return rd, nil
-}
-
-// UploadNewDirectory uses the node to create and upload a directory with a
-// random name
-func (tn *TestNode) UploadNewDirectory() (*RemoteDir, error) {
-	ld, err := tn.NewLocalDir()
-	if err != nil {
-		return nil, errors.AddContext(err, "unable to create new directory for uploading")
-	}
-	return tn.UploadDirectory(ld)
-}
-
-=======
->>>>>>> 48ada05a
 // UploadNewFile initiates the upload of a filesize bytes large file with the option to overwrite if exists.
 func (tn *TestNode) UploadNewFile(filesize int, dataPieces uint64, parityPieces uint64, force bool) (*LocalFile, *RemoteFile, error) {
 	// Create file for upload
@@ -587,40 +401,6 @@
 	return localFile, remoteFile, tn.WaitForUploadHealth(remoteFile)
 }
 
-<<<<<<< HEAD
-// Dirs returns the siapaths of all dirs of the TestNode's renter in no
-// deterministic order.
-func (tn *TestNode) Dirs() ([]modules.SiaPath, error) {
-	// dirs always contains the root dir.
-	dirs := []modules.SiaPath{modules.RootSiaPath()}
-	toVisit := []modules.SiaPath{modules.RootSiaPath()}
-
-	// As long as we find new dirs we add them to dirs.
-	for len(toVisit) > 0 {
-		// Pop of the first dir.
-		d := toVisit[0]
-		toVisit = toVisit[1:]
-
-		// Add the first dir to dirs.
-		dirs = append(dirs, d)
-
-		// Get the dir info.
-		rd, err := tn.RenterDirGet(d)
-		if err != nil {
-			return nil, err
-		}
-		// Append the subdirs to toVisit.
-		for _, di := range rd.Directories {
-			if di.SiaPath != d {
-				toVisit = append(toVisit, di.SiaPath)
-			}
-		}
-	}
-	return dirs, nil
-}
-
-=======
->>>>>>> 48ada05a
 // UploadBlocking attempts to upload an existing file with the option to overwrite if exists
 // and waits for the upload to reach 100% progress and redundancy.
 func (tn *TestNode) UploadBlocking(localFile *LocalFile, dataPieces uint64, parityPieces uint64, force bool) (*RemoteFile, error) {
@@ -638,8 +418,6 @@
 	// Wait until upload reaches a certain health
 	err = tn.WaitForUploadHealth(remoteFile)
 	return remoteFile, err
-<<<<<<< HEAD
-=======
 }
 
 // WaitForDecreasingRedundancy waits until the redundancy decreases to a
@@ -660,7 +438,6 @@
 		}
 		return nil
 	})
->>>>>>> 48ada05a
 }
 
 // WaitForDownload waits for the download of a file to finish. If a file wasn't
@@ -693,15 +470,6 @@
 	return lf.checkIntegrity()
 }
 
-<<<<<<< HEAD
-// WaitForUploadProgress waits for a file to reach a certain upload progress.
-func (tn *TestNode) WaitForUploadProgress(rf *RemoteFile, progress float64) error {
-	if _, err := tn.File(rf); err != nil {
-		return ErrFileNotTracked
-	}
-	// Wait until it reaches the progress
-	return Retry(1000, 100*time.Millisecond, func() error {
-=======
 // WaitForFileAvailable waits for a file to become available on the Sia network
 // (redundancy of 1).
 func (tn *TestNode) WaitForFileAvailable(rf *RemoteFile) error {
@@ -711,7 +479,6 @@
 	}
 	// Wait until the file is viewed as available by the renter
 	err := Retry(1000, 100*time.Millisecond, func() error {
->>>>>>> 48ada05a
 		file, err := tn.File(rf)
 		if err != nil {
 			return ErrFileNotTracked
@@ -753,7 +520,22 @@
 	})
 }
 
-<<<<<<< HEAD
+// WaitForStuckChunksToRepair waits until the stuck chunks have been repaired
+// and bubbled to the root directory metadata
+func (tn *TestNode) WaitForStuckChunksToRepair() error {
+	// Wait until the root directory no long reports no stuck chunks
+	return build.Retry(1000, 100*time.Millisecond, func() error {
+		rd, err := tn.RenterDirGet(modules.RootSiaPath())
+		if err != nil {
+			return err
+		}
+		if rd.Directories[0].AggregateNumStuckChunks != 0 {
+			return fmt.Errorf("%v stuck chunks found, expected 0", rd.Directories[0].AggregateNumStuckChunks)
+		}
+		return nil
+	})
+}
+
 // WaitForUploadHealth waits for a file to reach a health better than the
 // RepairThreshold.
 func (tn *TestNode) WaitForUploadHealth(rf *RemoteFile) error {
@@ -769,19 +551,6 @@
 		}
 		if file.MaxHealth >= renter.RepairThreshold {
 			return fmt.Errorf("file is not healthy yet, threshold is %v but health is %v", renter.RepairThreshold, file.MaxHealth)
-=======
-// WaitForStuckChunksToRepair waits until the stuck chunks have been repaired
-// and bubbled to the root directory metadata
-func (tn *TestNode) WaitForStuckChunksToRepair() error {
-	// Wait until the root directory no long reports no stuck chunks
-	return build.Retry(1000, 100*time.Millisecond, func() error {
-		rd, err := tn.RenterDirGet(modules.RootSiaPath())
-		if err != nil {
-			return err
-		}
-		if rd.Directories[0].AggregateNumStuckChunks != 0 {
-			return fmt.Errorf("%v stuck chunks found, expected 0", rd.Directories[0].AggregateNumStuckChunks)
->>>>>>> 48ada05a
 		}
 		return nil
 	})
@@ -801,124 +570,10 @@
 	return nil
 }
 
-// WaitForFileAvailable waits for a file to become available on the Sia network
-// (redundancy of 1).
-func (tn *TestNode) WaitForFileAvailable(rf *RemoteFile) error {
-	// Check if file is tracked by renter at all
-	if _, err := tn.File(rf); err != nil {
-		return ErrFileNotTracked
-	}
-	// Wait until the file is viewed as available by the renter
-	err := Retry(1000, 100*time.Millisecond, func() error {
-		file, err := tn.File(rf)
-		if err != nil {
-			return ErrFileNotTracked
-		}
-		if !file.Available {
-			return fmt.Errorf("file is not available yet, redundancy is %v", file.Redundancy)
-		}
-		return nil
-	})
-	if err != nil {
-		rc, err2 := tn.RenterContractsGet()
-		if err2 != nil {
-			return errors.Compose(err, err2)
-		}
-		goodHosts := 0
-		for _, contract := range rc.Contracts {
-			if contract.GoodForUpload {
-				goodHosts++
-			}
-		}
-		return errors.Compose(err, fmt.Errorf("%v available hosts", goodHosts))
-	}
-	return nil
-}
-
-// WaitForUploadHealth waits for a file to reach a health better than the
-// RepairThreshold.
-func (tn *TestNode) WaitForUploadHealth(rf *RemoteFile) error {
-	// Check if file is tracked by renter at all
-	if _, err := tn.File(rf); err != nil {
-		return ErrFileNotTracked
-	}
-<<<<<<< HEAD
-	// Wait until it reaches the redundancy
-	return Retry(1000, 100*time.Millisecond, func() error {
-=======
-	// Wait until the file is viewed as healthy by the renter
-	err := Retry(1000, 100*time.Millisecond, func() error {
->>>>>>> 48ada05a
-		file, err := tn.File(rf)
-		if err != nil {
-			return ErrFileNotTracked
-		}
-		if file.MaxHealth >= renter.RepairThreshold {
-			return fmt.Errorf("file is not healthy yet, threshold is %v but health is %v", renter.RepairThreshold, file.MaxHealth)
-		}
-		return nil
-	})
-	if err != nil {
-		rc, err2 := tn.RenterContractsGet()
-		if err2 != nil {
-			return errors.Compose(err, err2)
-		}
-		goodHosts := 0
-		for _, contract := range rc.Contracts {
-			if contract.GoodForUpload {
-				goodHosts++
-			}
-		}
-		return errors.Compose(err, fmt.Errorf("%v available hosts", goodHosts))
-	}
-	return nil
-}
-
-<<<<<<< HEAD
-// WaitForStuckChunksToBubble waits until the stuck chunks have been bubbled to
-// the root directory metadata
-func (tn *TestNode) WaitForStuckChunksToBubble() error {
-	// Wait until the root directory no long reports no stuck chunks
-	return build.Retry(1000, 100*time.Millisecond, func() error {
-		rd, err := tn.RenterDirGet(modules.RootSiaPath())
-		if err != nil {
-			return err
-		}
-		if rd.Directories[0].AggregateNumStuckChunks == 0 {
-			return errors.New("no stuck chunks found")
-		}
-		return nil
-	})
-}
-
-// WaitForStuckChunksToRepair waits until the stuck chunks have been repaired
-// and bubbled to the root directory metadata
-func (tn *TestNode) WaitForStuckChunksToRepair() error {
-	// Wait until the root directory no long reports no stuck chunks
-	return build.Retry(1000, 100*time.Millisecond, func() error {
-		rd, err := tn.RenterDirGet(modules.RootSiaPath())
-		if err != nil {
-			return err
-		}
-		if rd.Directories[0].AggregateNumStuckChunks != 0 {
-			return fmt.Errorf("%v stuck chunks found, expected 0", rd.Directories[0].AggregateNumStuckChunks)
-		}
-		return nil
-	})
-}
-
-// KnowsHost checks if tn has a certain host in its hostdb. This check is
-// performed using the host's public key.
-func (tn *TestNode) KnowsHost(host *TestNode) error {
-	hdag, err := tn.HostDbActiveGet()
-	if err != nil {
-		return err
-=======
 // WaitForUploadProgress waits for a file to reach a certain upload progress.
 func (tn *TestNode) WaitForUploadProgress(rf *RemoteFile, progress float64) error {
 	if _, err := tn.File(rf); err != nil {
 		return ErrFileNotTracked
->>>>>>> 48ada05a
 	}
 	// Wait until it reaches the progress
 	return Retry(1000, 100*time.Millisecond, func() error {
