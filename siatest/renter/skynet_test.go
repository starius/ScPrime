--- conflicted
+++ resolved
@@ -6,24 +6,18 @@
 	"fmt"
 	"io/ioutil"
 	"mime/multipart"
-<<<<<<< HEAD
 	"net/http"
 	"net/url"
 	"os"
-=======
->>>>>>> 3223fb5b
 	"strings"
 	"testing"
 	"time"
 
 	"gitlab.com/NebulousLabs/Sia/build"
 	"gitlab.com/NebulousLabs/Sia/modules"
-<<<<<<< HEAD
-	"gitlab.com/NebulousLabs/Sia/node/api"
-=======
 	"gitlab.com/NebulousLabs/Sia/modules/renter"
 	"gitlab.com/NebulousLabs/Sia/modules/renter/filesystem"
->>>>>>> 3223fb5b
+	"gitlab.com/NebulousLabs/Sia/node/api"
 	"gitlab.com/NebulousLabs/Sia/siatest"
 	"gitlab.com/NebulousLabs/errors"
 	"gitlab.com/NebulousLabs/fastrand"
@@ -499,14 +493,9 @@
 	// easier way.
 }
 
-<<<<<<< HEAD
 // TestSkynetDisableForce verifies the behavior of force and the header that
 // allows disabling forcefully uploading a Skyfile
 func TestSkynetDisableForce(t *testing.T) {
-=======
-// TestSkynetBlacklist tests the skynet blacklist module
-func TestSkynetBlacklist(t *testing.T) {
->>>>>>> 3223fb5b
 	if testing.Short() {
 		t.SkipNow()
 	}
@@ -531,7 +520,6 @@
 	}()
 	r := tg.Renters()[0]
 
-<<<<<<< HEAD
 	// Create some data to upload.
 	data := fastrand.Bytes(100)
 	reader := bytes.NewReader(data)
@@ -635,7 +623,34 @@
 
 	resource := fmt.Sprintf("/skynet/skyfile/%s?%s", sup.SiaPath.String(), values.Encode())
 	return r.NewRequest("POST", resource, sup.Reader)
-=======
+}
+
+// TestSkynetBlacklist tests the skynet blacklist module
+func TestSkynetBlacklist(t *testing.T) {
+	if testing.Short() {
+		t.SkipNow()
+	}
+	t.Parallel()
+
+	// Create a testgroup.
+	groupParams := siatest.GroupParams{
+		Hosts:   3,
+		Miners:  1,
+		Renters: 1,
+	}
+	testDir := renterTestDir(t.Name())
+	tg, err := siatest.NewGroupFromTemplate(testDir, groupParams)
+	if err != nil {
+		t.Fatal(err)
+	}
+	defer func() {
+		err := tg.Close()
+		if err != nil {
+			t.Fatal(err)
+		}
+	}()
+	r := tg.Renters()[0]
+
 	// Create skyfile upload params, data should be larger than a sector size to
 	// test large file uploads and the deletion of their extended data.
 	data := fastrand.Bytes(int(modules.SectorSize) + 100 + siatest.Fuzz())
@@ -767,5 +782,4 @@
 	if err != nil {
 		t.Fatal(err)
 	}
->>>>>>> 3223fb5b
 }