package renter

import (
	"encoding/hex"
	"encoding/json"
	"fmt"
	"io"
	"io/ioutil"
	"math"
	"math/big"
	"os"
	"path/filepath"
	"reflect"
	"sort"
	"strconv"
	"sync"
	"testing"
	"time"

	"gitlab.com/NebulousLabs/Sia/build"
	"gitlab.com/NebulousLabs/Sia/crypto"
	"gitlab.com/NebulousLabs/Sia/modules"
	"gitlab.com/NebulousLabs/Sia/modules/renter"
	"gitlab.com/NebulousLabs/Sia/modules/renter/proto"
	"gitlab.com/NebulousLabs/Sia/modules/renter/siafile"
	"gitlab.com/NebulousLabs/Sia/node"
	"gitlab.com/NebulousLabs/Sia/node/api"
	"gitlab.com/NebulousLabs/Sia/node/api/client"
	"gitlab.com/NebulousLabs/Sia/siatest"
	"gitlab.com/NebulousLabs/Sia/types"

	"gitlab.com/NebulousLabs/errors"
	"gitlab.com/NebulousLabs/fastrand"
)

// test is a helper struct for running subtests when tests can use the same test
// group
type test struct {
	name string
	test func(*testing.T, *siatest.TestGroup)
}

// runRenterTests is a helper function to run the subtests when tests can use
// the same test group
func runRenterTests(t *testing.T, gp siatest.GroupParams, tests []test) error {
	tg, err := siatest.NewGroupFromTemplate(renterTestDir(t.Name()), gp)
	if err != nil {
		return errors.AddContext(err, "failed to create group")
	}
	defer func() {
		if err := tg.Close(); err != nil {
			t.Fatal(err)
		}
	}()
	// Run subtests
	for _, test := range tests {
		t.Run(test.name, func(t *testing.T) {
			test.test(t, tg)
		})
	}
	return nil
}

// TestRenter executes a number of subtests using the same TestGroup to
// save time on initialization
func TestRenter(t *testing.T) {
	if testing.Short() {
		t.SkipNow()
	}
	t.Parallel()

	// Create a group for the subtests
	groupParams := siatest.GroupParams{
		Hosts:   5,
		Renters: 1,
		Miners:  1,
	}

	// Specify subtests to run
	subTests := []test{
		{"TestClearDownloadHistory", testClearDownloadHistory},
		{"TestDirectories", testDirectories},
		{"TestSetFileTrackingPath", testSetFileTrackingPath},
		{"TestDownloadAfterRenew", testDownloadAfterRenew},
		{"TestDownloadMultipleLargeSectors", testDownloadMultipleLargeSectors},
		{"TestLocalRepair", testLocalRepair},
	}

	// Run tests
	if err := runRenterTests(t, groupParams, subTests); err != nil {
		t.Fatal(err)
	}
}

// TestRenterTwo executes a number of subtests using the same TestGroup to
// save time on initialization
func TestRenterTwo(t *testing.T) {
	if testing.Short() {
		t.SkipNow()
	}
	t.Parallel()

	// Create a group for the subtests
	groupParams := siatest.GroupParams{
		Hosts:   5,
		Renters: 1,
		Miners:  1,
	}

	// Specify subtests to run
	subTests := []test{
		{"TestReceivedFieldEqualsFileSize", testReceivedFieldEqualsFileSize},
		{"TestRemoteRepair", testRemoteRepair},
		{"TestSingleFileGet", testSingleFileGet},
		{"TestStreamingCache", testStreamingCache},
		{"TestSiaFileTimestamps", testSiafileTimestamps},
		{"TestZeroByteFile", testZeroByteFile},
		{"TestUploadWithAndWithoutForceParameter", testUploadWithAndWithoutForceParameter},
		{"TestUploadDownload", testUploadDownload}, // Needs to be last as it impacts hosts
	}

	// Run tests
	if err := runRenterTests(t, groupParams, subTests); err != nil {
		t.Fatal(err)
	}
}

// testSiafileTimestamps tests if timestamps are set correctly when creating,
// uploading, downloading and modifying a file.
func testSiafileTimestamps(t *testing.T, tg *siatest.TestGroup) {
	// Grab the renter.
	r := tg.Renters()[0]

	// Get the current time.
	beforeUploadTime := time.Now()

	// Upload a new file.
	_, rf, err := r.UploadNewFileBlocking(100+siatest.Fuzz(), 1, 1, false)
	if err != nil {
		t.Fatal(err)
	}

	// Get the time again.
	afterUploadTime := time.Now()

	// Get the timestamps using the API.
	fi, err := r.File(rf)
	if err != nil {
		t.Fatal(err)
	}

	// The timestamps should all be between beforeUploadTime and
	// afterUploadTime.
	if fi.CreateTime.Before(beforeUploadTime) || fi.CreateTime.After(afterUploadTime) {
		t.Fatal("CreateTime was not within the correct interval")
	}
	if fi.AccessTime.Before(beforeUploadTime) || fi.AccessTime.After(afterUploadTime) {
		t.Fatal("AccessTime was not within the correct interval")
	}
	if fi.ChangeTime.Before(beforeUploadTime) || fi.ChangeTime.After(afterUploadTime) {
		t.Fatal("ChangeTime was not within the correct interval")
	}
	if fi.ModTime.Before(beforeUploadTime) || fi.ModTime.After(afterUploadTime) {
		t.Fatal("ModTime was not within the correct interval")
	}

	// After uploading a file the AccessTime, ChangeTime and ModTime should be
	// the same.
	if fi.AccessTime != fi.ChangeTime || fi.ChangeTime != fi.ModTime {
		t.Fatal("AccessTime, ChangeTime and ModTime are not the same")
	}

	// The CreateTime should precede the other timestamps.
	if fi.CreateTime.After(fi.AccessTime) {
		t.Fatal("CreateTime should before other timestamps")
	}

	// Get the time before starting the download.
	beforeDownloadTime := time.Now()

	// Download the file.
	_, err = r.DownloadByStream(rf)
	if err != nil {
		t.Fatal(err)
	}

	// Get the time after the download is done.
	afterDownloadTime := time.Now()

	// Get the timestamps using the API.
	fi2, err := r.File(rf)
	if err != nil {
		t.Fatal(err)
	}

	// Only the AccessTime should have changed.
	if fi2.AccessTime.Before(beforeDownloadTime) || fi2.AccessTime.After(afterDownloadTime) {
		t.Fatal("AccessTime was not within the correct interval")
	}
	if fi.CreateTime != fi2.CreateTime {
		t.Fatal("CreateTime changed after download")
	}
	if fi.ChangeTime != fi2.ChangeTime {
		t.Fatal("ChangeTime changed after download")
	}
	if fi.ModTime != fi2.ModTime {
		t.Fatal("ModTime changed after download")
	}

	// TODO Once we can change the localPath using the API, check that it only
	// changes the ChangeTime to do so.

	// Get the time before renaming.
	beforeRenameTime := time.Now()

	// Rename the file and check that only the ChangeTime changed.
	rf, err = r.Rename(rf, "newsiapath")
	if err != nil {
		t.Fatal(err)
	}

	// Get the time after renaming.
	afterRenameTime := time.Now()

	// Get the timestamps using the API.
	fi3, err := r.File(rf)
	if err != nil {
		t.Fatal(err)
	}

	// Only the ChangeTime should have changed.
	if fi3.ChangeTime.Before(beforeRenameTime) || fi3.ChangeTime.After(afterRenameTime) {
		t.Fatal("ChangeTime was not within the correct interval")
	}
	if fi2.CreateTime != fi3.CreateTime {
		t.Fatal("CreateTime changed after download")
	}
	if fi2.AccessTime != fi3.AccessTime {
		t.Fatal("AccessTime changed after download")
	}
	if fi2.ModTime != fi3.ModTime {
		t.Fatal("ModTime changed after download")
	}
}

// TestRenterThree executes a number of subtests using the same TestGroup to
// save time on initialization
func TestRenterThree(t *testing.T) {
	if testing.Short() {
		t.SkipNow()
	}
	t.Parallel()

	// Create a group for the subtests
	groupParams := siatest.GroupParams{
		Hosts:   5,
		Renters: 1,
		Miners:  1,
	}

	// Specify subtests to run
	subTests := []test{
		{"TestAllowanceDefaultSet", testAllowanceDefaultSet},
		{"TestStreamLargeFile", testStreamLargeFile},
	}

	// Run tests
	if err := runRenterTests(t, groupParams, subTests); err != nil {
		t.Fatal(err)
	}
}

// testAllowanceDefaultSet tests that a renter's allowance is correctly set to
// the defaults after creating it and therefore confirming that the API
// endpoint and siatest package both work.
func testAllowanceDefaultSet(t *testing.T, tg *siatest.TestGroup) {
	if len(tg.Renters()) == 0 {
		t.Fatal("Test requires at least 1 renter")
	}
	// Get allowance.
	r := tg.Renters()[0]
	rg, err := r.RenterGet()
	if err != nil {
		t.Fatal(err)
	}
	// Make sure that the allowance was set correctly.
	if !reflect.DeepEqual(rg.Settings.Allowance, siatest.DefaultAllowance) {
		expected, _ := json.Marshal(siatest.DefaultAllowance)
		was, _ := json.Marshal(rg.Settings.Allowance)
		t.Log("Expected", string(expected))
		t.Log("Was", string(was))
		t.Fatal("Renter's allowance doesn't match siatest.DefaultAllowance")
	}
}

// testReceivedFieldEqualsFileSize tests that the bug that caused finished
// downloads to stall in the UI and siac is gone.
func testReceivedFieldEqualsFileSize(t *testing.T, tg *siatest.TestGroup) {
	// Make sure the test has enough hosts.
	if len(tg.Hosts()) < 4 {
		t.Fatal("testReceivedFieldEqualsFileSize requires at least 4 hosts")
	}
	// Grab the first of the group's renters
	r := tg.Renters()[0]

	// Clear the download history to make sure it's empty before we start the test.
	err := r.RenterClearAllDownloadsPost()
	if err != nil {
		t.Fatal(err)
	}

	// Upload a file.
	dataPieces := uint64(3)
	parityPieces := uint64(1)
	fileSize := int(modules.SectorSize)
	lf, rf, err := r.UploadNewFileBlocking(fileSize, dataPieces, parityPieces, false)
	if err != nil {
		t.Fatal("Failed to upload a file for testing: ", err)
	}

	// This code sums up the 'received' variable in a similar way the renter
	// does it. We use it to find a fetchLen for which received != fetchLen due
	// to the implicit rounding of the unsigned integers.
	var fetchLen uint64
	for fetchLen = uint64(100); ; fetchLen++ {
		received := uint64(0)
		for piecesCompleted := uint64(1); piecesCompleted <= dataPieces; piecesCompleted++ {
			received += fetchLen / dataPieces
		}
		if received != fetchLen {
			break
		}
	}

	// Download fetchLen bytes of the file.
	_, err = r.DownloadToDiskPartial(rf, lf, false, 0, fetchLen)
	if err != nil {
		t.Fatal(err)
	}

	// Get the download.
	rdg, err := r.RenterDownloadsGet()
	if err != nil {
		t.Fatal(err)
	}
	d := rdg.Downloads[0]

	// Make sure that 'Received' matches the amount of data we fetched.
	if !d.Completed {
		t.Error("Download should be completed but wasn't")
	}
	if d.Received != fetchLen {
		t.Errorf("Received was %v but should be %v", d.Received, fetchLen)
	}
}

// testClearDownloadHistory makes sure that the download history is
// properly cleared when called through the API
func testClearDownloadHistory(t *testing.T, tg *siatest.TestGroup) {
	// Grab the first of the group's renters
	r := tg.Renters()[0]

	rdg, err := r.RenterDownloadsGet()
	if err != nil {
		t.Fatal("Could not get download history:", err)
	}
	numDownloads := 10
	if len(rdg.Downloads) < numDownloads {
		remainingDownloads := numDownloads - len(rdg.Downloads)
		rf, err := r.RenterFilesGet()
		if err != nil {
			t.Fatal(err)
		}
		// Check if the renter has any files
		// Upload a file if none
		if len(rf.Files) == 0 {
			dataPieces := uint64(1)
			parityPieces := uint64(1)
			fileSize := 100 + siatest.Fuzz()
			_, _, err := r.UploadNewFileBlocking(fileSize, dataPieces, parityPieces, false)
			if err != nil {
				t.Fatal("Failed to upload a file for testing: ", err)
			}
			rf, err = r.RenterFilesGet()
			if err != nil {
				t.Fatal(err)
			}
		}
		// Download files to build download history
		dest := filepath.Join(siatest.SiaTestingDir, strconv.Itoa(fastrand.Intn(math.MaxInt32)))
		for i := 0; i < remainingDownloads; i++ {
			err = r.RenterDownloadGet(rf.Files[0].SiaPath, dest, 0, rf.Files[0].Filesize, false)
			if err != nil {
				t.Fatal("Could not Download file:", err)
			}
		}
		rdg, err = r.RenterDownloadsGet()
		if err != nil {
			t.Fatal("Could not get download history:", err)
		}
		// Confirm download history is not empty
		if len(rdg.Downloads) != numDownloads {
			t.Fatalf("Not all downloads added to download history: only %v downloads added, expected %v", len(rdg.Downloads), numDownloads)
		}
	}
	numDownloads = len(rdg.Downloads)

	// Check removing one download from history
	// Remove First Download
	timestamp := rdg.Downloads[0].StartTime
	err = r.RenterClearDownloadsRangePost(timestamp, timestamp)
	if err != nil {
		t.Fatal("Error in API endpoint to remove download from history:", err)
	}
	numDownloads--
	rdg, err = r.RenterDownloadsGet()
	if err != nil {
		t.Fatal("Could not get download history:", err)
	}
	if len(rdg.Downloads) != numDownloads {
		t.Fatalf("Download history not reduced: history has %v downloads, expected %v", len(rdg.Downloads), numDownloads)
	}
	i := sort.Search(len(rdg.Downloads), func(i int) bool { return rdg.Downloads[i].StartTime.Equal(timestamp) })
	if i < len(rdg.Downloads) {
		t.Fatal("Specified download not removed from history")
	}
	// Remove Last Download
	timestamp = rdg.Downloads[len(rdg.Downloads)-1].StartTime
	err = r.RenterClearDownloadsRangePost(timestamp, timestamp)
	if err != nil {
		t.Fatal("Error in API endpoint to remove download from history:", err)
	}
	numDownloads--
	rdg, err = r.RenterDownloadsGet()
	if err != nil {
		t.Fatal("Could not get download history:", err)
	}
	if len(rdg.Downloads) != numDownloads {
		t.Fatalf("Download history not reduced: history has %v downloads, expected %v", len(rdg.Downloads), numDownloads)
	}
	i = sort.Search(len(rdg.Downloads), func(i int) bool { return rdg.Downloads[i].StartTime.Equal(timestamp) })
	if i < len(rdg.Downloads) {
		t.Fatal("Specified download not removed from history")
	}

	// Check Clear Before
	timestamp = rdg.Downloads[len(rdg.Downloads)-2].StartTime
	err = r.RenterClearDownloadsBeforePost(timestamp)
	if err != nil {
		t.Fatal("Error in API endpoint to clear download history before timestamp:", err)
	}
	rdg, err = r.RenterDownloadsGet()
	if err != nil {
		t.Fatal("Could not get download history:", err)
	}
	i = sort.Search(len(rdg.Downloads), func(i int) bool { return rdg.Downloads[i].StartTime.Before(timestamp) })
	if i < len(rdg.Downloads) {
		t.Fatal("Download found that was before given time")
	}

	// Check Clear After
	timestamp = rdg.Downloads[1].StartTime
	err = r.RenterClearDownloadsAfterPost(timestamp)
	if err != nil {
		t.Fatal("Error in API endpoint to clear download history after timestamp:", err)
	}
	rdg, err = r.RenterDownloadsGet()
	if err != nil {
		t.Fatal("Could not get download history:", err)
	}
	i = sort.Search(len(rdg.Downloads), func(i int) bool { return rdg.Downloads[i].StartTime.After(timestamp) })
	if i < len(rdg.Downloads) {
		t.Fatal("Download found that was after given time")
	}

	// Check clear range
	before := rdg.Downloads[1].StartTime
	after := rdg.Downloads[len(rdg.Downloads)-1].StartTime
	err = r.RenterClearDownloadsRangePost(after, before)
	if err != nil {
		t.Fatal("Error in API endpoint to remove range of downloads from history:", err)
	}
	rdg, err = r.RenterDownloadsGet()
	if err != nil {
		t.Fatal("Could not get download history:", err)
	}
	i = sort.Search(len(rdg.Downloads), func(i int) bool {
		return rdg.Downloads[i].StartTime.Before(before) && rdg.Downloads[i].StartTime.After(after)
	})
	if i < len(rdg.Downloads) {
		t.Fatal("Not all downloads from range removed from history")
	}

	// Check clearing download history
	err = r.RenterClearAllDownloadsPost()
	if err != nil {
		t.Fatal("Error in API endpoint to clear download history:", err)
	}
	rdg, err = r.RenterDownloadsGet()
	if err != nil {
		t.Fatal("Could not get download history:", err)
	}
	if len(rdg.Downloads) != 0 {
		t.Fatalf("Download history not cleared: history has %v downloads, expected 0", len(rdg.Downloads))
	}
}

// testDirectories checks the functionality of directories in the Renter
func testDirectories(t *testing.T, tg *siatest.TestGroup) {
	// Grab Renter
	r := tg.Renters()[0]

	// Test Directory endpoint for creating empty directory
	rd, err := r.UploadNewDirectory(0, 0, 0)
	if err != nil {
		t.Fatal(err)
	}

	// Check directory
	rgd, err := r.RenterGetDir(rd.SiaPath())
	if err != nil {
		t.Fatal(err)
	}
	// Directory should return 0 FileInfos and 1 DirectoryInfo with would belong
	// to the directory itself
	if len(rgd.Directories) != 1 {
		t.Fatal("Expected 1 DirectoryInfo to be returned but got:", len(rgd.Directories))
	}
	if rgd.Directories[0].SiaPath != rd.SiaPath() {
		t.Fatalf("SiaPaths do not match %v and %v", rgd.Directories[0].SiaPath, rd.SiaPath())
	}
	if len(rgd.Files) != 0 {
		t.Fatal("Expected no files in directory but found:", len(rgd.Files))
	}

	// Check uploading file to new subdirectory
	// Create local file
	size := 100 + siatest.Fuzz()
	fd := r.FilesDir()
	ld, err := fd.CreateDir("subDir1/subDir2/subDir3")
	if err != nil {
		t.Fatal(err)
	}
	lf, err := ld.NewFile(size)
	if err != nil {
		t.Fatal(err)
	}

	// Upload file
	dataPieces := uint64(1)
	parityPieces := uint64(1)
	rf, err := r.Upload(lf, dataPieces, parityPieces, false)
	if err != nil {
		t.Fatal(err)
	}

	// Check directory that file was uploaded to
	siaPath := filepath.Dir(rf.SiaPath())
	rgd, err = r.RenterGetDir(siaPath)
	if err != nil {
		t.Fatal(err)
	}
	// Directory should have 1 file and 0 sub directories
	if len(rgd.Directories) != 1 {
		t.Fatal("Expected 1 DirectoryInfo to be returned but got:", len(rgd.Directories))
	}
	if len(rgd.Files) != 1 {
		t.Fatal("Expected 1 file in directory but found:", len(rgd.Files))
	}

	// Check parent directory
	siaPath = filepath.Dir(siaPath)
	rgd, err = r.RenterGetDir(siaPath)
	if err != nil {
		t.Fatal(err)
	}
	// Directory should have 0 files and 1 sub directory
	if len(rgd.Directories) != 2 {
		t.Fatal("Expected 2 DirectoryInfos to be returned but got:", len(rgd.Directories))
	}
	if len(rgd.Files) != 0 {
		t.Fatal("Expected 0 files in directory but found:", len(rgd.Files))
	}

	// Test deleting directory
	if err = r.RenterDirDeletePost(rd.SiaPath()); err != nil {
		t.Fatal(err)
	}

	// Check that siadir was deleted from disk
	_, err = os.Stat(filepath.Join(r.RenterFilesDir(), rd.SiaPath()))
	if !os.IsNotExist(err) {
		t.Fatal("Expected IsNotExist err, but got err:", err)
	}
}

// testDownloadAfterRenew makes sure that we can still download a file
// after the contract period has ended.
func testDownloadAfterRenew(t *testing.T, tg *siatest.TestGroup) {
	// Grab the first of the group's renters
	renter := tg.Renters()[0]
	// Upload file, creating a piece for each host in the group
	dataPieces := uint64(1)
	parityPieces := uint64(len(tg.Hosts())) - dataPieces
	fileSize := 100 + siatest.Fuzz()
	_, remoteFile, err := renter.UploadNewFileBlocking(fileSize, dataPieces, parityPieces, false)
	if err != nil {
		t.Fatal("Failed to upload a file for testing: ", err)
	}
	// Mine enough blocks for the next period to start. This means the
	// contracts should be renewed and the data should still be available for
	// download.
	miner := tg.Miners()[0]
	for i := types.BlockHeight(0); i < siatest.DefaultAllowance.Period; i++ {
		if err := miner.MineBlock(); err != nil {
			t.Fatal(err)
		}
	}
	// Download the file synchronously directly into memory.
	_, err = renter.DownloadByStream(remoteFile)
	if err != nil {
		t.Fatal(err)
	}
}

// testDownloadMultipleLargeSectors downloads multiple large files (>5 Sectors)
// in parallel and makes sure that the downloads are blocking each other.
func testDownloadMultipleLargeSectors(t *testing.T, tg *siatest.TestGroup) {
	// parallelDownloads is the number of downloads that are run in parallel.
	parallelDownloads := 10
	// fileSize is the size of the downloaded file.
	fileSize := int(10*modules.SectorSize) + siatest.Fuzz()
	// set download limits and reset them after test.
	// uniqueRemoteFiles is the number of files that will be uploaded to the
	// network. Downloads will choose the remote file to download randomly.
	uniqueRemoteFiles := 5
	// Grab the first of the group's renters
	renter := tg.Renters()[0]
	// set download limits and reset them after test.
	if err := renter.RenterPostRateLimit(int64(fileSize)*2, 0); err != nil {
		t.Fatal("failed to set renter bandwidth limit", err)
	}
	defer func() {
		if err := renter.RenterPostRateLimit(0, 0); err != nil {
			t.Error("failed to reset renter bandwidth limit", err)
		}
	}()

	// Upload files
	dataPieces := uint64(len(tg.Hosts())) - 1
	parityPieces := uint64(1)
	remoteFiles := make([]*siatest.RemoteFile, 0, uniqueRemoteFiles)
	for i := 0; i < uniqueRemoteFiles; i++ {
		_, remoteFile, err := renter.UploadNewFileBlocking(fileSize, dataPieces, parityPieces, false)
		if err != nil {
			t.Fatal("Failed to upload a file for testing: ", err)
		}
		remoteFiles = append(remoteFiles, remoteFile)
	}

	// Randomly download using download to file and download to stream methods.
	wg := new(sync.WaitGroup)
	for i := 0; i < parallelDownloads; i++ {
		wg.Add(1)
		go func() {
			var err error
			var rf = remoteFiles[fastrand.Intn(len(remoteFiles))]
			if fastrand.Intn(2) == 0 {
				_, err = renter.DownloadByStream(rf)
			} else {
				_, err = renter.DownloadToDisk(rf, false)
			}
			if err != nil {
				t.Error("Download failed:", err)
			}
			wg.Done()
		}()
	}
	wg.Wait()
}

// testLocalRepair tests if a renter correctly repairs a file from disk
// after a host goes offline.
func testLocalRepair(t *testing.T, tg *siatest.TestGroup) {
	// Grab the first of the group's renters
	renter := tg.Renters()[0]

	// Check that we have enough hosts for this test.
	if len(tg.Hosts()) < 2 {
		t.Fatal("This test requires at least 2 hosts")
	}

	// Set fileSize and redundancy for upload
	fileSize := int(modules.SectorSize)
	dataPieces := uint64(1)
	parityPieces := uint64(len(tg.Hosts())) - dataPieces

	// Upload file
	_, remoteFile, err := renter.UploadNewFileBlocking(fileSize, dataPieces, parityPieces, false)
	if err != nil {
		t.Fatal(err)
	}
	// Get the file info of the fully uploaded file. Tha way we can compare the
	// redundancies later.
	fi, err := renter.File(remoteFile)
	if err != nil {
		t.Fatal("failed to get file info", err)
	}

	// Take down one of the hosts and check if redundancy decreases.
	if err := tg.RemoveNode(tg.Hosts()[0]); err != nil {
		t.Fatal("Failed to shutdown host", err)
	}
	expectedRedundancy := float64(dataPieces+parityPieces-1) / float64(dataPieces)
	if err := renter.WaitForDecreasingRedundancy(remoteFile, expectedRedundancy); err != nil {
		t.Fatal("Redundancy isn't decreasing", err)
	}
	// We should still be able to download
	if _, err := renter.DownloadByStream(remoteFile); err != nil {
		t.Fatal("Failed to download file", err)
	}
	// Bring up a new host and check if redundancy increments again.
	_, err = tg.AddNodes(node.HostTemplate)
	if err != nil {
		t.Fatal("Failed to create a new host", err)
	}
	if err := renter.WaitForUploadRedundancy(remoteFile, fi.Redundancy); err != nil {
		t.Fatal("File wasn't repaired", err)
	}
	// We should be able to download
	if _, err := renter.DownloadByStream(remoteFile); err != nil {
		t.Fatal("Failed to download file", err)
	}
}

// testRemoteRepair tests if a renter correctly repairs a file by
// downloading it after a host goes offline.
func testRemoteRepair(t *testing.T, tg *siatest.TestGroup) {
	// Grab the first of the group's renters
	r := tg.Renters()[0]

	// Check that we have enough hosts for this test.
	if len(tg.Hosts()) < 2 {
		t.Fatal("This test requires at least 2 hosts")
	}

	// Set fileSize and redundancy for upload
	fileSize := int(modules.SectorSize)
	dataPieces := uint64(1)
	parityPieces := uint64(len(tg.Hosts())) - dataPieces

	// Upload file
	localFile, remoteFile, err := r.UploadNewFileBlocking(fileSize, dataPieces, parityPieces, false)
	if err != nil {
		t.Fatal(err)
	}
	// Get the file info of the fully uploaded file. Tha way we can compare the
	// redundancieslater.
	fi, err := r.File(remoteFile)
	if err != nil {
		t.Fatal("failed to get file info", err)
	}

	// Delete the file locally.
	if err := localFile.Delete(); err != nil {
		t.Fatal("failed to delete local file", err)
	}

	// Take down all of the parity hosts and check if redundancy decreases.
	for i := uint64(0); i < parityPieces; i++ {
		if err := tg.RemoveNode(tg.Hosts()[0]); err != nil {
			t.Fatal("Failed to shutdown host", err)
		}
	}
	expectedRedundancy := float64(dataPieces+parityPieces-1) / float64(dataPieces)
	if err := r.WaitForDecreasingRedundancy(remoteFile, expectedRedundancy); err != nil {
		t.Fatal("Redundancy isn't decreasing", err)
	}
	// We should still be able to download
	if _, err := r.DownloadByStream(remoteFile); err != nil {
		t.Error("Failed to download file", err)
	}
	// Bring up new parity hosts and check if redundancy increments again.
	_, err = tg.AddNodeN(node.HostTemplate, int(parityPieces))
	if err != nil {
		t.Fatal("Failed to create a new host", err)
	}
	// When doing remote repair the redundancy might not reach 100%.
	expectedRedundancy = (1.0 - renter.RemoteRepairDownloadThreshold) * fi.Redundancy
	if err := r.WaitForUploadRedundancy(remoteFile, expectedRedundancy); err != nil {
		t.Fatal("File wasn't repaired", err)
	}
	// We should be able to download
	if _, err := r.DownloadByStream(remoteFile); err != nil {
		t.Fatal("Failed to download file", err)
	}
}

// testSingleFileGet is a subtest that uses an existing TestGroup to test if
// using the single file API endpoint works
func testSingleFileGet(t *testing.T, tg *siatest.TestGroup) {
	// Grab the first of the group's renters
	renter := tg.Renters()[0]
	// Upload file, creating a piece for each host in the group
	dataPieces := uint64(1)
	parityPieces := uint64(len(tg.Hosts())) - dataPieces
	fileSize := 100 + siatest.Fuzz()
	_, _, err := renter.UploadNewFileBlocking(fileSize, dataPieces, parityPieces, false)
	if err != nil {
		t.Fatal("Failed to upload a file for testing: ", err)
	}

	files, err := renter.Files()
	if err != nil {
		t.Fatal("Failed to get renter files: ", err)
	}

	checks := 0
	for _, f := range files {
		// Only request files if file was fully uploaded for first API request
		if f.UploadProgress < 100 {
			continue
		}
		checks++
		rf, err := renter.RenterFileGet(f.SiaPath)
		if err != nil {
			t.Fatal("Failed to request single file", err)
		}

		// Can't use reflect.DeepEqual because certain fields are too dynamic,
		// however those fields are also not indicative of whether or not the
		// files are the same.  Not checking Redundancy, Available, Renewing
		// ,UploadProgress, UploadedBytes, or Renewing
		if f.Expiration != rf.File.Expiration {
			t.Log("File from Files() Expiration:", f.Expiration)
			t.Log("File from File() Expiration:", rf.File.Expiration)
			t.Fatal("Single file queries does not match file previously requested.")
		}
		if f.Filesize != rf.File.Filesize {
			t.Log("File from Files() Filesize:", f.Filesize)
			t.Log("File from File() Filesize:", rf.File.Filesize)
			t.Fatal("Single file queries does not match file previously requested.")
		}
		if f.LocalPath != rf.File.LocalPath {
			t.Log("File from Files() LocalPath:", f.LocalPath)
			t.Log("File from File() LocalPath:", rf.File.LocalPath)
			t.Fatal("Single file queries does not match file previously requested.")
		}
		if f.SiaPath != rf.File.SiaPath {
			t.Log("File from Files() SiaPath:", f.SiaPath)
			t.Log("File from File() SiaPath:", rf.File.SiaPath)
			t.Fatal("Single file queries does not match file previously requested.")
		}
	}
	if checks == 0 {
		t.Fatal("No files checks through single file endpoint.")
	}
}

// testStreamingCache checks if the chunk cache works correctly.
func testStreamingCache(t *testing.T, tg *siatest.TestGroup) {
	t.Skip("Caching is broken due to partial downloads")
	// Grab the first of the group's renters
	r := tg.Renters()[0]

	// Testing setting StreamCacheSize for streaming
	// Test setting it to larger than the defaultCacheSize
	if err := r.RenterSetStreamCacheSizePost(4); err != nil {
		t.Fatal(err, "Could not set StreamCacheSize to 4")
	}
	rg, err := r.RenterGet()
	if err != nil {
		t.Fatal(err)
	}
	if rg.Settings.StreamCacheSize != 4 {
		t.Fatal("StreamCacheSize not set to 4, set to", rg.Settings.StreamCacheSize)
	}

	// Test resetting to the value of defaultStreamCacheSize (2)
	if err := r.RenterSetStreamCacheSizePost(2); err != nil {
		t.Fatal(err, "Could not set StreamCacheSize to 2")
	}
	rg, err = r.RenterGet()
	if err != nil {
		t.Fatal(err)
	}
	if rg.Settings.StreamCacheSize != 2 {
		t.Fatal("StreamCacheSize not set to 2, set to", rg.Settings.StreamCacheSize)
	}

	prev := rg.Settings.StreamCacheSize

	// Test setting to 0
	if err := r.RenterSetStreamCacheSizePost(0); err == nil {
		t.Fatal(err, "expected setting stream cache size to zero to fail with an error")
	}
	rg, err = r.RenterGet()
	if err != nil {
		t.Fatal(err)
	}
	if rg.Settings.StreamCacheSize == 0 {
		t.Fatal("StreamCacheSize set to 0, should have stayed as previous value or", prev)
	}

	// Set fileSize and redundancy for upload
	ct := crypto.TypeDefaultRenter
	dataPieces := uint64(1)
	parityPieces := uint64(len(tg.Hosts())) - dataPieces

	// Set the bandwidth limit to 1 chunk per second.
	chunkSize := int64(siatest.ChunkSize(dataPieces, ct))
	if err := r.RenterPostRateLimit(chunkSize, chunkSize); err != nil {
		t.Fatal(err)
	}

	rg, err = r.RenterGet()
	if err != nil {
		t.Fatal(err)
	}
	if rg.Settings.MaxDownloadSpeed != chunkSize {
		t.Fatal(errors.New("MaxDownloadSpeed doesn't match value set through RenterPostRateLimit"))
	}
	if rg.Settings.MaxUploadSpeed != chunkSize {
		t.Fatal(errors.New("MaxUploadSpeed doesn't match value set through RenterPostRateLimit"))
	}

	// Upload a file that is a single chunk big.
	_, remoteFile, err := r.UploadNewFileBlocking(int(chunkSize), dataPieces, parityPieces, false)
	if err != nil {
		t.Fatal(err)
	}

	// Download the same chunk 250 times. This should take at least 250 seconds
	// without caching but not more than 30 with caching.
	start := time.Now()
	for i := 0; i < 250; i++ {
		if _, err := r.Stream(remoteFile); err != nil {
			t.Fatal(err)
		}
		if time.Since(start) > time.Second*30 {
			t.Fatal("download took longer than 30 seconds")
		}
	}
}

// testUploadDownload is a subtest that uses an existing TestGroup to test if
// uploading and downloading a file works
func testUploadDownload(t *testing.T, tg *siatest.TestGroup) {
	// Grab the first of the group's renters
	renter := tg.Renters()[0]
	// Upload file, creating a piece for each host in the group
	dataPieces := uint64(1)
	parityPieces := uint64(len(tg.Hosts())) - dataPieces
	fileSize := fastrand.Intn(2*int(modules.SectorSize)) + siatest.Fuzz() + 2 // between 1 and 2*SectorSize + 3 bytes
	localFile, remoteFile, err := renter.UploadNewFileBlocking(fileSize, dataPieces, parityPieces, false)
	if err != nil {
		t.Fatal("Failed to upload a file for testing: ", err)
	}
	// Download the file synchronously directly into memory
	_, err = renter.DownloadByStream(remoteFile)
	if err != nil {
		t.Fatal(err)
	}
	// Download the file synchronously to a file on disk
	_, err = renter.DownloadToDisk(remoteFile, false)
	if err != nil {
		t.Fatal(err)
	}
	// Download the file asynchronously and wait for the download to finish.
	localFile, err = renter.DownloadToDisk(remoteFile, true)
	if err != nil {
		t.Error(err)
	}
	if err := renter.WaitForDownload(localFile, remoteFile); err != nil {
		t.Error(err)
	}
	// Stream the file.
	_, err = renter.Stream(remoteFile)
	if err != nil {
		t.Fatal(err)
	}
	// Stream the file partially a few times. At least 1 byte is streamed.
	for i := 0; i < 5; i++ {
		from := fastrand.Intn(fileSize - 1)             // [0..fileSize-2]
		to := from + 1 + fastrand.Intn(fileSize-from-1) // [from+1..fileSize-1]
		_, err = renter.StreamPartial(remoteFile, localFile, uint64(from), uint64(to))
		if err != nil {
			t.Fatal(err)
		}
	}
}

// testUploadWithAndWithoutForceParameter is a subtest that uses an existing TestGroup to test if
// uploading an existing file is successful when setting 'force' to 'true' and 'force' set to 'false'
func testUploadWithAndWithoutForceParameter(t *testing.T, tg *siatest.TestGroup) {
	// Grab the first of the group's renters
	renter := tg.Renters()[0]

	// Upload file, creating a piece for each host in the group
	dataPieces := uint64(1)
	parityPieces := uint64(len(tg.Hosts())) - dataPieces
	fileSize := 100 + siatest.Fuzz()
	localFile, _, err := renter.UploadNewFileBlocking(fileSize, dataPieces, parityPieces, false)
	if err != nil {
		t.Fatal("Failed to upload a file for testing: ", err)
	}
	_, err = renter.UploadBlocking(localFile, dataPieces, parityPieces, true)
	if err != nil {
		t.Fatal("Failed to force overwrite a file when specifying 'force=true': ", err)
	}

	// Upload file, creating a piece for each host in the group
	dataPieces = uint64(1)
	parityPieces = uint64(len(tg.Hosts())) - dataPieces
	fileSize = 100 + siatest.Fuzz()
	localFile, _, err = renter.UploadNewFileBlocking(fileSize, dataPieces, parityPieces, false)
	if err != nil {
		t.Fatal("Failed to upload a file for testing: ", err)
	}
	_, err = renter.UploadBlocking(localFile, dataPieces, parityPieces, false)
	if err == nil {
		t.Fatal("File overwritten without specifying 'force=true'")
	}
}

// testStreamLargeFile tests that using the streaming endpoint to download
// multiple chunks works.
func testStreamLargeFile(t *testing.T, tg *siatest.TestGroup) {
	// Grab the first of the group's renters
	renter := tg.Renters()[0]
	// Upload file, creating a piece for each host in the group
	dataPieces := uint64(1)
	parityPieces := uint64(len(tg.Hosts())) - dataPieces
	ct := crypto.TypeDefaultRenter
	fileSize := int(10 * siatest.ChunkSize(dataPieces, ct))
	localFile, remoteFile, err := renter.UploadNewFileBlocking(fileSize, dataPieces, parityPieces, false)
	if err != nil {
		t.Fatal("Failed to upload a file for testing: ", err)
	}
	// Stream the file partially a few times. At least 1 byte is streamed.
	for i := 0; i < 5; i++ {
		from := fastrand.Intn(fileSize - 1)             // [0..fileSize-2]
		to := from + 1 + fastrand.Intn(fileSize-from-1) // [from+1..fileSize-1]
		_, err = renter.StreamPartial(remoteFile, localFile, uint64(from), uint64(to))
		if err != nil {
			t.Fatal(err)
		}
	}
}

// TestRenterInterrupt executes a number of subtests using the same TestGroup to
// save time on initialization
func TestRenterInterrupt(t *testing.T) {
	if !build.VLONG {
		t.SkipNow()
	}
	t.Parallel()

	// Create a group for the subtests
	groupParams := siatest.GroupParams{
		Hosts:  5,
		Miners: 1,
	}

	// Specify sub tests
	subTests := []test{
		{"TestContractInterruptedSaveToDiskAfterDeletion", testContractInterruptedSaveToDiskAfterDeletion},
		{"TestDownloadInterruptedAfterSendingRevision", testDownloadInterruptedAfterSendingRevision},
		{"TestDownloadInterruptedBeforeSendingRevision", testDownloadInterruptedBeforeSendingRevision},
		{"TestUploadInterruptedAfterSendingRevision", testUploadInterruptedAfterSendingRevision},
		{"TestUploadInterruptedBeforeSendingRevision", testUploadInterruptedBeforeSendingRevision},
	}

	// Run tests
	if err := runRenterTests(t, groupParams, subTests); err != nil {
		t.Fatal(err)
	}
}

// testContractInterruptedSaveToDiskAfterDeletion runs testDownloadInterrupted with
// a dependency that interrupts the download after sending the signed revision
// to the host.
func testContractInterruptedSaveToDiskAfterDeletion(t *testing.T, tg *siatest.TestGroup) {
	testContractInterrupted(t, tg, newDependencyInterruptContractSaveToDiskAfterDeletion())
}

// testDownloadInterruptedAfterSendingRevision runs testDownloadInterrupted with
// a dependency that interrupts the download after sending the signed revision
// to the host.
func testDownloadInterruptedAfterSendingRevision(t *testing.T, tg *siatest.TestGroup) {
	testDownloadInterrupted(t, tg, newDependencyInterruptDownloadAfterSendingRevision())
}

// testDownloadInterruptedBeforeSendingRevision runs testDownloadInterrupted
// with a dependency that interrupts the download before sending the signed
// revision to the host.
func testDownloadInterruptedBeforeSendingRevision(t *testing.T, tg *siatest.TestGroup) {
	testDownloadInterrupted(t, tg, newDependencyInterruptDownloadBeforeSendingRevision())
}

// testUploadInterruptedAfterSendingRevision runs testUploadInterrupted with a
// dependency that interrupts the upload after sending the signed revision to
// the host.
func testUploadInterruptedAfterSendingRevision(t *testing.T, tg *siatest.TestGroup) {
	testUploadInterrupted(t, tg, newDependencyInterruptUploadAfterSendingRevision())
}

// testUploadInterruptedBeforeSendingRevision runs testUploadInterrupted with a
// dependency that interrupts the upload before sending the signed revision to
// the host.
func testUploadInterruptedBeforeSendingRevision(t *testing.T, tg *siatest.TestGroup) {
	testUploadInterrupted(t, tg, newDependencyInterruptUploadBeforeSendingRevision())
}

// testContractInterrupted interrupts a download using the provided dependencies.
func testContractInterrupted(t *testing.T, tg *siatest.TestGroup, deps *siatest.DependencyInterruptOnceOnKeyword) {
	// Add Renter
	testDir := renterTestDir(t.Name())
	renterTemplate := node.Renter(testDir + "/renter")
	renterTemplate.ContractorDeps = deps
	renterTemplate.Allowance = siatest.DefaultAllowance
	renterTemplate.Allowance.Period = 100
	renterTemplate.Allowance.RenewWindow = 75
	nodes, err := tg.AddNodes(renterTemplate)
	if err != nil {
		t.Fatal(err)
	}
	renter := nodes[0]

	// Call fail on the dependency every 10 ms.
	cancel := make(chan struct{})
	wg := new(sync.WaitGroup)
	wg.Add(1)
	go func() {
		for {
			// Cause the contract renewal to fail
			deps.Fail()
			select {
			case <-cancel:
				wg.Done()
				return
			case <-time.After(10 * time.Millisecond):
			}
		}
	}()

	// Renew contracts.
	if err = renewContractsByRenewWindow(renter, tg); err != nil {
		t.Fatal(err)
	}

	// Disrupt statement should prevent contracts from being renewed properly.
	// This means that both old and new contracts will be staticContracts which
	// are exported through the API via RenterContracts.Contracts
	err = build.Retry(50, 100*time.Millisecond, func() error {
		rc, err := renter.RenterContractsGet()
		if err != nil {
			return err
		}
		if len(rc.Contracts) != len(tg.Hosts())*2 {
			return fmt.Errorf("Incorrect number of staticContracts: have %v expected %v", len(rc.Contracts), len(tg.Hosts())*2)
		}
		return nil
	})
	if err != nil {
		renter.PrintDebugInfo(t, true, false, true)
		t.Fatal(err)
	}

	// By mining blocks to trigger threadContractMaintenance,
	// managedCheckForDuplicates should move renewed contracts from
	// staticContracts to oldContracts even though disrupt statement is still
	// interrupting renew code.
	m := tg.Miners()[0]
	if err = m.MineBlock(); err != nil {
		t.Fatal(err)
	}
	if err = tg.Sync(); err != nil {
		t.Fatal(err)
	}
	err = build.Retry(70, 100*time.Millisecond, func() error {
		rc, err := renter.RenterInactiveContractsGet()
		if err != nil {
			return err
		}
		if len(rc.InactiveContracts) != len(tg.Hosts()) {
			return fmt.Errorf("Incorrect number of inactive contracts: have %v expected %v", len(rc.InactiveContracts), len(tg.Hosts()))
		}
		if len(rc.ActiveContracts) != len(tg.Hosts()) {
			return fmt.Errorf("Incorrect number of active contracts: have %v expected %v", len(rc.ActiveContracts), len(tg.Hosts()))
		}
		if len(rc.Contracts) != len(tg.Hosts()) {
			return fmt.Errorf("Incorrect number of staticContracts: have %v expected %v", len(rc.Contracts), len(tg.Hosts()))
		}
		if err = m.MineBlock(); err != nil {
			return err
		}
		return nil
	})
	if err != nil {
		renter.PrintDebugInfo(t, true, false, true)
		t.Fatal(err)
	}

	// Stop calling fail on the dependency.
	close(cancel)
	wg.Wait()
	deps.Disable()
}

// testDownloadInterrupted interrupts a download using the provided dependencies.
func testDownloadInterrupted(t *testing.T, tg *siatest.TestGroup, deps *siatest.DependencyInterruptOnceOnKeyword) {
	// Add Renter
	testDir := renterTestDir(t.Name())
	renterTemplate := node.Renter(testDir + "/renter")
	renterTemplate.ContractSetDeps = deps
	nodes, err := tg.AddNodes(renterTemplate)
	if err != nil {
		t.Fatal(err)
	}

	// Set the bandwidth limit to 1 chunk per second.
	renter := nodes[0]
	ct := crypto.TypeDefaultRenter
	dataPieces := uint64(len(tg.Hosts())) - 1
	parityPieces := uint64(1)
	chunkSize := siatest.ChunkSize(dataPieces, ct)
	_, remoteFile, err := renter.UploadNewFileBlocking(int(chunkSize), dataPieces, parityPieces, false)
	if err != nil {
		t.Fatal(err)
	}
	if err := renter.RenterPostRateLimit(int64(chunkSize), int64(chunkSize)); err != nil {
		t.Fatal(err)
	}

	// Call fail on the dependency every 10 ms.
	cancel := make(chan struct{})
	wg := new(sync.WaitGroup)
	wg.Add(1)
	go func() {
		for {
			// Cause the next download to fail.
			deps.Fail()
			select {
			case <-cancel:
				wg.Done()
				return
			case <-time.After(10 * time.Millisecond):
			}
		}
	}()
	// Try downloading the file 5 times.
	for i := 0; i < 5; i++ {
		if _, err := renter.DownloadByStream(remoteFile); err == nil {
			t.Fatal("Download shouldn't succeed since it was interrupted")
		}
	}
	// Stop calling fail on the dependency.
	close(cancel)
	wg.Wait()
	deps.Disable()
	// Download the file once more successfully
	if _, err := renter.DownloadByStream(remoteFile); err != nil {
		t.Fatal("Failed to download the file", err)
	}
}

// testUploadInterrupted let's the upload fail using the provided dependencies
// and makes sure that this doesn't corrupt the contract.
func testUploadInterrupted(t *testing.T, tg *siatest.TestGroup, deps *siatest.DependencyInterruptOnceOnKeyword) {
	// Add Renter
	testDir := renterTestDir(t.Name())
	renterTemplate := node.Renter(testDir + "/renter")
	renterTemplate.ContractSetDeps = deps
	nodes, err := tg.AddNodes(renterTemplate)
	if err != nil {
		t.Fatal(err)
	}

	// Set the bandwidth limit to 1 chunk per second.
	ct := crypto.TypeDefaultRenter
	renter := nodes[0]
	dataPieces := uint64(len(tg.Hosts())) - 1
	parityPieces := uint64(1)
	chunkSize := siatest.ChunkSize(dataPieces, ct)
	if err := renter.RenterPostRateLimit(int64(chunkSize), int64(chunkSize)); err != nil {
		t.Fatal(err)
	}

	// Call fail on the dependency every two seconds to allow some uploads to
	// finish.
	cancel := make(chan struct{})
	done := make(chan struct{})
	wg := new(sync.WaitGroup)
	wg.Add(1)
	go func() {
		defer close(done)
		// Loop until cancel was closed or we reach 5 iterations. Otherwise we
		// might end up blocking the upload for too long.
		for i := 0; i < 10; i++ {
			// Cause the next upload to fail.
			deps.Fail()
			select {
			case <-cancel:
				wg.Done()
				return
			case <-time.After(100 * time.Millisecond):
			}
		}
		wg.Done()
	}()

	// Upload a file that's 1 chunk large.
	_, remoteFile, err := renter.UploadNewFileBlocking(int(chunkSize), dataPieces, parityPieces, false)
	if err != nil {
		t.Fatal(err)
	}
	// Make sure that the upload does not finish before the interrupting go
	// routine is finished
	select {
	case <-done:
	default:
		t.Fatal("Upload finished before interrupt signal is done")
	}
	// Stop calling fail on the dependency.
	close(cancel)
	wg.Wait()
	deps.Disable()
	// Download the file.
	if _, err := renter.DownloadByStream(remoteFile); err != nil {
		t.Fatal("Failed to download the file", err)
	}
}

// TestRenterAddNodes runs a subset of tests that require adding their own renter
func TestRenterAddNodes(t *testing.T) {
	if testing.Short() {
		t.SkipNow()
	}
	t.Parallel()

	// Create a group for testing
	groupParams := siatest.GroupParams{
		Hosts:   5,
		Renters: 1,
		Miners:  1,
	}

	// Specify subtests to run
	subTests := []test{
		{"TestRedundancyReporting", testRedundancyReporting}, // Put first because it pulls the original tg renter
		{"TestRenterCancelAllowance", testRenterCancelAllowance},
		{"TestRenewFailing", testRenewFailing}, // Put last because it impacts a host
	}

	// Run tests
	if err := runRenterTests(t, groupParams, subTests); err != nil {
		t.Fatal(err)
	}
}

// testRedundancyReporting verifies that redundancy reporting is accurate if
// contracts become offline.
func testRedundancyReporting(t *testing.T, tg *siatest.TestGroup) {
	// Upload a file.
	dataPieces := uint64(1)
	parityPieces := uint64(len(tg.Hosts()) - 1)

	renter := tg.Renters()[0]
	_, rf, err := renter.UploadNewFileBlocking(100, dataPieces, parityPieces, false)
	if err != nil {
		t.Fatal(err)
	}

	// Stop a host.
	host := tg.Hosts()[0]
	if err := tg.StopNode(host); err != nil {
		t.Fatal(err)
	}

	// Mine a block to trigger contract maintenance.
	miner := tg.Miners()[0]
	if err := miner.MineBlock(); err != nil {
		t.Fatal(err)
	}

	// Redundancy should decrease.
	expectedRedundancy := float64(dataPieces+parityPieces-1) / float64(dataPieces)
	if err := renter.WaitForDecreasingRedundancy(rf, expectedRedundancy); err != nil {
		t.Fatal("Redundancy isn't decreasing", err)
	}

	// Restart the host.
	if err := tg.StartNode(host); err != nil {
		t.Fatal(err)
	}

	// Wait until the host shows up as active again.
	pk, err := host.HostPublicKey()
	if err != nil {
		t.Fatal(err)
	}
	err = build.Retry(60, time.Second, func() error {
		hdag, err := renter.HostDbActiveGet()
		if err != nil {
			return err
		}
		for _, h := range hdag.Hosts {
			if reflect.DeepEqual(h.PublicKey, pk) {
				return nil
			}
		}
		// If host is not active, announce it again and mine a block.
		if err := host.HostAnnouncePost(); err != nil {
			return (err)
		}
		miner := tg.Miners()[0]
		if err := miner.MineBlock(); err != nil {
			return (err)
		}
		if err := tg.Sync(); err != nil {
			return (err)
		}
		hg, err := host.HostGet()
		if err != nil {
			return err
		}
		return fmt.Errorf("host with address %v not active", hg.InternalSettings.NetAddress)
	})
	if err != nil {
		t.Fatal(err)
	}

	if err := miner.MineBlock(); err != nil {
		t.Fatal(err)
	}

	// Redundancy should go back to normal.
	expectedRedundancy = float64(dataPieces+parityPieces) / float64(dataPieces)
	if err := renter.WaitForUploadRedundancy(rf, expectedRedundancy); err != nil {
		t.Fatal("Redundancy is not increasing")
	}
}

// testRenewFailing checks if a contract gets marked as !goodForRenew after
// failing multiple times in a row.
func testRenewFailing(t *testing.T, tg *siatest.TestGroup) {
	// Add a renter with a custom allowance to give it plenty of time to renew
	// the contract later.
	renterParams := node.Renter(filepath.Join(renterTestDir(t.Name()), "renter"))
	renterParams.Allowance = siatest.DefaultAllowance
	renterParams.Allowance.Hosts = uint64(len(tg.Hosts()) - 1)
	renterParams.Allowance.Period = 100
	renterParams.Allowance.RenewWindow = 50
	nodes, err := tg.AddNodes(renterParams)
	if err != nil {
		t.Fatal(err)
	}
	renter := nodes[0]

	// All the contracts of the renter should be goodForRenew. So there should
	// be no inactive contracts, only active contracts
	rcg, err := renter.RenterInactiveContractsGet()
	if err != nil {
		t.Fatal(err)
	}
	if uint64(len(rcg.ActiveContracts)) != renterParams.Allowance.Hosts {
		for i, c := range rcg.ActiveContracts {
			fmt.Println(i, c.HostPublicKey)
		}
		t.Fatalf("renter had %v contracts but should have %v",
			len(rcg.ActiveContracts), renterParams.Allowance.Hosts)
	}
	if len(rcg.InactiveContracts) != 0 {
		t.Fatal("Renter should have 0 inactive contracts but has", len(rcg.InactiveContracts))
	}

	// Create a map of the hosts in the group.
	hostMap := make(map[string]*siatest.TestNode)
	for _, host := range tg.Hosts() {
		pk, err := host.HostPublicKey()
		if err != nil {
			t.Fatal(err)
		}
		hostMap[pk.String()] = host
	}
	// Lock the wallet of one of the used hosts to make the renew fail.
	var lockedHostPK types.SiaPublicKey
	for _, c := range rcg.ActiveContracts {
		if host, used := hostMap[c.HostPublicKey.String()]; used {
			lockedHostPK = c.HostPublicKey
			if err := host.WalletLockPost(); err != nil {
				t.Fatal(err)
			}
			break
		}
	}
	// Wait until the contract is supposed to be renewed.
	cg, err := renter.ConsensusGet()
	if err != nil {
		t.Fatal(err)
	}
	rg, err := renter.RenterGet()
	if err != nil {
		t.Fatal(err)
	}
	miner := tg.Miners()[0]
	blockHeight := cg.Height
	for blockHeight+rg.Settings.Allowance.RenewWindow < rcg.ActiveContracts[0].EndHeight {
		if err := miner.MineBlock(); err != nil {
			t.Fatal(err)
		}
		blockHeight++
	}

	// there should be no inactive contracts, only active contracts.
	rcg, err = renter.RenterInactiveContractsGet()
	if err != nil {
		t.Fatal(err)
	}
	if uint64(len(rcg.ActiveContracts)) != renterParams.Allowance.Hosts {
		for i, c := range rcg.ActiveContracts {
			fmt.Println(i, c.HostPublicKey)
		}
		t.Fatalf("renter had %v contracts but should have %v",
			len(rcg.ActiveContracts), renterParams.Allowance.Hosts)
	}
	if len(rcg.InactiveContracts) != 0 {
		t.Fatal("Renter should have 0 inactive contracts but has", len(rcg.InactiveContracts))
	}

	// mine enough blocks to reach the second half of the renew window.
	for ; blockHeight+rg.Settings.Allowance.RenewWindow/2 < rcg.ActiveContracts[0].EndHeight; blockHeight++ {
		if err := miner.MineBlock(); err != nil {
			t.Fatal(err)
		}
	}

	// We should be within the second half of the renew window now. We keep
	// mining blocks until the host with the locked wallet has been replaced.
	// This should happen before we reach the endHeight of the contracts. This
	// means we should have number of hosts - 1 active contracts and number of
	// hosts - 1 inactive contracts.  One of the inactive contracts will be
	// !goodForRenew due to the host
	err = build.Retry(int(rcg.ActiveContracts[0].EndHeight-blockHeight), 5*time.Second, func() error {
		if err := miner.MineBlock(); err != nil {
			return err
		}

		// contract should be !goodForRenew now.
		rc, err := renter.RenterInactiveContractsGet()
		if err != nil {
			return err
		}
		if len(rc.ActiveContracts) != len(tg.Hosts())-1 {
			return fmt.Errorf("Expected %v active contracts, got %v", len(tg.Hosts())-1, len(rc.ActiveContracts))
		}
		if len(rc.InactiveContracts) != len(tg.Hosts())-1 {
			return fmt.Errorf("Expected %v inactive contracts, got %v", len(tg.Hosts())-1, len(rc.InactiveContracts))
		}

		// Check that the locked host is in inactive and not in active.
		for _, c := range rc.ActiveContracts {
			if c.HostPublicKey.String() == lockedHostPK.String() {
				return errors.New("locked host still appears in set of active contracts")
			}
		}
		// If the host does appear in the inactive, set, then the test has
		// passed.
		for _, c := range rc.ActiveContracts {
			if c.HostPublicKey.String() == lockedHostPK.String() {
				return nil
			}
		}
		return nil
	})
	if err != nil {
		renter.PrintDebugInfo(t, true, true, true)
		t.Fatal(err)
	}
}

// testRenterCancelAllowance tests that setting an empty allowance causes
// uploads, downloads, and renewals to cease as well as tests that resetting the
// allowance after the allowance was cancelled will trigger the correct contract
// formation.
func testRenterCancelAllowance(t *testing.T, tg *siatest.TestGroup) {
	renterParams := node.Renter(filepath.Join(renterTestDir(t.Name()), "renter"))
	nodes, err := tg.AddNodes(renterParams)
	if err != nil {
		t.Fatal(err)
	}
	renter := nodes[0]

	// Test Resetting allowance
	// Cancel the allowance
	if err := renter.RenterCancelAllowance(); err != nil {
		t.Fatal(err)
	}

	// Give it some time to mark the contracts as !goodForUpload and
	// !goodForRenew.
	err = build.Retry(200, 100*time.Millisecond, func() error {
		rc, err := renter.RenterInactiveContractsGet()
		if err != nil {
			return err
		}
		// Should now only have inactive contracts.
		if len(rc.ActiveContracts) != 0 {
			return fmt.Errorf("expected 0 active contracts, got %v", len(rc.ActiveContracts))
		}
		if len(rc.InactiveContracts) != len(tg.Hosts()) {
			return fmt.Errorf("expected %v inactive contracts, got %v", len(tg.Hosts()), len(rc.InactiveContracts))
		}
		for _, c := range rc.InactiveContracts {
			if c.GoodForUpload {
				return errors.New("contract shouldn't be goodForUpload")
			}
			if c.GoodForRenew {
				return errors.New("contract shouldn't be goodForRenew")
			}
		}
		return nil
	})
	if err != nil {
		t.Fatal(err)
	}

	// Set the allowance again.
	if err := renter.RenterPostAllowance(siatest.DefaultAllowance); err != nil {
		t.Fatal(err)
	}

	// Mine a block to start the threadedContractMaintenance.
	if err := tg.Miners()[0].MineBlock(); err != nil {
		t.Fatal(err)
	}

	// Give it some time to mark the contracts as goodForUpload and
	// goodForRenew again.
	err = build.Retry(200, 100*time.Millisecond, func() error {
		rc, err := renter.RenterInactiveContractsGet()
		if err != nil {
			return err
		}
		// Should now only have active contracts.
		if len(rc.ActiveContracts) != len(tg.Hosts()) {
			return fmt.Errorf("expected %v active contracts, got %v", len(tg.Hosts()), len(rc.ActiveContracts))
		}
		if len(rc.InactiveContracts) != 0 {
			return fmt.Errorf("expected 0 inactive contracts, got %v", len(rc.InactiveContracts))
		}
		for _, c := range rc.ActiveContracts {
			if !c.GoodForUpload {
				return errors.New("contract should be goodForUpload")
			}
			if !c.GoodForRenew {
				return errors.New("contract should be goodForRenew")
			}
		}
		return nil
	})
	if err != nil {
		t.Fatal(err)
	}

	// Test Canceling allowance
	// Upload a file.
	dataPieces := uint64(1)
	parityPieces := uint64(len(tg.Hosts()) - 1)
	_, rf, err := renter.UploadNewFileBlocking(100, dataPieces, parityPieces, false)
	if err != nil {
		t.Fatal(err)
	}

	// Cancel the allowance
	if err := renter.RenterCancelAllowance(); err != nil {
		t.Fatal(err)
	}

	// Give it some time to mark the contracts as !goodForUpload and
	// !goodForRenew.
	err = build.Retry(200, 100*time.Millisecond, func() error {
		rc, err := renter.RenterInactiveContractsGet()
		if err != nil {
			return err
		}
		// Should now have 2 inactive contracts.
		if len(rc.ActiveContracts) != 0 {
			return fmt.Errorf("expected 0 active contracts, got %v", len(rc.ActiveContracts))
		}
		if len(rc.InactiveContracts) != len(tg.Hosts()) {
			return fmt.Errorf("expected %v inactive contracts, got %v", len(tg.Hosts()), len(rc.InactiveContracts))
		}
		for _, c := range rc.InactiveContracts {
			if c.GoodForUpload {
				return errors.New("contract shouldn't be goodForUpload")
			}
			if c.GoodForRenew {
				return errors.New("contract shouldn't be goodForRenew")
			}
		}
		return nil
	})
	if err != nil {
		t.Fatal(err)
	}

	// Try downloading the file; should succeed.
	if _, err := renter.DownloadByStream(rf); err != nil {
		t.Fatal("downloading file failed", err)
	}

	// Wait for a few seconds to make sure that the upload heap is rebuilt.
	// The rebuilt interval is 3 seconds. Sleep for 5 to be safe.
	time.Sleep(5 * time.Second)

	// Try to upload a file after the allowance was cancelled. Should succeed.
	_, rf2, err := renter.UploadNewFile(100, dataPieces, parityPieces, false)
	if err != nil {
		t.Fatal(err)
	}

	// Give it some time to upload.
	time.Sleep(time.Second)

	// Redundancy should still be 0.
	renterFiles, err := renter.RenterFilesGet()
	if err != nil {
		t.Fatal("Failed to get files")
	}
	if len(renterFiles.Files) != 2 {
		t.Fatal("There should be exactly 2 tracked files")
	}
	fileInfo, err := renter.File(rf2)
	if err != nil {
		t.Fatal(err)
	}
	if fileInfo.UploadProgress > 0 || fileInfo.UploadedBytes > 0 || fileInfo.Redundancy > 0 {
		t.Fatal("Uploading a file after canceling the allowance should fail")
	}

	// Mine enough blocks for the period to pass and the contracts to expire.
	miner := tg.Miners()[0]
	for i := types.BlockHeight(0); i < siatest.DefaultAllowance.Period; i++ {
		if err := miner.MineBlock(); err != nil {
			t.Fatal(err)
		}
	}

	// All contracts should be archived.
	err = build.Retry(200, 100*time.Millisecond, func() error {
		rc, err := renter.RenterInactiveContractsGet()
		if err != nil {
			return err
		}
		rcExpired, err := renter.RenterExpiredContractsGet()
		if err != nil {
			return err
		}
		// Should now have num of hosts expired contracts.
		if len(rc.ActiveContracts) != 0 {
			return fmt.Errorf("expected 0 active contracts, got %v", len(rc.ActiveContracts))
		}
		if len(rc.InactiveContracts) != 0 {
			return fmt.Errorf("expected 0 inactive contracts, got %v", len(rc.InactiveContracts))
		}
		if len(rcExpired.ExpiredContracts) != len(tg.Hosts()) {
			return fmt.Errorf("expected %v expired contracts, got %v", len(tg.Hosts()), len(rc.InactiveContracts))
		}
		return nil
	})
	if err != nil {
		t.Fatal(err)
	}

	// Try downloading the file; should fail.
	if _, err := renter.DownloadByStream(rf2); err == nil {
		t.Fatal("downloading file succeeded even though it shouldnt", err)
	}

	// The uploaded files should have 0x redundancy now.
	err = build.Retry(200, 100*time.Millisecond, func() error {
		rf, err := renter.RenterFilesGet()
		if err != nil {
			return errors.New("Failed to get files")
		}
		if len(rf.Files) != 2 || rf.Files[0].Redundancy != 0 || rf.Files[1].Redundancy != 0 {
			return errors.New("file redundancy should be 0 now")
		}
		return nil
	})
	if err != nil {
		t.Fatal(err)
	}
}

// TestRenterContracts tests the formation of the contracts, the contracts
// endpoint, and canceling a contract
func TestRenterContracts(t *testing.T) {
	if testing.Short() {
		t.SkipNow()
	}
	t.Parallel()

	// Create a group for testing
	groupParams := siatest.GroupParams{
		Hosts:   2,
		Renters: 1,
		Miners:  1,
	}
	testDir := renterTestDir(t.Name())
	tg, err := siatest.NewGroupFromTemplate(testDir, groupParams)
	if err != nil {
		t.Fatal("Failed to create group:", err)
	}
	defer func() {
		if err := tg.Close(); err != nil {
			t.Fatal(err)
		}
	}()

	// Get Renter
	r := tg.Renters()[0]
	rg, err := r.RenterGet()
	if err != nil {
		t.Fatal(err)
	}

	// Record the start period at the beginning of test
	currentPeriodStart := rg.CurrentPeriod
	period := rg.Settings.Allowance.Period
	renewWindow := rg.Settings.Allowance.RenewWindow
	numRenewals := 0

	// Check if the current period was set in the past
	cg, err := r.ConsensusGet()
	if err != nil {
		t.Fatal(err)
	}
	if currentPeriodStart > cg.Height-renewWindow {
		t.Fatalf(`Current period not set in the past as expected.
		CP: %v
		BH: %v
		RW: %v
		`, currentPeriodStart, cg.Height, renewWindow)
	}

	// Confirm Contracts were created as expected.  There should only be active
	// contracts and no inactive or expired contracts
	err = build.Retry(200, 100*time.Millisecond, func() error {
		rc, err := r.RenterInactiveContractsGet()
		if err != nil {
			return err
		}
		if len(rc.ActiveContracts) != len(tg.Hosts()) {
			return fmt.Errorf("Expected %v active contracts, got %v", len(tg.Hosts()), len(rc.ActiveContracts))
		}
		if len(rc.InactiveContracts) != 0 {
			return fmt.Errorf("Expected 0 inactive contracts, got %v", len(rc.InactiveContracts))
		}
		rcExpired, err := r.RenterExpiredContractsGet()
		if err != nil {
			return err
		}
		if len(rcExpired.ExpiredContracts) != 0 {
			return fmt.Errorf("Expected 0 expired contracts, got %v", len(rcExpired.ExpiredContracts))
		}
		return nil
	})
	if err != nil {
		t.Fatal(err)
	}

	rc, err := r.RenterContractsGet()
	if err != nil {
		t.Fatal(err)
	}

	// Confirm contract end heights were set properly
	for _, c := range rc.ActiveContracts {
		if c.EndHeight != currentPeriodStart+period+renewWindow {
			t.Log("Endheight:", c.EndHeight)
			t.Log("Allowance Period:", period)
			t.Log("Renew Window:", renewWindow)
			t.Log("Current Period:", currentPeriodStart)
			t.Fatal("Contract endheight not set to Current period + Allowance Period + Renew Window")
		}
	}

	// Record original Contracts and create Maps for comparison
	originalContracts := rc.ActiveContracts
	originalContractIDMap := make(map[types.FileContractID]struct{})
	for _, c := range originalContracts {
		originalContractIDMap[c.ID] = struct{}{}
	}

	// Mine blocks to force contract renewal
	if err = renewContractsByRenewWindow(r, tg); err != nil {
		t.Fatal(err)
	}
	numRenewals++

	// Confirm Contracts were renewed as expected, all original contracts should
	// have been renewed if GoodForRenew = true.  There should be the same
	// number of active and inactive contracts, and 0 expired contracts since we
	// are still within the endheight of the original contracts, and the
	// inactive contracts should be the same contracts as the original active
	// contracts.
	err = build.Retry(200, 100*time.Millisecond, func() error {
		rc, err := r.RenterInactiveContractsGet()
		if err != nil {
			return err
		}
		if len(originalContracts) != len(rc.InactiveContracts) {
			return fmt.Errorf("Didn't get expected number of inactive contracts, expected %v got %v", len(originalContracts), len(rc.InactiveContracts))
		}
		for _, c := range rc.InactiveContracts {
			if _, ok := originalContractIDMap[c.ID]; !ok {
				return errors.New("ID from rc not found in originalContracts")
			}
		}
		rcExpired, err := r.RenterExpiredContractsGet()
		if err != nil {
			return err
		}
		if len(rcExpired.ExpiredContracts) != 0 {
			return fmt.Errorf("Expected 0 expired contracts, got %v", len(rcExpired.ExpiredContracts))
		}
		// checkContracts will confirm correct number of inactive and active contracts
		if err = checkContracts(len(tg.Hosts()), numRenewals, append(rc.InactiveContracts, rcExpired.ExpiredContracts...), rc.ActiveContracts); err != nil {
			return err
		}
		if err = checkRenewedContracts(rc.ActiveContracts); err != nil {
			return err
		}
		return nil
	})
	if err != nil {
		t.Fatal(err)
	}

	// Confirm contract end heights were set properly End height should be the
	// end of the next period as the contracts are renewed due to reaching the
	// renew window
	rc, err = r.RenterInactiveContractsGet()
	if err != nil {
		t.Fatal(err)
	}
	for _, c := range rc.ActiveContracts {
		if c.EndHeight != currentPeriodStart+(2*period)+renewWindow && c.GoodForRenew {
			t.Log("Endheight:", c.EndHeight)
			t.Log("Allowance Period:", period)
			t.Log("Renew Window:", renewWindow)
			t.Log("Current Period:", currentPeriodStart)
			t.Fatal("Contract endheight not set to Current period + 2 * Allowance Period + Renew Window")
		}
	}

	// Record inactive contracts
	inactiveContracts := rc.InactiveContracts
	inactiveContractIDMap := make(map[types.FileContractID]struct{})
	for _, c := range inactiveContracts {
		inactiveContractIDMap[c.ID] = struct{}{}
	}

	// Mine to force inactive contracts to be expired contracts
	m := tg.Miners()[0]
	cg, err = r.ConsensusGet()
	if err != nil {
		t.Fatal(err)
	}
	for i := 0; i < int(inactiveContracts[0].EndHeight-cg.Height+types.MaturityDelay); i++ {
		if err = m.MineBlock(); err != nil {
			t.Fatal(err)
		}
	}

	// Waiting for nodes to sync
	if err = tg.Sync(); err != nil {
		t.Fatal(err)
	}

	// Confirm contracts, the expired contracts should now be the same contracts
	// as the previous inactive contracts.
	err = build.Retry(200, 100*time.Millisecond, func() error {
		rc, err = r.RenterExpiredContractsGet()
		if err != nil {
			return err
		}
		if len(rc.ActiveContracts) != len(tg.Hosts()) {
			return errors.New("Waiting for active contracts to form")
		}
		if len(rc.ExpiredContracts) != len(inactiveContracts) {
			return fmt.Errorf("Expected the same number of expired and inactive contracts; got %v expired and %v inactive", len(rc.ExpiredContracts), len(inactiveContracts))
		}
		for _, c := range inactiveContracts {
			if _, ok := inactiveContractIDMap[c.ID]; !ok {
				return errors.New("ID from rc not found in inactiveContracts")
			}
		}
		return nil
	})
	if err != nil {
		t.Fatal(err)
	}

	// Renewing contracts by spending is very time consuming, the rest of the
	// test is only run during vlong so the rest of the test package doesn't
	// time out
	if !build.VLONG {
		return
	}

	// Record current active and expired contracts
	err = build.Retry(200, 100*time.Millisecond, func() error {
		rc, err = r.RenterContractsGet()
		if err != nil {
			return err
		}
		if len(rc.ActiveContracts) != len(tg.Hosts()) {
			return fmt.Errorf("waiting for active contracts to form")
		}
		return nil
	})
	if err != nil {
		t.Fatal(err)
	}
	rc, err = r.RenterExpiredContractsGet()
	if err != nil {
		t.Fatal(err)
	}
	activeContracts := rc.ActiveContracts
	expiredContracts := rc.ExpiredContracts
	if err != nil {
		t.Fatal(err)
	}
	expiredContractIDMap := make(map[types.FileContractID]struct{})
	for _, c := range expiredContracts {
		expiredContractIDMap[c.ID] = struct{}{}
	}

	// Capturing end height to compare against renewed contracts
	endHeight := rc.ActiveContracts[0].EndHeight

	// Renew contracts by running out of funds
	startingUploadSpend, err := renewContractsBySpending(r, tg)
	if err != nil {
		r.PrintDebugInfo(t, true, true, true)
		t.Fatal(err)
	}
	numRenewals++

	// Confirm contracts were renewed as expected.  Active contracts prior to
	// renewal should now be in the inactive contracts
	err = build.Retry(200, 100*time.Millisecond, func() error {
		rc, err = r.RenterInactiveContractsGet()
		if err != nil {
			return err
		}
		if len(rc.ActiveContracts) != len(tg.Hosts()) {
			return errors.New("Waiting for active contracts to form")
		}
		rcExpired, err := r.RenterExpiredContractsGet()
		if err != nil {
			return err
		}

		// Confirm active and inactive contracts
		inactiveContractIDMap := make(map[types.FileContractID]struct{})
		for _, c := range rc.InactiveContracts {
			inactiveContractIDMap[c.ID] = struct{}{}
		}
		for _, c := range activeContracts {
			if _, ok := inactiveContractIDMap[c.ID]; !ok && c.UploadSpending.Cmp(startingUploadSpend) <= 0 {
				return errors.New("ID from activeContacts not found in rc")
			}
		}

		// Check that there are inactive contracts, and that the inactive
		// contracts correctly mark the GoodForUpload and GoodForRenew fields as
		// false.
		if len(rc.InactiveContracts) == 0 {
			return errors.New("no reported inactive contracts")
		}
		for _, c := range rc.InactiveContracts {
			if c.GoodForUpload || c.GoodForRenew {
				return errors.New("an inactive contract is being reported as either good for upload or good for renew")
			}
		}

		// Confirm expired contracts
		if len(expiredContracts) != len(rcExpired.ExpiredContracts) {
			return fmt.Errorf("Didn't get expected number of expired contracts, expected %v got %v", len(expiredContracts), len(rcExpired.ExpiredContracts))
		}
		for _, c := range rcExpired.ExpiredContracts {
			if _, ok := expiredContractIDMap[c.ID]; !ok {
				return errors.New("ID from rcExpired not found in expiredContracts")
			}
		}

		return nil
	})
	if err != nil {
		t.Fatal(err)
	}

	// Confirm contract end heights were set properly
	// End height should not have changed since the renewal
	// was due to running out of funds
	rc, err = r.RenterContractsGet()
	if err != nil {
		t.Fatal(err)
	}
	for _, c := range rc.ActiveContracts {
		if c.EndHeight != endHeight && c.GoodForRenew && c.UploadSpending.Cmp(startingUploadSpend) <= 0 {
			t.Log("Allowance Period:", period)
			t.Log("Current Period:", currentPeriodStart)
			t.Fatalf("Contract endheight Changed, EH was %v, expected %v\n", c.EndHeight, endHeight)
		}
	}

	// Mine blocks to force contract renewal to start with fresh set of contracts
	if err = renewContractsByRenewWindow(r, tg); err != nil {
		t.Fatal(err)
	}
	numRenewals++

	// Confirm Contracts were renewed as expected
	err = build.Retry(200, 100*time.Millisecond, func() error {
		rc, err := r.RenterInactiveContractsGet()
		if err != nil {
			return err
		}
		rcExpired, err := r.RenterExpiredContractsGet()
		if err != nil {
			return err
		}
		// checkContracts will confirm correct number of inactive and active contracts
		if err = checkContracts(len(tg.Hosts()), numRenewals, append(rc.InactiveContracts, rcExpired.ExpiredContracts...), rc.ActiveContracts); err != nil {
			return err
		}
		return nil
	})
	if err != nil {
		t.Fatal(err)
	}

	// Test canceling contract
	// Grab contract to cancel
	rc, err = r.RenterContractsGet()
	if err != nil {
		t.Fatal(err)
	}
	contract := rc.ActiveContracts[0]
	// Cancel Contract
	if err := r.RenterContractCancelPost(contract.ID); err != nil {
		t.Fatal(err)
	}

	// Add a new host so new contract can be formed
	hostParams := node.Host(testDir + "/host")
	_, err = tg.AddNodes(hostParams)
	if err != nil {
		t.Fatal(err)
	}

	err = build.Retry(200, 100*time.Millisecond, func() error {
		// Check that Contract is now in inactive contracts and no longer in Active contracts
		rc, err = r.RenterInactiveContractsGet()
		if err != nil {
			return err
		}
		// Confirm Renter has the expected number of contracts, meaning canceled contract should have been replaced.
		if len(rc.ActiveContracts) < len(tg.Hosts())-1 {
			return fmt.Errorf("Canceled contract was not replaced, only %v active contracts, expected at least %v", len(rc.ActiveContracts), len(tg.Hosts())-1)
		}
		for _, c := range rc.ActiveContracts {
			if c.ID == contract.ID {
				return errors.New("Contract not cancelled, contract found in Active Contracts")
			}
		}
		i := 1
		for _, c := range rc.InactiveContracts {
			if c.ID == contract.ID {
				break
			}
			if i == len(rc.InactiveContracts) {
				return errors.New("Contract not found in Inactive Contracts")
			}
			i++
		}
		return nil
	})
	if err != nil {
		t.Fatal(err)
	}
}

// TestRenterLosingHosts tests that hosts will be replaced if they go offline
// and downloads will succeed with hosts going offline until the redundancy
// drops below 1
func TestRenterLosingHosts(t *testing.T) {
	if testing.Short() {
		t.SkipNow()
	}
	t.Parallel()

	// Create a testgroup without a renter so renter can be added with custom
	// allowance
	groupParams := siatest.GroupParams{
		Hosts:  4,
		Miners: 1,
	}
	testDir := renterTestDir(t.Name())
	tg, err := siatest.NewGroupFromTemplate(testDir, groupParams)
	if err != nil {
		t.Fatal("Failed to create group:", err)
	}
	defer tg.Close()

	// Add renter to the group
	renterParams := node.Renter(filepath.Join(testDir, "renter"))
	renterParams.Allowance = siatest.DefaultAllowance
	renterParams.Allowance.Hosts = 3
	nodes, err := tg.AddNodes(renterParams)
	if err != nil {
		t.Fatal("Failed to add renter:", err)
	}
	r := nodes[0]

	// Remember hosts with whom there are contracts
	rc, err := r.RenterContractsGet()
	if err != nil {
		t.Fatal(err)
	}
	contractHosts := make(map[string]struct{})
	for _, c := range rc.ActiveContracts {
		if _, ok := contractHosts[c.HostPublicKey.String()]; ok {
			continue
		}
		contractHosts[c.HostPublicKey.String()] = struct{}{}
	}

	// Upload a file
	_, rf, err := r.UploadNewFileBlocking(100, 2, 1, false)
	if err != nil {
		t.Fatal(err)
	}

	// File should be at redundancy of 1.5
	files, err := r.RenterFilesGet()
	if err != nil {
		t.Fatal(err)
	}
	if files.Files[0].Redundancy != 1.5 {
		t.Fatal("Expected filed redundancy to be 1.5 but was", files.Files[0].Redundancy)
	}

	// Verify we can download the file
	_, err = r.DownloadToDisk(rf, false)
	if err != nil {
		t.Fatal(err)
	}

	// Stop one of the hosts that the renter has a contract with
	var pk types.SiaPublicKey
	for _, h := range tg.Hosts() {
		pk, err = h.HostPublicKey()
		if err != nil {
			t.Fatal(err)
		}
		if _, ok := contractHosts[pk.String()]; !ok {
			continue
		}
		if err = tg.StopNode(h); err != nil {
			t.Fatal(err)
		}
		break
	}

	// Wait for contract to be replaced
	loop := 0
	m := tg.Miners()[0]
	err = build.Retry(100, 100*time.Millisecond, func() error {
		if loop%10 == 0 {
			if err := m.MineBlock(); err != nil {
				return err
			}
		}
		loop++
		rc, err = r.RenterContractsGet()
		if err != nil {
			return err
		}
		if len(rc.ActiveContracts) != int(renterParams.Allowance.Hosts) {
			return fmt.Errorf("Expected %v contracts but got %v", int(renterParams.Allowance.Hosts), len(rc.ActiveContracts))
		}
		for _, c := range rc.ActiveContracts {
			if _, ok := contractHosts[c.HostPublicKey.String()]; !ok {
				contractHosts[c.HostPublicKey.String()] = struct{}{}
				return nil
			}
		}
		return errors.New("Contract not formed with new host")
	})
	if err != nil {
		t.Fatal(err)
	}

	// Remove stopped host for map
	delete(contractHosts, pk.String())

	// Since there is another host, another contract should form and the
	// redundancy should stay at 1.5
	err = build.Retry(100, 100*time.Millisecond, func() error {
		files, err := r.RenterFilesGet()
		if err != nil {
			return err
		}
		if len(files.Files) == 0 {
			return errors.New("renter has no files")
		}
		if files.Files[0].Redundancy != 1.5 {
			return fmt.Errorf("Expected redundancy to be 1.5 but was %v", files.Files[0].Redundancy)
		}
		return nil
	})
	if err != nil {
		t.Fatal(err)
	}

	// Verify that renter can still download file
	_, err = r.DownloadToDisk(rf, false)
	if err != nil {
		t.Fatal(err)
	}

	// Stop another one of the hosts that the renter has a contract with
	for _, h := range tg.Hosts() {
		pk, err = h.HostPublicKey()
		if err != nil {
			t.Fatal(err)
		}
		if _, ok := contractHosts[pk.String()]; !ok {
			continue
		}
		if err = tg.StopNode(h); err != nil {
			t.Fatal(err)
		}
		break
	}
	// Remove stopped host for map
	delete(contractHosts, pk.String())

	// Now that the renter has fewer hosts online than needed the redundancy
	// should drop to 1
	err = build.Retry(100, 100*time.Millisecond, func() error {
		files, err := r.RenterFilesGet()
		if err != nil {
			return err
		}
		if files.Files[0].Redundancy != 1 {
			return fmt.Errorf("Expected redundancy to be 1 but was %v", files.Files[0].Redundancy)
		}
		return nil
	})
	if err != nil {
		t.Fatal(err)
	}

	// Verify that renter can still download file
	if _, err = r.DownloadToDisk(rf, false); err != nil {
		r.PrintDebugInfo(t, true, false, true)
		t.Fatal(err)
	}

	// Stop another one of the hosts that the renter has a contract with
	for _, h := range tg.Hosts() {
		pk, err = h.HostPublicKey()
		if err != nil {
			t.Fatal(err)
		}
		if _, ok := contractHosts[pk.String()]; !ok {
			continue
		}
		if err = tg.StopNode(h); err != nil {
			t.Fatal(err)
		}
		break
	}
	// Remove stopped host for map
	delete(contractHosts, pk.String())

	// Now that the renter only has one host online the redundancy should be 0.5
	err = build.Retry(100, 100*time.Millisecond, func() error {
		files, err := r.RenterFilesGet()
		if err != nil {
			return err
		}
		if files.Files[0].Redundancy != 0.5 {
			return fmt.Errorf("Expected redundancy to be 0.5 but was %v", files.Files[0].Redundancy)
		}
		return nil
	})
	if err != nil {
		t.Fatal(err)
	}

	// Verify that the download will now fail because the file is less than a
	// redundancy of 1
	_, err = r.DownloadToDisk(rf, false)
	if err == nil {
		t.Fatal("Expected download to fail")
	}
}

// TestRenterFailingStandbyDownload checks a very specific edge case regarding
// standby workers. It uploads a file with a 2/3 redundancy to 4 hosts, causes
// a single piece to be stored on 2 hosts. Then it will take 3 hosts offline,
// Since 4 hosts are in the worker pool but only 2 are needed, Sia will put 2
// of them on standby and try to download from the other 2. Since only 1 worker
// can succeed, Sia should wake up one worker after another until it finally
// realizes that it doesn't have enough workers and the download fails.
func TestRenterFailingStandbyDownload(t *testing.T) {
	if !build.VLONG {
		t.SkipNow()
	}
	t.Parallel()

	// Create a testgroup without a renter so renter can be added with custom
	// allowance
	groupParams := siatest.GroupParams{
		Hosts:  4,
		Miners: 1,
	}
	testDir := renterTestDir(t.Name())
	tg, err := siatest.NewGroupFromTemplate(testDir, groupParams)
	if err != nil {
		t.Fatal("Failed to create group:", err)
	}
	defer tg.Close()

	// Add renter to the group
	renterParams := node.Renter(filepath.Join(testDir, "renter"))
	renterParams.Allowance = siatest.DefaultAllowance
	renterParams.Allowance.Hosts = 3
	nodes, err := tg.AddNodes(renterParams)
	if err != nil {
		t.Fatal("Failed to add renter:", err)
	}
	r := nodes[0]

	// Remember hosts with whom there are contracts
	rc, err := r.RenterContractsGet()
	if err != nil {
		t.Fatal(err)
	}
	contractHosts := make(map[string]struct{})
	for _, c := range rc.ActiveContracts {
		if _, ok := contractHosts[c.HostPublicKey.String()]; ok {
			continue
		}
		contractHosts[c.HostPublicKey.String()] = struct{}{}
	}

	// Upload a file
	_, rf, err := r.UploadNewFileBlocking(100, 2, 1, false)
	if err != nil {
		t.Fatal(err)
	}

	// File should be at redundancy of 1.5
	files, err := r.RenterFilesGet()
	if err != nil {
		t.Fatal(err)
	}
	if files.Files[0].Redundancy != 1.5 {
		t.Fatal("Expected filed redundancy to be 1.5 but was", files.Files[0].Redundancy)
	}

	// Stop one of the hosts that the renter has a contract with
	var pk types.SiaPublicKey
	var stoppedHost *siatest.TestNode
	for _, h := range tg.Hosts() {
		pk, err = h.HostPublicKey()
		if err != nil {
			t.Fatal(err)
		}
		if _, ok := contractHosts[pk.String()]; !ok {
			continue
		}
		if err = tg.StopNode(h); err != nil {
			t.Fatal(err)
		}
		stoppedHost = h
		break
	}

	// Wait for contract to be replaced
	loop := 0
	m := tg.Miners()[0]
	err = build.Retry(100, 100*time.Millisecond, func() error {
		if loop%10 == 0 {
			if err := m.MineBlock(); err != nil {
				return err
			}
		}
		loop++
		rc, err = r.RenterContractsGet()
		if err != nil {
			return err
		}
		if len(rc.ActiveContracts) != int(renterParams.Allowance.Hosts) {
			return fmt.Errorf("Expected %v contracts but got %v", int(renterParams.Allowance.Hosts), len(rc.ActiveContracts))
		}
		for _, c := range rc.ActiveContracts {
			if _, ok := contractHosts[c.HostPublicKey.String()]; !ok {
				return nil
			}
		}
		return errors.New("Contract not formed with new host")
	})
	if err != nil {
		t.Fatal(err)
	}

	// Since there is another host, another contract should form and the
	// redundancy should stay at 1.5
	err = build.Retry(100, 100*time.Millisecond, func() error {
		files, err := r.RenterFilesGet()
		if err != nil {
			return err
		}
		if files.Files[0].Redundancy != 1.5 {
			return fmt.Errorf("Expected redundancy to be 1.5 but was %v", files.Files[0].Redundancy)
		}
		return nil
	})
	if err != nil {
		t.Fatal(err)
	}

	// Bring the stopped host back up.
	pk, _ = stoppedHost.HostPublicKey()
	if err := tg.StartNode(stoppedHost); err != nil {
		t.Fatal(err)
	}

	// Announce it again to speed discovery up.
	if err := stoppedHost.HostAnnouncePost(); err != nil {
		t.Fatal(err)
	}

	// Wait until the contract is considered good again.
	loop = 0
	err = build.Retry(600, 500*time.Millisecond, func() error {
		if loop%10 == 0 {
			if err := m.MineBlock(); err != nil {
				return err
			}
		}
		loop++
		rc, err = r.RenterContractsGet()
		if err != nil {
			return err
		}
		if len(rc.ActiveContracts) != int(renterParams.Allowance.Hosts)+1 {
			return fmt.Errorf("Expected %v contracts but got %v", renterParams.Allowance.Hosts+1, len(rc.ActiveContracts))
		}
		return nil
	})
	if err != nil {
		r.PrintDebugInfo(t, true, false, true)
		t.Fatal(err)
	}

	// Stop 3 out of 4 hosts. We didn't add the replacement host to
	// contractHosts so it should contain the original 3 hosts.
	stoppedHosts := 0
	for _, h := range tg.Hosts() {
		pk, err = h.HostPublicKey()
		if err != nil {
			t.Fatal(err)
		}
		if _, ok := contractHosts[pk.String()]; !ok {
			continue
		}
		if err = tg.StopNode(h); err != nil {
			t.Fatal(err)
		}
		stoppedHosts++
	}

	// Check that we stopped the right amount of hosts.
	if stoppedHosts != len(tg.Hosts())-1 {
		t.Fatalf("Expected to stop %v hosts but was %v", stoppedHosts, len(tg.Hosts())-1)
	}

	// Verify that the download will now fail because the file is less than a
	// redundancy of 1
	_, err = r.DownloadToDisk(rf, false)
	if err == nil {
		t.Fatal("Expected download to fail")
	}
}

// copyFile is a helper function to copy a file to a destination.
func copyFile(fromPath, toPath string) error {
	err := os.MkdirAll(filepath.Dir(toPath), 0700)
	if err != nil {
		return err
	}
	from, err := os.Open(fromPath)
	if err != nil {
		return err
	}
	to, err := os.OpenFile(toPath, os.O_RDWR|os.O_CREATE, 0700)
	if err != nil {
		return err
	}
	_, err = io.Copy(to, from)
	if err != nil {
		return err
	}
	if err = from.Close(); err != nil {
		return err
	}
	if err = to.Close(); err != nil {
		return err
	}
	return nil
}

// TestRenterPersistData checks if the RenterSettings are persisted
func TestRenterPersistData(t *testing.T) {
	if testing.Short() {
		t.SkipNow()
	}
	t.Parallel()

	// Get test directory
	testDir := renterTestDir(t.Name())

	// Copying legacy file to test directory
	source := "../../compatibility/renter_v04.json"
	destination := filepath.Join(testDir, "renter", "renter.json")
	if err := copyFile(source, destination); err != nil {
		t.Fatal(err)
	}

	// Create new node from legacy renter.json persistence file
	r, err := siatest.NewNode(node.AllModules(testDir))
	if err != nil {
		t.Fatal(err)
	}
	defer func() {
		if err = r.Close(); err != nil {
			t.Fatal(err)
		}
	}()

	// Set renter allowance to finish renter set up
	// Currently /renter POST endpoint errors if the allowance
	// is not previously set or passed in as an argument
	err = r.RenterPostAllowance(siatest.DefaultAllowance)
	if err != nil {
		t.Fatal(err)
	}

	// Check Settings, should be defaults
	rg, err := r.RenterGet()
	if err != nil {
		t.Fatal(err)
	}
	if rg.Settings.StreamCacheSize != renter.DefaultStreamCacheSize {
		t.Fatalf("StreamCacheSize not set to default of %v, set to %v",
			renter.DefaultStreamCacheSize, rg.Settings.StreamCacheSize)
	}
	if rg.Settings.MaxDownloadSpeed != renter.DefaultMaxDownloadSpeed {
		t.Fatalf("MaxDownloadSpeed not set to default of %v, set to %v",
			renter.DefaultMaxDownloadSpeed, rg.Settings.MaxDownloadSpeed)
	}
	if rg.Settings.MaxUploadSpeed != renter.DefaultMaxUploadSpeed {
		t.Fatalf("MaxUploadSpeed not set to default of %v, set to %v",
			renter.DefaultMaxUploadSpeed, rg.Settings.MaxUploadSpeed)
	}

	// Set StreamCacheSize, MaxDownloadSpeed, and MaxUploadSpeed to new values
	cacheSize := uint64(4)
	ds := int64(20)
	us := int64(10)
	if err := r.RenterSetStreamCacheSizePost(cacheSize); err != nil {
		t.Fatalf("%v: Could not set StreamCacheSize to %v", err, cacheSize)
	}
	if err := r.RenterPostRateLimit(ds, us); err != nil {
		t.Fatalf("%v: Could not set RateLimits to %v and %v", err, ds, us)
	}

	// Confirm Settings were updated
	rg, err = r.RenterGet()
	if err != nil {
		t.Fatal(err)
	}
	if rg.Settings.StreamCacheSize != cacheSize {
		t.Fatalf("StreamCacheSize not set to %v, set to %v", cacheSize, rg.Settings.StreamCacheSize)
	}
	if rg.Settings.MaxDownloadSpeed != ds {
		t.Fatalf("MaxDownloadSpeed not set to %v, set to %v", ds, rg.Settings.MaxDownloadSpeed)
	}
	if rg.Settings.MaxUploadSpeed != us {
		t.Fatalf("MaxUploadSpeed not set to %v, set to %v", us, rg.Settings.MaxUploadSpeed)
	}

	// Restart node
	err = r.RestartNode()
	if err != nil {
		t.Fatal("Failed to restart node:", err)
	}

	// check Settings, settings should be values set through API endpoints
	rg, err = r.RenterGet()
	if err != nil {
		t.Fatal(err)
	}
	if rg.Settings.StreamCacheSize != cacheSize {
		t.Fatalf("StreamCacheSize not persisted as %v, set to %v", cacheSize, rg.Settings.StreamCacheSize)
	}
	if rg.Settings.MaxDownloadSpeed != ds {
		t.Fatalf("MaxDownloadSpeed not persisted as %v, set to %v", ds, rg.Settings.MaxDownloadSpeed)
	}
	if rg.Settings.MaxUploadSpeed != us {
		t.Fatalf("MaxUploadSpeed not persisted as %v, set to %v", us, rg.Settings.MaxUploadSpeed)
	}
}

// TestRenterSpendingReporting checks the accuracy for the reported
// spending
func TestRenterSpendingReporting(t *testing.T) {
	if testing.Short() || !build.VLONG {
		t.SkipNow()
	}
	t.Parallel()

	// Create a testgroup, creating without renter so the renter's
	// initial balance can be obtained
	groupParams := siatest.GroupParams{
		Hosts:  2,
		Miners: 1,
	}
	testDir := renterTestDir(t.Name())
	tg, err := siatest.NewGroupFromTemplate(testDir, groupParams)
	if err != nil {
		t.Fatal("Failed to create group: ", err)
	}
	defer func() {
		if err := tg.Close(); err != nil {
			t.Fatal(err)
		}
	}()

	// Add a Renter node
	renterParams := node.Renter(filepath.Join(testDir, "renter"))
	renterParams.SkipSetAllowance = true
	nodes, err := tg.AddNodes(renterParams)
	if err != nil {
		t.Fatal(err)
	}
	r := nodes[0]

	// Get largest WindowSize from Hosts
	var windowSize types.BlockHeight
	for _, h := range tg.Hosts() {
		hg, err := h.HostGet()
		if err != nil {
			t.Fatal(err)
		}
		if hg.ExternalSettings.WindowSize >= windowSize {
			windowSize = hg.ExternalSettings.WindowSize
		}
	}

	// Get renter's initial siacoin balance
	wg, err := r.WalletGet()
	if err != nil {
		t.Fatal("Failed to get wallet:", err)
	}
	initialBalance := wg.ConfirmedSiacoinBalance

	// Set allowance
	if err = tg.SetRenterAllowance(r, siatest.DefaultAllowance); err != nil {
		t.Fatal("Failed to set renter allowance:", err)
	}
	numRenewals := 0

	// Confirm Contracts were created as expected, check that the funds
	// allocated when setting the allowance are reflected correctly in the
	// wallet balance
	err = build.Retry(200, 100*time.Millisecond, func() error {
		rc, err := r.RenterInactiveContractsGet()
		if err != nil {
			return err
		}
		rcExpired, err := r.RenterExpiredContractsGet()
		if err != nil {
			return err
		}
		if err = checkContracts(len(tg.Hosts()), numRenewals, append(rc.InactiveContracts, rcExpired.ExpiredContracts...), rc.ActiveContracts); err != nil {
			return err
		}
		err = checkBalanceVsSpending(r, initialBalance)
		if err != nil {
			return err
		}
		return nil
	})
	if err != nil {
		t.Fatal(err)
	}

	// Upload and download files to show spending
	var remoteFiles []*siatest.RemoteFile
	for i := 0; i < 10; i++ {
		dataPieces := uint64(1)
		parityPieces := uint64(1)
		fileSize := 100 + siatest.Fuzz()
		_, rf, err := r.UploadNewFileBlocking(fileSize, dataPieces, parityPieces, false)
		if err != nil {
			t.Fatal("Failed to upload a file for testing: ", err)
		}
		remoteFiles = append(remoteFiles, rf)
	}
	for _, rf := range remoteFiles {
		_, err = r.DownloadToDisk(rf, false)
		if err != nil {
			t.Fatal("Could not DownloadToDisk:", err)
		}
	}

	// Check to confirm upload and download spending was captured correctly
	// and reflected in the wallet balance
	err = build.Retry(200, 100*time.Millisecond, func() error {
		err = checkBalanceVsSpending(r, initialBalance)
		if err != nil {
			return err
		}
		return nil
	})
	if err != nil {
		t.Fatal(err)
	}

	// Mine blocks to force contract renewal
	if err = renewContractsByRenewWindow(r, tg); err != nil {
		t.Fatal(err)
	}
	numRenewals++

	// Confirm Contracts were renewed as expected
	err = build.Retry(200, 100*time.Millisecond, func() error {
		rc, err := r.RenterInactiveContractsGet()
		if err != nil {
			return err
		}
		rcExpired, err := r.RenterExpiredContractsGet()
		if err != nil {
			return err
		}
		if err = checkContracts(len(tg.Hosts()), numRenewals, append(rc.InactiveContracts, rcExpired.ExpiredContracts...), rc.ActiveContracts); err != nil {
			return err
		}
		if err = checkRenewedContracts(rc.ActiveContracts); err != nil {
			return err
		}
		return nil
	})
	if err != nil {
		t.Fatal(err)
	}

	// Mine Block to confirm contracts and spending into blockchain
	m := tg.Miners()[0]
	if err = m.MineBlock(); err != nil {
		t.Fatal(err)
	}

	// Waiting for nodes to sync
	if err = tg.Sync(); err != nil {
		t.Fatal(err)
	}

	// Check contract spending against reported spending
	rc, err := r.RenterInactiveContractsGet()
	if err != nil {
		t.Fatal(err)
	}
	rcExpired, err := r.RenterExpiredContractsGet()
	if err != nil {
		t.Fatal(err)
	}
	if err = checkContractVsReportedSpending(r, windowSize, append(rc.InactiveContracts, rcExpired.ExpiredContracts...), rc.ActiveContracts); err != nil {
		t.Fatal(err)
	}

	// Check to confirm reported spending is still accurate with the renewed contracts
	// and reflected in the wallet balance
	err = build.Retry(200, 100*time.Millisecond, func() error {
		err = checkBalanceVsSpending(r, initialBalance)
		if err != nil {
			return err
		}
		return nil
	})
	if err != nil {
		t.Fatal(err)
	}

	// Record current Wallet Balance
	wg, err = r.WalletGet()
	if err != nil {
		t.Fatal("Failed to get wallet:", err)
	}
	initialPeriodEndBalance := wg.ConfirmedSiacoinBalance

	// Mine blocks to force contract renewal and new period
	cg, err := r.ConsensusGet()
	if err != nil {
		t.Fatal("Failed to get consensus:", err)
	}
	blockHeight := cg.Height
	endHeight := rc.ActiveContracts[0].EndHeight
	rg, err := r.RenterGet()
	if err != nil {
		t.Fatal("Failed to get renter:", err)
	}
	rw := rg.Settings.Allowance.RenewWindow
	for i := 0; i < int(endHeight-rw-blockHeight+types.MaturityDelay); i++ {
		if err = m.MineBlock(); err != nil {
			t.Fatal(err)
		}
	}
	numRenewals++

	// Waiting for nodes to sync
	if err = tg.Sync(); err != nil {
		t.Fatal(err)
	}

	// Check if Unspent unallocated funds were released after allowance period
	// was exceeded
	wg, err = r.WalletGet()
	if err != nil {
		t.Fatal("Failed to get wallet:", err)
	}
	if initialPeriodEndBalance.Cmp(wg.ConfirmedSiacoinBalance) > 0 {
		t.Fatal("Unspent Unallocated funds not released after contract renewal and maturity delay")
	}

	// Confirm Contracts were renewed as expected
	err = build.Retry(200, 100*time.Millisecond, func() error {
		rc, err := r.RenterInactiveContractsGet()
		if err != nil {
			return err
		}
		rcExpired, err := r.RenterExpiredContractsGet()
		if err != nil {
			return err
		}
		if err = checkContracts(len(tg.Hosts()), numRenewals, append(rc.InactiveContracts, rcExpired.ExpiredContracts...), rc.ActiveContracts); err != nil {
			return err
		}
		if err = checkRenewedContracts(rc.ActiveContracts); err != nil {
			return err
		}
		return nil
	})
	if err != nil {
		t.Fatal(err)
	}

	// Mine Block to confirm contracts and spending on blockchain
	if err = m.MineBlock(); err != nil {
		t.Fatal(err)
	}

	// Waiting for nodes to sync
	if err = tg.Sync(); err != nil {
		t.Fatal(err)
	}

	// Check contract spending against reported spending
	rc, err = r.RenterInactiveContractsGet()
	if err != nil {
		t.Fatal(err)
	}
	rcExpired, err = r.RenterExpiredContractsGet()
	if err != nil {
		t.Fatal(err)
	}
	if err = checkContractVsReportedSpending(r, windowSize, append(rc.InactiveContracts, rcExpired.ExpiredContracts...), rc.ActiveContracts); err != nil {
		t.Fatal(err)
	}

	// Check to confirm reported spending is still accurate with the renewed contracts
	// and a new period and reflected in the wallet balance
	err = build.Retry(200, 100*time.Millisecond, func() error {
		err = checkBalanceVsSpending(r, initialBalance)
		if err != nil {
			return err
		}
		return nil
	})
	if err != nil {
		t.Fatal(err)
	}

	// Renew contracts by running out of funds
	_, err = renewContractsBySpending(r, tg)
	if err != nil {
		r.PrintDebugInfo(t, true, true, true)
		t.Fatal(err)
	}
	numRenewals++

	// Confirm Contracts were renewed as expected
	err = build.Retry(200, 100*time.Millisecond, func() error {
		rc, err := r.RenterInactiveContractsGet()
		if err != nil {
			return err
		}
		rcExpired, err := r.RenterExpiredContractsGet()
		if err != nil {
			return err
		}
		if err = checkContracts(len(tg.Hosts()), numRenewals, append(rc.InactiveContracts, rcExpired.ExpiredContracts...), rc.ActiveContracts); err != nil {
			return err
		}
		if err = checkRenewedContracts(rc.ActiveContracts); err != nil {
			return err
		}
		return nil
	})
	if err != nil {
		t.Fatal(err)
	}

	// Mine Block to confirm contracts and spending on blockchain
	if err = m.MineBlock(); err != nil {
		t.Fatal(err)
	}

	// Waiting for nodes to sync
	if err = tg.Sync(); err != nil {
		t.Fatal(err)
	}

	// Check contract spending against reported spending
	rc, err = r.RenterInactiveContractsGet()
	if err != nil {
		t.Fatal(err)
	}
	rcExpired, err = r.RenterExpiredContractsGet()
	if err != nil {
		t.Fatal(err)
	}
	if err = checkContractVsReportedSpending(r, windowSize, append(rc.InactiveContracts, rcExpired.ExpiredContracts...), rc.ActiveContracts); err != nil {
		t.Fatal(err)
	}

	// Check to confirm reported spending is still accurate with the renewed contracts
	// and a new period and reflected in the wallet balance
	err = build.Retry(200, 100*time.Millisecond, func() error {
		err = checkBalanceVsSpending(r, initialBalance)
		if err != nil {
			return err
		}
		return nil
	})
	if err != nil {
		t.Fatal(err)
	}

	// Mine blocks to force contract renewal
	if err = renewContractsByRenewWindow(r, tg); err != nil {
		t.Fatal(err)
	}
	numRenewals++

	// Confirm Contracts were renewed as expected
	err = build.Retry(200, 100*time.Millisecond, func() error {
		rc, err := r.RenterInactiveContractsGet()
		if err != nil {
			return err
		}
		rcExpired, err := r.RenterExpiredContractsGet()
		if err != nil {
			return err
		}
		if err = checkContracts(len(tg.Hosts()), numRenewals, append(rc.InactiveContracts, rcExpired.ExpiredContracts...), rc.ActiveContracts); err != nil {
			return err
		}
		if err = checkRenewedContracts(rc.ActiveContracts); err != nil {
			return err
		}
		return nil
	})
	if err != nil {
		t.Fatal(err)
	}

	// Mine Block to confirm contracts and spending into blockchain
	if err = m.MineBlock(); err != nil {
		t.Fatal(err)
	}

	// Waiting for nodes to sync
	if err = tg.Sync(); err != nil {
		t.Fatal(err)
	}

	// Check contract spending against reported spending
	rc, err = r.RenterInactiveContractsGet()
	if err != nil {
		t.Fatal(err)
	}
	rcExpired, err = r.RenterExpiredContractsGet()
	if err != nil {
		t.Fatal(err)
	}
	if err = checkContractVsReportedSpending(r, windowSize, append(rc.InactiveContracts, rcExpired.ExpiredContracts...), rc.ActiveContracts); err != nil {
		t.Fatal(err)
	}

	// Check to confirm reported spending is still accurate with the renewed contracts
	// and reflected in the wallet balance
	err = build.Retry(200, 100*time.Millisecond, func() error {
		err = checkBalanceVsSpending(r, initialBalance)
		if err != nil {
			return err
		}
		return nil
	})
	if err != nil {
		t.Fatal(err)
	}
}

// testZeroByteFile tests uploading and downloading a 0 and 1 byte file
func testZeroByteFile(t *testing.T, tg *siatest.TestGroup) {
	// Grab renter
	r := tg.Renters()[0]

	// Create 0 and 1 byte file
	zeroByteFile := 0
	oneByteFile := 1

	// Test uploading 0 byte file
	dataPieces := uint64(1)
	parityPieces := uint64(len(tg.Hosts())) - dataPieces
	redundancy := float64((dataPieces + parityPieces) / dataPieces)
	_, zeroRF, err := r.UploadNewFile(zeroByteFile, dataPieces, parityPieces, false)
	if err != nil {
		t.Fatal(err)
	}
	// Get zerobyte file
	rf, err := r.File(zeroRF)
	if err != nil {
		t.Fatal(err)
	}
	// Check redundancy and upload progress
	if rf.Redundancy != redundancy {
		t.Fatalf("Expected redundancy to be %v, got %v", redundancy, rf.Redundancy)
	}
	if rf.UploadProgress != 100 {
		t.Fatalf("Expected upload progress to be 100, got %v", rf.UploadProgress)
	}

	// Test uploading 1 byte file
	_, oneRF, err := r.UploadNewFileBlocking(oneByteFile, dataPieces, parityPieces, false)
	if err != nil {
		t.Fatal(err)
	}

	// Test downloading 0 byte file
	_, err = r.DownloadToDisk(zeroRF, false)
	if err != nil {
		t.Fatal(err)
	}

	// Test downloading 1 byte file
	_, err = r.DownloadToDisk(oneRF, false)
	if err != nil {
		t.Fatal(err)
	}
}

// TestRenterFileChangeDuringDownload confirms that a download will continue and
// succeed if the file is renamed or deleted after the download has started
func TestRenterFileChangeDuringDownload(t *testing.T) {
	if !build.VLONG {
		t.SkipNow()
	}
	t.Parallel()

	// Create a testgroup,
	groupParams := siatest.GroupParams{
		Hosts:   2,
		Renters: 1,
		Miners:  1,
	}
	testDir := renterTestDir(t.Name())
	tg, err := siatest.NewGroupFromTemplate(testDir, groupParams)
	if err != nil {
		t.Fatal("Failed to create group: ", err)
	}
	defer func() {
		if err := tg.Close(); err != nil {
			t.Fatal(err)
		}
	}()

	// Grab Renter and upload file
	r := tg.Renters()[0]
	dataPieces := uint64(1)
	parityPieces := uint64(1)
	chunkSize := int64(siatest.ChunkSize(dataPieces, crypto.TypeDefaultRenter))
	fileSize := 3 * int(chunkSize)
	_, rf1, err := r.UploadNewFileBlocking(fileSize, dataPieces, parityPieces, false)
	if err != nil {
		t.Fatal(err)
	}
	_, rf2, err := r.UploadNewFileBlocking(fileSize, dataPieces, parityPieces, false)
	if err != nil {
		t.Fatal(err)
	}
	_, rf3, err := r.UploadNewFileBlocking(fileSize, dataPieces, parityPieces, false)
	if err != nil {
		t.Fatal(err)
	}
	_, rf4, err := r.UploadNewFileBlocking(fileSize, dataPieces, parityPieces, false)
	if err != nil {
		t.Fatal(err)
	}
	_, rf5, err := r.UploadNewFileBlocking(fileSize, dataPieces, parityPieces, false)
	if err != nil {
		t.Fatal(err)
	}

	// Set the bandwidth limit to 1 chunk per second.
	if err := r.RenterPostRateLimit(chunkSize, chunkSize); err != nil {
		t.Fatal(err)
	}

	// Create Wait group
	wg := new(sync.WaitGroup)

	// Test Renaming while Downloading and Streaming on 5 files.
	wg.Add(1)
	go renameDuringDownloadAndStream(r, rf1, t, wg, time.Second)
	wg.Add(1)
	go renameDuringDownloadAndStream(r, rf2, t, wg, time.Second)
	wg.Add(1)
	go renameDuringDownloadAndStream(r, rf3, t, wg, time.Second)
	wg.Add(1)
	go renameDuringDownloadAndStream(r, rf4, t, wg, time.Second)
	wg.Add(1)
	go renameDuringDownloadAndStream(r, rf5, t, wg, time.Second)
	wg.Wait()

	// Test Deleting while Downloading and Streaming
	//
	// Download the file
	wg.Add(1)
	go deleteDuringDownloadAndStream(r, rf1, t, wg, time.Second)
	wg.Add(1)
	go deleteDuringDownloadAndStream(r, rf2, t, wg, time.Second)
	wg.Add(1)
	go deleteDuringDownloadAndStream(r, rf3, t, wg, time.Second)
	wg.Add(1)
	go deleteDuringDownloadAndStream(r, rf4, t, wg, time.Second)
	wg.Add(1)
	go deleteDuringDownloadAndStream(r, rf5, t, wg, time.Second)

	wg.Wait()
}

// deleteDuringDownloadAndStream will download and stream a file in parallel, it
// will then sleep to ensure the download and stream have downloaded some data,
// then it will delete the file
func deleteDuringDownloadAndStream(r *siatest.TestNode, rf *siatest.RemoteFile, t *testing.T, wg *sync.WaitGroup, sleep time.Duration) {
	defer wg.Done()
	wgDelete := new(sync.WaitGroup)
	// Download the file
	wgDelete.Add(1)
	go func() {
		defer wgDelete.Done()
		_, err := r.DownloadToDisk(rf, false)
		if err != nil {
			t.Fatal(err)
		}
	}()
	// Stream the File
	wgDelete.Add(1)
	go func() {
		defer wgDelete.Done()
		_, err := r.Stream(rf)
		if err != nil {
			t.Fatal(err)
		}
	}()
	// Delete the file
	wgDelete.Add(1)
	go func() {
		defer wgDelete.Done()
		// Wait to ensure download and stream have started
		time.Sleep(sleep)
		err := r.RenterDeletePost(rf.SiaPath())
		if err != nil {
			t.Error(err)
		}
	}()

	// Wait for the method's go routines to finish
	wgDelete.Wait()

}

// renameDuringDownloadAndStream will download and stream a file in parallel, it
// will then sleep to ensure the download and stream have downloaded some data,
// then it will rename the file
func renameDuringDownloadAndStream(r *siatest.TestNode, rf *siatest.RemoteFile, t *testing.T, wg *sync.WaitGroup, sleep time.Duration) {
	defer wg.Done()
	wgRename := new(sync.WaitGroup)
	// Download the file
	wgRename.Add(1)
	go func() {
		defer wgRename.Done()
		_, err := r.DownloadToDisk(rf, false)
		if err != nil {
			t.Fatal(err)
		}
	}()
	// Stream the File
	wgRename.Add(1)
	go func() {
		defer wgRename.Done()
		_, err := r.Stream(rf)
		if err != nil {
			t.Fatal(err)
		}
	}()
	// Rename the file
	wgRename.Add(1)
	go func() {
		defer wgRename.Done()
		// Wait to ensure download and stream have started
		time.Sleep(sleep)
		var err error
		rf, err = r.Rename(rf, hex.EncodeToString(fastrand.Bytes(4)))
		if err != nil {
			t.Fatal(err)
		}
	}()

	// Wait for the method's go routines to finish
	wgRename.Wait()
}

// The following are helper functions for the renter tests

// checkBalanceVsSpending checks the renters confirmed siacoin balance in their
// wallet against their reported spending
func checkBalanceVsSpending(r *siatest.TestNode, initialBalance types.Currency) error {
	// Getting initial financial metrics
	// Setting variables to easier reference
	rg, err := r.RenterGet()
	if err != nil {
		return err
	}
	fm := rg.FinancialMetrics

	// Check balance after allowance is set
	wg, err := r.WalletGet()
	if err != nil {
		return err
	}
	expectedBalance := initialBalance.Sub(fm.TotalAllocated).Sub(fm.WithheldFunds).Sub(fm.PreviousSpending)
	if expectedBalance.Cmp(wg.ConfirmedSiacoinBalance) != 0 {
		details := fmt.Sprintf(`Initial balance minus Renter Reported Spending does not equal wallet Confirmed Siacoin Balance
		Expected Balance:   %v
		Wallet Balance:     %v
		Actual difference:  %v
		ExpectedBalance:    %v
		walletBalance:      %v
		`, expectedBalance.HumanString(), wg.ConfirmedSiacoinBalance.HumanString(), initialBalance.Sub(wg.ConfirmedSiacoinBalance).HumanString(),
			expectedBalance.HumanString(), wg.ConfirmedSiacoinBalance.HumanString())
		var diff string
		if expectedBalance.Cmp(wg.ConfirmedSiacoinBalance) > 0 {
			diff = fmt.Sprintf("Under reported by:  %v\n", expectedBalance.Sub(wg.ConfirmedSiacoinBalance).HumanString())
		} else {
			diff = fmt.Sprintf("Over reported by:   %v\n", wg.ConfirmedSiacoinBalance.Sub(expectedBalance).HumanString())
		}
		err := details + diff
		return errors.New(err)
	}
	return nil
}

// checkContracts confirms that contracts are renewed as expected, renewed
// contracts should be the renter's active contracts and oldContracts should be
// the renter's inactive and expired contracts
func checkContracts(numHosts, numRenewals int, oldContracts, renewedContracts []api.RenterContract) error {
	if len(renewedContracts) != numHosts {
		return fmt.Errorf("Incorrect number of Active contracts: have %v expected %v", len(renewedContracts), numHosts)
	}
	if len(oldContracts) == 0 && numRenewals == 0 {
		return nil
	}
	// Confirm contracts were renewed, this will also mean there are old contracts
	// Verify there are not more renewedContracts than there are oldContracts
	// This would mean contracts are not getting archived
	if len(oldContracts) < len(renewedContracts) {
		return errors.New("Too many renewed contracts")
	}
	if len(oldContracts) != numHosts*numRenewals {
		return fmt.Errorf("Incorrect number of Old contracts: have %v expected %v", len(oldContracts), numHosts*numRenewals)
	}

	// Create Maps for comparison
	initialContractIDMap := make(map[types.FileContractID]struct{})
	initialContractKeyMap := make(map[crypto.Hash]struct{})
	for _, c := range oldContracts {
		initialContractIDMap[c.ID] = struct{}{}
		initialContractKeyMap[crypto.HashBytes(c.HostPublicKey.Key)] = struct{}{}
	}

	for _, c := range renewedContracts {
		// Verify that all the contracts marked as GoodForRenew
		// were renewed
		if _, ok := initialContractIDMap[c.ID]; ok {
			return errors.New("ID from renewedContracts found in oldContracts")
		}
		// Verifying that Renewed Contracts have the same HostPublicKey
		// as an initial contract
		if _, ok := initialContractKeyMap[crypto.HashBytes(c.HostPublicKey.Key)]; !ok {
			return errors.New("Host Public Key from renewedContracts not found in oldContracts")
		}
	}
	return nil
}

// checkContractVsReportedSpending confirms that the spending recorded in the
// renter's contracts matches the reported spending for the renter. Renewed
// contracts should be the renter's active contracts and oldContracts should be
// the renter's inactive and expired contracts
func checkContractVsReportedSpending(r *siatest.TestNode, WindowSize types.BlockHeight, oldContracts, renewedContracts []api.RenterContract) error {
	// Get Current BlockHeight
	cg, err := r.ConsensusGet()
	if err != nil {
		return err
	}

	// Getting financial metrics after uploads, downloads, and
	// contract renewal
	rg, err := r.RenterGet()
	if err != nil {
		return err
	}

	fm := rg.FinancialMetrics
	totalSpent := fm.ContractFees.Add(fm.UploadSpending).
		Add(fm.DownloadSpending).Add(fm.StorageSpending)
	total := totalSpent.Add(fm.Unspent)
	allowance := rg.Settings.Allowance

	// Check that renter financial metrics add up to allowance
	if total.Cmp(allowance.Funds) != 0 {
		return fmt.Errorf(`Combined Total of reported spending and unspent funds not equal to allowance:
			total:     %v
			allowance: %v
			`, total.HumanString(), allowance.Funds.HumanString())
	}

	// Check renter financial metrics against contract spending
	var spending modules.ContractorSpending
	for _, contract := range oldContracts {
		if contract.StartHeight >= rg.CurrentPeriod {
			// Calculate ContractFees
			spending.ContractFees = spending.ContractFees.Add(contract.Fees)
			// Calculate TotalAllocated
			spending.TotalAllocated = spending.TotalAllocated.Add(contract.TotalCost)
			// Calculate Spending
			spending.DownloadSpending = spending.DownloadSpending.Add(contract.DownloadSpending)
			spending.UploadSpending = spending.UploadSpending.Add(contract.UploadSpending)
			spending.StorageSpending = spending.StorageSpending.Add(contract.StorageSpending)
		} else if contract.EndHeight+WindowSize+types.MaturityDelay > cg.Height {
			// Calculated funds that are being withheld in contracts
			spending.WithheldFunds = spending.WithheldFunds.Add(contract.RenterFunds)
			// Record the largest window size for worst case when reporting the spending
			if contract.EndHeight+WindowSize+types.MaturityDelay >= spending.ReleaseBlock {
				spending.ReleaseBlock = contract.EndHeight + WindowSize + types.MaturityDelay
			}
			// Calculate Previous spending
			spending.PreviousSpending = spending.PreviousSpending.Add(contract.Fees).
				Add(contract.DownloadSpending).Add(contract.UploadSpending).Add(contract.StorageSpending)
		} else {
			// Calculate Previous spending
			spending.PreviousSpending = spending.PreviousSpending.Add(contract.Fees).
				Add(contract.DownloadSpending).Add(contract.UploadSpending).Add(contract.StorageSpending)
		}
	}
	for _, contract := range renewedContracts {
		if contract.GoodForRenew {
			// Calculate ContractFees
			spending.ContractFees = spending.ContractFees.Add(contract.Fees)
			// Calculate TotalAllocated
			spending.TotalAllocated = spending.TotalAllocated.Add(contract.TotalCost)
			// Calculate Spending
			spending.DownloadSpending = spending.DownloadSpending.Add(contract.DownloadSpending)
			spending.UploadSpending = spending.UploadSpending.Add(contract.UploadSpending)
			spending.StorageSpending = spending.StorageSpending.Add(contract.StorageSpending)
		}
	}

	// Compare contract fees
	if fm.ContractFees.Cmp(spending.ContractFees) != 0 {
		return fmt.Errorf(`Fees not equal:
			Financial Metrics Fees: %v
			Contract Fees:          %v
			`, fm.ContractFees.HumanString(), spending.ContractFees.HumanString())
	}
	// Compare Total Allocated
	if fm.TotalAllocated.Cmp(spending.TotalAllocated) != 0 {
		return fmt.Errorf(`Total Allocated not equal:
			Financial Metrics TA: %v
			Contract TA:          %v
			`, fm.TotalAllocated.HumanString(), spending.TotalAllocated.HumanString())
	}
	// Compare Upload Spending
	if fm.UploadSpending.Cmp(spending.UploadSpending) != 0 {
		return fmt.Errorf(`Upload spending not equal:
			Financial Metrics US: %v
			Contract US:          %v
			`, fm.UploadSpending.HumanString(), spending.UploadSpending.HumanString())
	}
	// Compare Download Spending
	if fm.DownloadSpending.Cmp(spending.DownloadSpending) != 0 {
		return fmt.Errorf(`Download spending not equal:
			Financial Metrics DS: %v
			Contract DS:          %v
			`, fm.DownloadSpending.HumanString(), spending.DownloadSpending.HumanString())
	}
	// Compare Storage Spending
	if fm.StorageSpending.Cmp(spending.StorageSpending) != 0 {
		return fmt.Errorf(`Storage spending not equal:
			Financial Metrics SS: %v
			Contract SS:          %v
			`, fm.StorageSpending.HumanString(), spending.StorageSpending.HumanString())
	}
	// Compare Withheld Funds
	if fm.WithheldFunds.Cmp(spending.WithheldFunds) != 0 {
		return fmt.Errorf(`Withheld Funds not equal:
			Financial Metrics WF: %v
			Contract WF:          %v
			`, fm.WithheldFunds.HumanString(), spending.WithheldFunds.HumanString())
	}
	// Compare Release Block
	if fm.ReleaseBlock != spending.ReleaseBlock {
		return fmt.Errorf(`Release Block not equal:
			Financial Metrics RB: %v
			Contract RB:          %v
			`, fm.ReleaseBlock, spending.ReleaseBlock)
	}
	// Compare Previous Spending
	if fm.PreviousSpending.Cmp(spending.PreviousSpending) != 0 {
		return fmt.Errorf(`Previous spending not equal:
			Financial Metrics PS: %v
			Contract PS:          %v
			`, fm.PreviousSpending.HumanString(), spending.PreviousSpending.HumanString())
	}

	return nil
}

// checkRenewedContracts confirms that renewed contracts have zero upload and
// download spending. Renewed contracts should be the renter's active contracts
func checkRenewedContracts(renewedContracts []api.RenterContract) error {
	for _, c := range renewedContracts {
		if c.UploadSpending.Cmp(types.ZeroCurrency) != 0 && c.GoodForUpload {
			return fmt.Errorf("Upload spending on renewed contract equal to %v, expected zero", c.UploadSpending.HumanString())
		}
		if c.DownloadSpending.Cmp(types.ZeroCurrency) != 0 {
			return fmt.Errorf("Download spending on renewed contract equal to %v, expected zero", c.DownloadSpending.HumanString())
		}
	}
	return nil
}

// renewContractByRenewWindow mines blocks to force contract renewal
func renewContractsByRenewWindow(renter *siatest.TestNode, tg *siatest.TestGroup) error {
	rg, err := renter.RenterGet()
	if err != nil {
		return err
	}
	cg, err := renter.ConsensusGet()
	if err != nil {
		return err
	}
	rc, err := renter.RenterContractsGet()
	if err != nil {
		return err
	}
	blocksToMine := rc.ActiveContracts[0].EndHeight - rg.Settings.Allowance.RenewWindow - cg.Height
	m := tg.Miners()[0]
	for i := 0; i < int(blocksToMine); i++ {
		if err = m.MineBlock(); err != nil {
			return err
		}
	}

	// Waiting for nodes to sync
	if err = tg.Sync(); err != nil {
		return err
	}
	return nil
}

// renewContractsBySpending uploads files until the contracts renew due to
// running out of funds
func renewContractsBySpending(renter *siatest.TestNode, tg *siatest.TestGroup) (startingUploadSpend types.Currency, err error) {
	// Renew contracts by running out of funds
	// Set upload price to max price
	maxStoragePrice := types.SiacoinPrecision.Mul64(3e6).Div(modules.BlockBytesPerMonthTerabyte)
	maxUploadPrice := maxStoragePrice.Mul64(10 * 4320)
	hosts := tg.Hosts()
	for _, h := range hosts {
		err := h.HostModifySettingPost(client.HostParamMinUploadBandwidthPrice, maxUploadPrice)
		if err != nil {
			return types.ZeroCurrency, errors.AddContext(err, "could not set Host Upload Price")
		}
	}

	// Waiting for nodes to sync
	m := tg.Miners()[0]
	if err := m.MineBlock(); err != nil {
		return types.ZeroCurrency, errors.AddContext(err, "error mining block")
	}
	if err := tg.Sync(); err != nil {
		return types.ZeroCurrency, err
	}

	// Set upload parameters.
	dataPieces := uint64(1)
	parityPieces := uint64(1)
	chunkSize := siatest.ChunkSize(dataPieces, crypto.TypeDefaultRenter)

	// Upload once to show upload spending
	_, _, err = renter.UploadNewFileBlocking(int(chunkSize), dataPieces, parityPieces, false)
	if err != nil {
		return types.ZeroCurrency, errors.AddContext(err, "failed to upload first file in renewContractsBySpending")
	}

	// Get current upload spend, previously contracts had zero upload spend
	rc, err := renter.RenterContractsGet()
	if err != nil {
		return types.ZeroCurrency, errors.AddContext(err, "could not get renter active contracts")
	}
	startingUploadSpend = rc.ActiveContracts[0].UploadSpending

	// Upload files to force contract renewal due to running out of funds
LOOP:
	for {
		// To protect against contracts not renewing during uploads
		for _, c := range rc.ActiveContracts {
			percentRemaining, _ := big.NewRat(0, 1).SetFrac(c.RenterFunds.Big(), c.TotalCost.Big()).Float64()
			if percentRemaining < float64(0.03) {
				break LOOP
			}
		}
		_, _, err = renter.UploadNewFileBlocking(int(chunkSize), dataPieces, parityPieces, false)
		if err != nil {
			pr, _ := big.NewRat(0, 1).SetFrac(rc.ActiveContracts[0].RenterFunds.Big(), rc.ActiveContracts[0].TotalCost.Big()).Float64()
			s := fmt.Sprintf("failed to upload file in renewContractsBySpending loop, percentRemaining: %v", pr)
			return types.ZeroCurrency, errors.AddContext(err, s)
		}

		rc, err = renter.RenterContractsGet()
		if err != nil {
			return types.ZeroCurrency, errors.AddContext(err, "could not get renter active contracts")
		}
	}
	if err = m.MineBlock(); err != nil {
		return startingUploadSpend, err
	}
	if err := tg.Sync(); err != nil {
		return types.ZeroCurrency, err
	}
	return startingUploadSpend, nil
}

// testSetFileTrackingPath tests if changing the repairPath of a file works.
func testSetFileTrackingPath(t *testing.T, tg *siatest.TestGroup) {
	// Grab the first of the group's renters
	renter := tg.Renters()[0]
	// Check that we have enough hosts for this test.
	if len(tg.Hosts()) < 2 {
		t.Fatal("This test requires at least 2 hosts")
	}
	// Set fileSize and redundancy for upload
	fileSize := int(modules.SectorSize)
	dataPieces := uint64(1)
	parityPieces := uint64(len(tg.Hosts())) - dataPieces

	// Upload file
	localFile, remoteFile, err := renter.UploadNewFileBlocking(fileSize, dataPieces, parityPieces, false)
	if err != nil {
		t.Fatal(err)
	}
	// Move the file to a new location.
	if err := localFile.Move(); err != nil {
		t.Fatal(err)
	}
	// Take down all the hosts.
	numHosts := len(tg.Hosts())
	for _, host := range tg.Hosts() {
		if err := tg.RemoveNode(host); err != nil {
			t.Fatal("Failed to shutdown host", err)
		}
	}
	// File should have 0 redundancy now.
	if err := renter.WaitForDecreasingRedundancy(remoteFile, 0); err != nil {
		t.Fatal("Redundancy isn't decreasing", err)
	}
	// Rename the repairPath to match the new location.
	if err := renter.SetFileRepairPath(remoteFile, localFile); err != nil {
		t.Fatal("Failed to change the repair path", err)
	}
	// Create new hosts.
	_, err = tg.AddNodeN(node.HostTemplate, numHosts)
	if err != nil {
		t.Fatal("Failed to create a new host", err)
	}
	// We should reach full redundancy again.
	expectedRedundancy := float64((dataPieces + parityPieces)) / float64(dataPieces)
	if err := renter.WaitForUploadRedundancy(remoteFile, expectedRedundancy); err != nil {
		t.Logf("numHosts: %v", len(tg.Hosts()))
		t.Fatal("File wasn't repaired", err)
	}
	// We should be able to download
	if _, err := renter.DownloadByStream(remoteFile); err != nil {
		t.Fatal("Failed to download file", err)
	}
	// Create a new file that is smaller than the first one.
	smallFile, err := renter.FilesDir().NewFile(fileSize - 1)
	if err != nil {
		t.Fatal(err)
	}
	// Try to change the repairPath of the remote file again. This shouldn't
	// work.
	if err := renter.SetFileRepairPath(remoteFile, smallFile); err == nil {
		t.Fatal("Changing repair path to file of different size shouldn't work")
	}
	// Delete the small file and try again. This also shouldn't work.
	if err := smallFile.Delete(); err != nil {
		t.Fatal(err)
	}
	if err := renter.SetFileRepairPath(remoteFile, smallFile); err == nil {
		t.Fatal("Changing repair path to a nonexistent file shouldn't work")
	}
}

// TestRenterFileContractIdentifier checks that the file contract's identifier
// is set correctly when forming a contract and after renewing it.
func TestRenterFileContractIdentifier(t *testing.T) {
	if testing.Short() {
		t.SkipNow()
	}
	t.Parallel()

	// Create a testgroup, creating without renter so the renter's
	// contract transactions can easily be obtained.
	groupParams := siatest.GroupParams{
		Hosts:  2,
		Miners: 1,
	}
	testDir := renterTestDir(t.Name())
	tg, err := siatest.NewGroupFromTemplate(testDir, groupParams)
	if err != nil {
		t.Fatal("Failed to create group: ", err)
	}
	defer func() {
		if err := tg.Close(); err != nil {
			t.Fatal(err)
		}
	}()

	// Add a Renter node
	renterParams := node.Renter(filepath.Join(testDir, "renter"))
	nodes, err := tg.AddNodes(renterParams)
	if err != nil {
		t.Fatal(err)
	}
	r := nodes[0]

	rcg, err := r.RenterContractsGet()
	if err != nil {
		t.Fatal(err)
	}
	// Get the endheight of the contracts.
	eh := rcg.ActiveContracts[0].EndHeight

	// Get the blockheight.
	cg, err := tg.Hosts()[0].ConsensusGet()
	if err != nil {
		t.Fatal(err)
	}
	bh := cg.Height

	// Mine blocks until we reach the endheight
	m := tg.Miners()[0]
	for i := 0; i < int(eh-bh); i++ {
		if err := m.MineBlock(); err != nil {
			t.Fatal(err)
		}
	}

	// Confirm that the contracts got renewed.
	err = build.Retry(100, 100*time.Millisecond, func() error {
		// Mine a block.
		if err := m.MineBlock(); err != nil {
			t.Fatal(err)
		}
		// Get the contracts from the renter.
		rcg, err := r.RenterExpiredContractsGet()
		if err != nil {
			t.Fatal(err)
		}
		// We should have one contract for each host.
		if len(rcg.ActiveContracts) != len(tg.Hosts()) {
			return fmt.Errorf("expected %v active contracts but got %v",
				len(tg.Hosts()), rcg.ActiveContracts)
		}
		// We should have one expired contract for each host.
		if len(rcg.ExpiredContracts) != len(tg.Hosts()) {
			return fmt.Errorf("expected %v expired contracts but got %v",
				len(tg.Hosts()), len(rcg.ExpiredContracts))
		}
		return nil
	})
	if err != nil {
		t.Fatal(err)
	}

	// Get the transaction which are related to the renter since we started the
	// renter.
	txns, err := r.WalletTransactionsGet(0, ^types.BlockHeight(0))
	if err != nil {
		t.Fatal(err)
	}
	// Filter out transactions without file contracts.
	var fcTxns []modules.ProcessedTransaction
	for _, txn := range txns.ConfirmedTransactions {
		if len(txn.Transaction.FileContracts) > 0 {
			fcTxns = append(fcTxns, txn)
		}
	}
	// There should be twice as many transactions with contracts as there are hosts.
	if len(fcTxns) != 2*len(tg.Hosts()) {
		t.Fatalf("Expected %v txns but got %v", 2*len(tg.Hosts()), len(fcTxns))
	}

	// Get the wallet seed of the renter.
	wsg, err := r.WalletSeedsGet()
	if err != nil {
		t.Fatal(err)
	}
	seed, err := modules.StringToSeed(wsg.PrimarySeed, "english")
	if err != nil {
		t.Fatal(err)
	}
	renterSeed := proto.DeriveRenterSeed(seed)
	defer fastrand.Read(renterSeed[:])

	// Check the arbitrary data of each transaction and contract.
	for _, fcTxn := range fcTxns {
		txn := fcTxn.Transaction
		for _, fc := range txn.FileContracts {
			// Check that the arbitrary data has correct length.
			if len(txn.ArbitraryData) != 1 {
				t.Fatal("arbitrary data has wrong length")
			}
			csi := proto.ContractSignedIdentifier{}
			n := copy(csi[:], txn.ArbitraryData[0])
			encryptedHostKey := txn.ArbitraryData[0][n:]
			// Calculate the renter seed given the WindowStart of the contract.
			rs := renterSeed.EphemeralRenterSeed(fc.WindowStart)
			// Check if the identifier is valid.
			spk, valid := csi.IsValid(rs, txn, encryptedHostKey)
			if !valid {
				t.Fatal("identifier is invalid")
			}
			// Check that the host's key is a valid key from the hostb.
			_, err := r.HostDbHostsGet(spk)
			if err != nil {
				t.Fatal("hostKey is invalid", err)
			}
		}
	}
}

// TestUploadAfterDelete tests that rapidly uploading a file to the same
// siapath as a previously deleted file works.
func TestUploadAfterDelete(t *testing.T) {
	if testing.Short() {
		t.SkipNow()
	}
	t.Parallel()

	// Create a testgroup.
	groupParams := siatest.GroupParams{
		Hosts:  2,
		Miners: 1,
	}
	testDir := renterTestDir(t.Name())
	tg, err := siatest.NewGroupFromTemplate(testDir, groupParams)
	if err != nil {
		t.Fatal("Failed to create group: ", err)
	}
	defer func() {
		if err := tg.Close(); err != nil {
			t.Fatal(err)
		}
	}()

	// Add a Renter node
	renterParams := node.Renter(filepath.Join(testDir, "renter"))
	renterParams.RenterDeps = &dependencyDisableCloseUploadEntry{}
	nodes, err := tg.AddNodes(renterParams)
	if err != nil {
		t.Fatal(err)
	}
	renter := nodes[0]

	// Upload file, creating a piece for each host in the group
	dataPieces := uint64(1)
	parityPieces := uint64(len(tg.Hosts())) - dataPieces
	fileSize := int(modules.SectorSize)
	localFile, remoteFile, err := renter.UploadNewFileBlocking(fileSize, dataPieces, parityPieces, false)
	if err != nil {
		t.Fatal("Failed to upload a file for testing: ", err)
	}
	// Repeatedly upload and delete a file with the same SiaPath without
	// closing the entry. That shouldn't cause issues.
	for i := 0; i < 5; i++ {
		// Delete the file.
		if err := renter.RenterDeletePost(remoteFile.SiaPath()); err != nil {
			t.Fatal(err)
		}
		// Upload the file again right after deleting it.
		if _, err := renter.UploadBlocking(localFile, dataPieces, parityPieces, false); err != nil {
			t.Fatal(err)
		}
	}
}

// TestRenterContractRecovery tests that recovering a node from a seed that has
// contracts associated with it will recover those contracts.
func TestRenterContractRecovery(t *testing.T) {
	if testing.Short() {
		t.SkipNow()
	}
	t.Parallel()

	// Create a testgroup, creating without renter so the renter's
	// contract transactions can easily be obtained.
	groupParams := siatest.GroupParams{
		Hosts:   2,
		Miners:  1,
		Renters: 1,
	}
	testDir := renterTestDir(t.Name())
	tg, err := siatest.NewGroupFromTemplate(testDir, groupParams)
	if err != nil {
		t.Fatal("Failed to create group: ", err)
	}
	defer func() {
		if err := tg.Close(); err != nil {
			t.Fatal(err)
		}
	}()

	// Get the renter node and its seed.
	r := tg.Renters()[0]
	wsg, err := r.WalletSeedsGet()
	if err != nil {
		t.Fatal(err)
	}
	seed := wsg.PrimarySeed

	// Upload a file to the renter.
	dataPieces := uint64(1)
	parityPieces := uint64(len(tg.Hosts())) - dataPieces
	fileSize := int(10 * modules.SectorSize)
	lf, rf, err := r.UploadNewFileBlocking(fileSize, dataPieces, parityPieces, false)
	if err != nil {
		t.Fatal("Failed to upload a file for testing: ", err)
	}

	// Remember the contracts the renter formed with the hosts.
	oldContracts := make(map[types.FileContractID]api.RenterContract)
	rc, err := r.RenterContractsGet()
	if err != nil {
		t.Fatal(err)
	}
	for _, c := range rc.ActiveContracts {
		oldContracts[c.ID] = c
	}

	// Stop the renter.
	if err := tg.RemoveNode(r); err != nil {
		t.Fatal(err)
	}

	// Copy the siafile to the new location.
	oldPath := filepath.Join(r.Dir, modules.RenterDir, modules.SiapathRoot, lf.FileName()+siafile.ShareExtension)
	siaFile, err := ioutil.ReadFile(oldPath)
	if err != nil {
		t.Fatal(err)
	}
	newRenterDir := filepath.Join(testDir, "renter")
	newPath := filepath.Join(newRenterDir, modules.RenterDir, modules.SiapathRoot, lf.FileName()+siafile.ShareExtension)
	if err := os.MkdirAll(filepath.Dir(newPath), 0777); err != nil {
		t.Fatal(err)
	}
	if err := ioutil.WriteFile(newPath, siaFile, 0777); err != nil {
		t.Fatal(err)
	}

	// Start a new renter with the same seed but skipt setting the allowance.
	// This will prevent new contracts from being formed while already formed
	// contracts will still be recovered.
	renterParams := node.Renter(newRenterDir)
	renterParams.PrimarySeed = seed
	renterParams.SkipSetAllowance = true
	nodes, err := tg.AddNodes(renterParams)
	if err != nil {
		t.Fatal(err)
	}
	newRenter := nodes[0]

	// Make sure that the new renter actually uses the same primary seed.
	wsg, err = newRenter.WalletSeedsGet()
	if err != nil {
		t.Fatal(err)
	}
	newRenterSeed := wsg.PrimarySeed
	if seed != newRenterSeed {
		t.Log("old seed", seed)
		t.Log("new seed", newRenterSeed)
		t.Fatal("Seeds of new and old renters don't match")
	}

	// The new renter should have the same active contracts as the old one.
	miner := tg.Miners()[0]
	numRetries := 0
	err = build.Retry(60, time.Second, func() error {
		if numRetries%10 == 0 {
			if err := miner.MineBlock(); err != nil {
				return err
			}
		}
		numRetries++
		rc, err = newRenter.RenterContractsGet()
		if err != nil {
			t.Fatal(err)
		}
		if len(rc.ActiveContracts) != len(oldContracts) {
			return fmt.Errorf("Didn't recover the right number of contracts, expected %v but was %v",
				len(oldContracts), len(rc.ActiveContracts))
		}
		for _, c := range rc.ActiveContracts {
			contract, exists := oldContracts[c.ID]
			if !exists {
				return errors.New(fmt.Sprint("Recovered unknown contract", c.ID))
			}
			if contract.HostPublicKey.String() != c.HostPublicKey.String() {
				return errors.New("public keys don't match")
			}
			if contract.EndHeight != c.EndHeight {
				return errors.New("endheights don't match")
			}
			if contract.GoodForRenew != c.GoodForRenew {
				return errors.New("GoodForRenew doesn't match")
			}
			if contract.GoodForUpload != c.GoodForUpload {
				return errors.New("GoodForRenew doesn't match")
			}
		}
		return nil
	})
	if err != nil {
		rc, _ = newRenter.RenterContractsGet()
		t.Log("Contracts in total:", len(rc.Contracts))
		t.Fatal(err)
	}
	// Download the whole file again to see if all roots were recovered.
	_, err = newRenter.DownloadByStream(rf)
	if err != nil {
		t.Fatal(err)
	}
<<<<<<< HEAD
	if !reflect.DeepEqual(rc.RecoverableContracts, rc2.RecoverableContracts) {
		t.Fatal("contracts after restart are not the same as before")
	}

	// TODO the following code won't work before recovery is fully implemented.
	// The new renter should have the same active contracts as the old one.
	//rc, err = newRenter.RenterContractsGet()
	//if err != nil {
	//	t.Fatal(err)
	//}
	//if len(rc.ActiveContracts) != len(oldContracts) {
	//	t.Fatalf("Didn't recover the right number of contracts, expected %v but was %v",
	//		len(oldContracts), len(rc.ActiveContracts))
	//}
	//for _, c := range rc.ActiveContracts {
	//	contract, exists := oldContracts[c.ID]
	//	if !exists {
	//		t.Fatal("Recovered unknown contract", c.ID)
	//	}
	//	if !reflect.DeepEqual(c, contract) {
	//		t.Fatal("Recovered contract doesn't match expected contract")
	//	}
	//}
}

// TestSiafileCompatCode checks that legacy renters can upgrade to the latest
// siafile format.
func TestSiafileCompatCode(t *testing.T) {
	if testing.Short() {
		t.SkipNow()
	}
	t.Parallel()

	// Get test directory
	testDir := renterTestDir(t.Name())

	// The siapath stored in the legacy file.
	expectedSiaPath := "sub1/sub2/testfile"

	// Copying legacy file to test directory
	renterDir := filepath.Join(testDir, "renter")
	source := filepath.Join("..", "..", "compatibility", "siafile_v1.3.7.sia")
	destination := filepath.Join(renterDir, "sub1", "sub2", "testfile.sia")
	if err := copyFile(source, destination); err != nil {
		t.Fatal(err)
	}
	// Copy the legacy settings file to the test directory.
	source2 := "../../compatibility/renter_v137.json"
	destination2 := filepath.Join(renterDir, "renter.json")
	if err := copyFile(source2, destination2); err != nil {
		t.Fatal(err)
	}
	// Copy the legacy contracts into the test directory.
	contractsSource := "../../compatibility/contracts_v137"
	contracts, err := ioutil.ReadDir(contractsSource)
	if err != nil {
		t.Fatal(err)
	}
	for _, fi := range contracts {
		contractDst := filepath.Join(contractsSource, fi.Name())
		err := copyFile(contractDst, filepath.Join(renterDir, "contracts", fi.Name()))
		if err != nil {
			t.Fatal(err)
		}
	}

	// Create new node with legacy sia file.
	r, err := siatest.NewNode(node.AllModules(testDir))
	if err != nil {
		t.Fatal(err)
	}
	defer func() {
		if err = r.Close(); err != nil {
			t.Fatal(err)
		}
	}()
	// Check that exactly 1 siafile exists and that it's the correct one.
	fis, err := r.Files()
	if err != nil {
		t.Fatal(err)
	}
	if len(fis) != 1 {
		t.Fatal("Expected 1 file but got", len(fis))
	}
	if fis[0].SiaPath != expectedSiaPath {
		t.Fatalf("Siapath should be '%v' but was '%v'",
			expectedSiaPath, fis[0].SiaPath)
	}
	// Make sure the legacy file was deleted.
	if _, err := os.Stat(destination); !os.IsNotExist(err) {
		t.Fatal("Error should be ErrNotExist but was", err)
	}
	// Make sure the siafile is exactly where we would expect it.
	expectedLocation := filepath.Join(renterDir, "siafiles", "sub1", "sub2", "testfile.sia")
	if _, err := os.Stat(expectedLocation); err != nil {
		t.Fatal(err)
	}
	// Check the other fields of the file.
	sf := fis[0]
	if sf.AccessTime.IsZero() {
		t.Fatal("AccessTime wasn't set correctly")
	}
	if sf.ChangeTime.IsZero() {
		t.Fatal("ChangeTime wasn't set correctly")
	}
	if sf.CreateTime.IsZero() {
		t.Fatal("CreateTime wasn't set correctly")
	}
	if sf.ModTime.IsZero() {
		t.Fatal("ModTime wasn't set correctly")
	}
	if sf.Available {
		t.Fatal("File shouldn't be available since we don't know the hosts")
	}
	if sf.CipherType != crypto.TypeTwofish.String() {
		t.Fatal("CipherType should be twofish but was", sf.CipherType)
	}
	if sf.Filesize != 4096 {
		t.Fatal("Filesize should be 4096 but was", sf.Filesize)
	}
	if sf.Expiration != 91 {
		t.Fatal("Expiration should be 91 but was", sf.Expiration)
	}
	if sf.LocalPath != "/tmp/SiaTesting/siatest/TestRenterTwo/gctwr-EKYAZSVOZ6U2T4HZYIAQ/files/4096bytes 16951a61" {
		t.Fatal("LocalPath doesn't match")
	}
	if sf.Redundancy != 0 {
		t.Fatal("Redundancy should be 0 since we don't know the hosts")
	}
	if sf.UploadProgress != 100 {
		t.Fatal("File was uploaded before so the progress should be 100")
	}
	if sf.UploadedBytes != 40960 {
		t.Fatal("Redundancy should be 10/20 so 10x the Filesize = 40960 bytes should be uploaded")
	}
	if sf.OnDisk {
		t.Fatal("OnDisk should be false but was true")
	}
	if sf.Recoverable {
		t.Fatal("Recoverable should be false but was true")
	}
	if !sf.Renewing {
		t.Fatal("Renewing should be true but wasn't")
	}
=======
>>>>>>> f1e07f3a
}<|MERGE_RESOLUTION|>--- conflicted
+++ resolved
@@ -4108,30 +4108,6 @@
 	if err != nil {
 		t.Fatal(err)
 	}
-<<<<<<< HEAD
-	if !reflect.DeepEqual(rc.RecoverableContracts, rc2.RecoverableContracts) {
-		t.Fatal("contracts after restart are not the same as before")
-	}
-
-	// TODO the following code won't work before recovery is fully implemented.
-	// The new renter should have the same active contracts as the old one.
-	//rc, err = newRenter.RenterContractsGet()
-	//if err != nil {
-	//	t.Fatal(err)
-	//}
-	//if len(rc.ActiveContracts) != len(oldContracts) {
-	//	t.Fatalf("Didn't recover the right number of contracts, expected %v but was %v",
-	//		len(oldContracts), len(rc.ActiveContracts))
-	//}
-	//for _, c := range rc.ActiveContracts {
-	//	contract, exists := oldContracts[c.ID]
-	//	if !exists {
-	//		t.Fatal("Recovered unknown contract", c.ID)
-	//	}
-	//	if !reflect.DeepEqual(c, contract) {
-	//		t.Fatal("Recovered contract doesn't match expected contract")
-	//	}
-	//}
 }
 
 // TestSiafileCompatCode checks that legacy renters can upgrade to the latest
@@ -4253,6 +4229,4 @@
 	if !sf.Renewing {
 		t.Fatal("Renewing should be true but wasn't")
 	}
-=======
->>>>>>> f1e07f3a
 }