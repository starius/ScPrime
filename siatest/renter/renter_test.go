package renter

import (
	"encoding/json"
	"fmt"
	"io/ioutil"
	"math"
	"net/url"
	"os"
	"path/filepath"
	"reflect"
	"runtime"
	"sort"
	"strconv"
	"strings"
	"sync"
	"testing"
	"time"

	"gitlab.com/NebulousLabs/errors"
	"gitlab.com/NebulousLabs/fastrand"

	"gitlab.com/NebulousLabs/Sia/build"
	"gitlab.com/NebulousLabs/Sia/crypto"
	"gitlab.com/NebulousLabs/Sia/modules"
	"gitlab.com/NebulousLabs/Sia/modules/host/contractmanager"
	"gitlab.com/NebulousLabs/Sia/modules/renter"
	"gitlab.com/NebulousLabs/Sia/modules/renter/contractor"
	"gitlab.com/NebulousLabs/Sia/modules/renter/proto"
	"gitlab.com/NebulousLabs/Sia/node"
	"gitlab.com/NebulousLabs/Sia/node/api"
	"gitlab.com/NebulousLabs/Sia/persist"
	"gitlab.com/NebulousLabs/Sia/siatest"
	"gitlab.com/NebulousLabs/Sia/siatest/dependencies"
	"gitlab.com/NebulousLabs/Sia/types"
)

// test is a helper struct for running subtests when tests can use the same test
// group
type test struct {
	name string
	test func(*testing.T, *siatest.TestGroup)
}

// runRenterTests is a helper function to run the subtests when tests can use
// the same test group
func runRenterTests(t *testing.T, gp siatest.GroupParams, tests []test) error {
	tg, err := siatest.NewGroupFromTemplate(renterTestDir(t.Name()), gp)
	if err != nil {
		return errors.AddContext(err, "failed to create group")
	}
	defer func() {
		if err := tg.Close(); err != nil {
			t.Fatal(err)
		}
	}()
	// Run subtests
	for _, test := range tests {
		t.Run(test.name, func(t *testing.T) {
			test.test(t, tg)
		})
	}
	return nil
}

// TestRenterOne executes a number of subtests using the same TestGroup to save
// time on initialization
func TestRenterOne(t *testing.T) {
	if testing.Short() {
		t.SkipNow()
	}
	t.Parallel()

	// Create a group for the subtests
	groupParams := siatest.GroupParams{
		Hosts:   5,
		Renters: 1,
		Miners:  1,
	}

	// Specify subtests to run
	subTests := []test{
		{"TestDownloadMultipleLargeSectors", testDownloadMultipleLargeSectors},
		{"TestLocalRepair", testLocalRepair},
		{"TestClearDownloadHistory", testClearDownloadHistory},
		{"TestSetFileTrackingPath", testSetFileTrackingPath},
		{"TestDownloadAfterRenew", testDownloadAfterRenew},
		{"TestDirectories", testDirectories},
	}

	// Run tests
	if err := runRenterTests(t, groupParams, subTests); err != nil {
		t.Fatal(err)
	}
}

// TestRenterTwo executes a number of subtests using the same TestGroup to
// save time on initialization
func TestRenterTwo(t *testing.T) {
	if testing.Short() {
		t.SkipNow()
	}
	t.Parallel()

	// Create a group for the subtests
	groupParams := siatest.GroupParams{
		Hosts:   5,
		Renters: 1,
		Miners:  1,
	}

	// Specify subtests to run
	subTests := []test{
		{"TestReceivedFieldEqualsFileSize", testReceivedFieldEqualsFileSize},
		{"TestRemoteRepair", testRemoteRepair},
		{"TestSingleFileGet", testSingleFileGet},
		{"TestSiaFileTimestamps", testSiafileTimestamps},
		{"TestZeroByteFile", testZeroByteFile},
		{"TestUploadWithAndWithoutForceParameter", testUploadWithAndWithoutForceParameter},
	}

	// Run tests
	if err := runRenterTests(t, groupParams, subTests); err != nil {
		t.Fatal(err)
	}
}

// testSiafileTimestamps tests if timestamps are set correctly when creating,
// uploading, downloading and modifying a file.
func testSiafileTimestamps(t *testing.T, tg *siatest.TestGroup) {
	if len(tg.Hosts()) < 2 {
		t.Fatal("This test requires at least 2 hosts")
	}
	// Grab the renter.
	r := tg.Renters()[0]

	// Get the current time.
	beforeUploadTime := time.Now()

	// Upload a new file.
	_, rf, err := r.UploadNewFileBlocking(100+siatest.Fuzz(), 1, 1, false)
	if err != nil {
		t.Fatal(err)
	}

	// Get the time again.
	afterUploadTime := time.Now()

	// Get the timestamps using the API.
	fi, err := r.File(rf)
	if err != nil {
		t.Fatal(err)
	}

	// The timestamps should all be between beforeUploadTime and
	// afterUploadTime.
	if fi.CreateTime.Before(beforeUploadTime) || fi.CreateTime.After(afterUploadTime) {
		t.Fatal("CreateTime was not within the correct interval")
	}
	if fi.AccessTime.Before(beforeUploadTime) || fi.AccessTime.After(afterUploadTime) {
		t.Fatal("AccessTime was not within the correct interval")
	}
	if fi.ChangeTime.Before(beforeUploadTime) || fi.ChangeTime.After(afterUploadTime) {
		t.Fatal("ChangeTime was not within the correct interval")
	}
	if fi.ModTime().Before(beforeUploadTime) || fi.ModTime().After(afterUploadTime) {
		t.Fatal("ModTime was not within the correct interval")
	}

	// After uploading a file the AccessTime, ChangeTime and ModTime should be
	// the same.
	if !fi.AccessTime.Equal(fi.ChangeTime) || !fi.ChangeTime.Equal(fi.ModTime()) {
		t.Fatal("AccessTime, ChangeTime and ModTime are not the same")
	}

	// The CreateTime should precede the other timestamps.
	if fi.CreateTime.After(fi.AccessTime) {
		t.Fatal("CreateTime should before other timestamps")
	}

	// Get the time before starting the download.
	beforeDownloadTime := time.Now()

	// Download the file.
	_, _, err = r.DownloadByStream(rf)
	if err != nil {
		t.Fatal(err)
	}

	// Get the time after the download is done.
	afterDownloadTime := time.Now()

	// Get the timestamps using the API.
	fi2, err := r.File(rf)
	if err != nil {
		t.Fatal(err)
	}

	// Only the AccessTime should have changed.
	if fi2.AccessTime.Before(beforeDownloadTime) || fi2.AccessTime.After(afterDownloadTime) {
		t.Fatal("AccessTime was not within the correct interval")
	}
	if fi.CreateTime != fi2.CreateTime {
		t.Fatal("CreateTime changed after download")
	}
	if fi.ChangeTime != fi2.ChangeTime {
		t.Fatal("ChangeTime changed after download")
	}
	if fi.ModTime() != fi2.ModTime() {
		t.Fatal("ModTime changed after download")
	}

	// TODO Once we can change the localPath using the API, check that it only
	// changes the ChangeTime to do so.

	// Get the time before renaming.
	beforeRenameTime := time.Now()

	newSiaPath, err := modules.NewSiaPath("newsiapath")
	if err != nil {
		t.Fatal(err)
	}
	// Rename the file and check that only the ChangeTime changed.
	rf, err = r.Rename(rf, newSiaPath)
	if err != nil {
		t.Fatal(err)
	}

	// Get the time after renaming.
	afterRenameTime := time.Now()

	// Get the timestamps using the API.
	fi3, err := r.File(rf)
	if err != nil {
		t.Fatal(err)
	}

	// Only the ChangeTime should have changed.
	if fi3.ChangeTime.Before(beforeRenameTime) || fi3.ChangeTime.After(afterRenameTime) {
		t.Fatal("ChangeTime was not within the correct interval")
	}
	if fi2.CreateTime != fi3.CreateTime {
		t.Fatal("CreateTime changed after download")
	}
	if fi2.AccessTime != fi3.AccessTime {
		t.Fatal("AccessTime changed after download")
	}
	if fi2.ModTime() != fi3.ModTime() {
		t.Fatal("ModTime changed after download")
	}
}

// TestRenterThree executes a number of subtests using the same TestGroup to
// save time on initialization
func TestRenterThree(t *testing.T) {
	if testing.Short() {
		t.SkipNow()
	}
	t.Parallel()

	// Create a group for the subtests
	groupParams := siatest.GroupParams{
		Hosts:   5,
		Renters: 1,
		Miners:  1,
	}

	// Specify subtests to run
	subTests := []test{
		{"TestAllowanceDefaultSet", testAllowanceDefaultSet},
		{"TestFileAvailableAndRecoverable", testFileAvailableAndRecoverable},
		{"TestSetFileStuck", testSetFileStuck},
		{"TestCancelAsyncDownload", testCancelAsyncDownload},
		{"TestUploadDownload", testUploadDownload}, // Needs to be last as it impacts hosts
	}

	// Run tests
	if err := runRenterTests(t, groupParams, subTests); err != nil {
		t.Fatal(err)
	}
}

// TestRenterFour executes a number of subtests using the same TestGroup to
// save time on initialization
func TestRenterFour(t *testing.T) {
	if testing.Short() {
		t.SkipNow()
	}
	t.Parallel()

	// Create a group for the subtests
	groupParams := siatest.GroupParams{
		Hosts:   5,
		Renters: 1,
		Miners:  1,
	}

	// Specify subtests to run
	subTests := []test{
		{"TestEscapeSiaPath", testEscapeSiaPath},
		{"TestValidateSiaPath", testValidateSiaPath},
	}

	// Run tests
	if err := runRenterTests(t, groupParams, subTests); err != nil {
		t.Fatal(err)
	}
}

// testAllowanceDefaultSet tests that a renter's allowance is correctly set to
// the defaults after creating it and therefore confirming that the API
// endpoint and siatest package both work.
func testAllowanceDefaultSet(t *testing.T, tg *siatest.TestGroup) {
	if len(tg.Renters()) == 0 {
		t.Fatal("Test requires at least 1 renter")
	}
	// Get allowance.
	r := tg.Renters()[0]
	rg, err := r.RenterGet()
	if err != nil {
		t.Fatal(err)
	}
	// Make sure that the allowance was set correctly.
	if !reflect.DeepEqual(rg.Settings.Allowance, siatest.DefaultAllowance) {
		expected, _ := json.Marshal(siatest.DefaultAllowance)
		was, _ := json.Marshal(rg.Settings.Allowance)
		t.Log("Expected", string(expected))
		t.Log("Was", string(was))
		t.Fatal("Renter's allowance doesn't match siatest.DefaultAllowance")
	}
}

// testReceivedFieldEqualsFileSize tests that the bug that caused finished
// downloads to stall in the UI and siac is gone.
func testReceivedFieldEqualsFileSize(t *testing.T, tg *siatest.TestGroup) {
	// Make sure the test has enough hosts.
	if len(tg.Hosts()) < 4 {
		t.Fatal("testReceivedFieldEqualsFileSize requires at least 4 hosts")
	}
	// Grab the first of the group's renters
	r := tg.Renters()[0]

	// Clear the download history to make sure it's empty before we start the test.
	err := r.RenterClearAllDownloadsPost()
	if err != nil {
		t.Fatal(err)
	}

	// Upload a file.
	dataPieces := uint64(3)
	parityPieces := uint64(1)
	fileSize := int(modules.SectorSize)
	lf, rf, err := r.UploadNewFileBlocking(fileSize, dataPieces, parityPieces, false)
	if err != nil {
		t.Fatal("Failed to upload a file for testing: ", err)
	}

	// This code sums up the 'received' variable in a similar way the renter
	// does it. We use it to find a fetchLen for which received != fetchLen due
	// to the implicit rounding of the unsigned integers.
	var fetchLen uint64
	for fetchLen = uint64(100); ; fetchLen++ {
		received := uint64(0)
		for piecesCompleted := uint64(1); piecesCompleted <= dataPieces; piecesCompleted++ {
			received += fetchLen / dataPieces
		}
		if received != fetchLen {
			break
		}
	}

	// Download fetchLen bytes of the file.
	_, _, err = r.DownloadToDiskPartial(rf, lf, false, 0, fetchLen)
	if err != nil {
		t.Fatal(err)
	}

	// Get the download.
	rdg, err := r.RenterDownloadsGet()
	if err != nil {
		t.Fatal(err)
	}
	d := rdg.Downloads[0]

	// Make sure that 'Received' matches the amount of data we fetched.
	if !d.Completed {
		t.Error("Download should be completed but wasn't")
	}
	if d.Received != fetchLen {
		t.Errorf("Received was %v but should be %v", d.Received, fetchLen)
	}
}

// testClearDownloadHistory makes sure that the download history is
// properly cleared when called through the API
func testClearDownloadHistory(t *testing.T, tg *siatest.TestGroup) {
	// Grab the first of the group's renters
	r := tg.Renters()[0]

	rdg, err := r.RenterDownloadsGet()
	if err != nil {
		t.Fatal("Could not get download history:", err)
	}
	numDownloads := 10
	if len(rdg.Downloads) < numDownloads {
		remainingDownloads := numDownloads - len(rdg.Downloads)
		rf, err := r.RenterFilesGet(false)
		if err != nil {
			t.Fatal(err)
		}
		// Check if the renter has any files
		// Upload a file if none
		if len(rf.Files) == 0 {
			dataPieces := uint64(1)
			parityPieces := uint64(1)
			fileSize := 100 + siatest.Fuzz()
			_, _, err := r.UploadNewFileBlocking(fileSize, dataPieces, parityPieces, false)
			if err != nil {
				t.Fatal("Failed to upload a file for testing: ", err)
			}
			rf, err = r.RenterFilesGet(false)
			if err != nil {
				t.Fatal(err)
			}
		}
		// Download files to build download history
		dest := filepath.Join(siatest.SiaTestingDir, strconv.Itoa(fastrand.Intn(math.MaxInt32)))
		for i := 0; i < remainingDownloads; i++ {
			_, err = r.RenterDownloadGet(rf.Files[0].SiaPath, dest, 0, rf.Files[0].Filesize, false)
			if err != nil {
				t.Fatal("Could not Download file:", err)
			}
		}
		rdg, err = r.RenterDownloadsGet()
		if err != nil {
			t.Fatal("Could not get download history:", err)
		}
		// Confirm download history is not empty
		if len(rdg.Downloads) != numDownloads {
			t.Fatalf("Not all downloads added to download history: only %v downloads added, expected %v", len(rdg.Downloads), numDownloads)
		}
	}
	numDownloads = len(rdg.Downloads)

	// Check removing one download from history
	// Remove First Download
	timestamp := rdg.Downloads[0].StartTime
	err = r.RenterClearDownloadsRangePost(timestamp, timestamp)
	if err != nil {
		t.Fatal("Error in API endpoint to remove download from history:", err)
	}
	numDownloads--
	rdg, err = r.RenterDownloadsGet()
	if err != nil {
		t.Fatal("Could not get download history:", err)
	}
	if len(rdg.Downloads) != numDownloads {
		t.Fatalf("Download history not reduced: history has %v downloads, expected %v", len(rdg.Downloads), numDownloads)
	}
	i := sort.Search(len(rdg.Downloads), func(i int) bool { return rdg.Downloads[i].StartTime.Equal(timestamp) })
	if i < len(rdg.Downloads) {
		t.Fatal("Specified download not removed from history")
	}
	// Remove Last Download
	timestamp = rdg.Downloads[len(rdg.Downloads)-1].StartTime
	err = r.RenterClearDownloadsRangePost(timestamp, timestamp)
	if err != nil {
		t.Fatal("Error in API endpoint to remove download from history:", err)
	}
	numDownloads--
	rdg, err = r.RenterDownloadsGet()
	if err != nil {
		t.Fatal("Could not get download history:", err)
	}
	if len(rdg.Downloads) != numDownloads {
		t.Fatalf("Download history not reduced: history has %v downloads, expected %v", len(rdg.Downloads), numDownloads)
	}
	i = sort.Search(len(rdg.Downloads), func(i int) bool { return rdg.Downloads[i].StartTime.Equal(timestamp) })
	if i < len(rdg.Downloads) {
		t.Fatal("Specified download not removed from history")
	}

	// Check Clear Before
	timestamp = rdg.Downloads[len(rdg.Downloads)-2].StartTime
	err = r.RenterClearDownloadsBeforePost(timestamp)
	if err != nil {
		t.Fatal("Error in API endpoint to clear download history before timestamp:", err)
	}
	rdg, err = r.RenterDownloadsGet()
	if err != nil {
		t.Fatal("Could not get download history:", err)
	}
	i = sort.Search(len(rdg.Downloads), func(i int) bool { return rdg.Downloads[i].StartTime.Before(timestamp) })
	if i < len(rdg.Downloads) {
		t.Fatal("Download found that was before given time")
	}

	// Check Clear After
	timestamp = rdg.Downloads[1].StartTime
	err = r.RenterClearDownloadsAfterPost(timestamp)
	if err != nil {
		t.Fatal("Error in API endpoint to clear download history after timestamp:", err)
	}
	rdg, err = r.RenterDownloadsGet()
	if err != nil {
		t.Fatal("Could not get download history:", err)
	}
	i = sort.Search(len(rdg.Downloads), func(i int) bool { return rdg.Downloads[i].StartTime.After(timestamp) })
	if i < len(rdg.Downloads) {
		t.Fatal("Download found that was after given time")
	}

	// Check clear range
	before := rdg.Downloads[1].StartTime
	after := rdg.Downloads[len(rdg.Downloads)-1].StartTime
	err = r.RenterClearDownloadsRangePost(after, before)
	if err != nil {
		t.Fatal("Error in API endpoint to remove range of downloads from history:", err)
	}
	rdg, err = r.RenterDownloadsGet()
	if err != nil {
		t.Fatal("Could not get download history:", err)
	}
	i = sort.Search(len(rdg.Downloads), func(i int) bool {
		return rdg.Downloads[i].StartTime.Before(before) && rdg.Downloads[i].StartTime.After(after)
	})
	if i < len(rdg.Downloads) {
		t.Fatal("Not all downloads from range removed from history")
	}

	// Check clearing download history
	err = r.RenterClearAllDownloadsPost()
	if err != nil {
		t.Fatal("Error in API endpoint to clear download history:", err)
	}
	rdg, err = r.RenterDownloadsGet()
	if err != nil {
		t.Fatal("Could not get download history:", err)
	}
	if len(rdg.Downloads) != 0 {
		t.Fatalf("Download history not cleared: history has %v downloads, expected 0", len(rdg.Downloads))
	}
}

// testDirectories checks the functionality of directories in the Renter
func testDirectories(t *testing.T, tg *siatest.TestGroup) {
	// Grab Renter
	r := tg.Renters()[0]

	// Test Directory endpoint for creating empty directory
	rd, err := r.UploadNewDirectory()
	if err != nil {
		t.Fatal(err)
	}

	// Check directory
	rgd, err := r.RenterGetDir(rd.SiaPath())
	if err != nil {
		t.Fatal(err)
	}
	// Directory should return 0 FileInfos and 1 DirectoryInfo with would belong
	// to the directory itself
	if len(rgd.Directories) != 1 {
		t.Fatal("Expected 1 DirectoryInfo to be returned but got:", len(rgd.Directories))
	}
	if rgd.Directories[0].SiaPath != rd.SiaPath() {
		t.Fatalf("SiaPaths do not match %v and %v", rgd.Directories[0].SiaPath, rd.SiaPath())
	}
	if len(rgd.Files) != 0 {
		t.Fatal("Expected no files in directory but found:", len(rgd.Files))
	}

	// Check uploading file to new subdirectory
	// Create local file
	size := 100 + siatest.Fuzz()
	fd := r.FilesDir()
	ld, err := fd.CreateDir("subDir1/subDir2/subDir3-" + persist.RandomSuffix())
	if err != nil {
		t.Fatal(err)
	}
	lf, err := ld.NewFile(size)
	if err != nil {
		t.Fatal(err)
	}

	// Upload file
	dataPieces := uint64(1)
	parityPieces := uint64(1)
	rf, err := r.UploadBlocking(lf, dataPieces, parityPieces, false)
	if err != nil {
		t.Fatal(err)
	}

	// Check directory that file was uploaded to
	siaPath, err := rf.SiaPath().Dir()
	if err != nil {
		t.Fatal(err)
	}
	rgd, err = r.RenterGetDir(siaPath)
	if err != nil {
		t.Fatal(err)
	}
	// Directory should have 1 file and 0 sub directories
	if len(rgd.Directories) != 1 {
		t.Fatal("Expected 1 DirectoryInfo to be returned but got:", len(rgd.Directories))
	}
	if len(rgd.Files) != 1 {
		t.Fatal("Expected 1 file in directory but found:", len(rgd.Files))
	}

	// Check parent directory
	siaPath, err = siaPath.Dir()
	if err != nil {
		t.Fatal(err)
	}
	rgd, err = r.RenterGetDir(siaPath)
	if err != nil {
		t.Fatal(err)
	}
	// Directory should have 0 files and 1 sub directory
	if len(rgd.Directories) != 2 {
		t.Fatal("Expected 2 DirectoryInfos to be returned but got:", len(rgd.Directories))
	}
	if len(rgd.Files) != 0 {
		t.Fatal("Expected 0 files in directory but found:", len(rgd.Files))
	}

	// Test renaming subdirectory
	subDir1, err := modules.NewSiaPath("subDir1")
	if err != nil {
		t.Fatal(err)
	}
	newSiaPath := modules.RandomSiaPath()
	if err = r.RenterDirRenamePost(subDir1, newSiaPath); err != nil {
		t.Fatal(err)
	}
	// Renamed directory should have 0 files and 1 sub directory.
	rgd, err = r.RenterGetDir(newSiaPath)
	if err != nil {
		t.Fatal(err)
	}
	if len(rgd.Files) != 0 {
		t.Fatalf("Renamed dir should have 0 files but had %v", len(rgd.Files))
	}
	if len(rgd.Directories) != 2 {
		t.Fatalf("Renamed dir should have 1 sub directory but had %v",
			len(rgd.Directories)-1)
	}
	// Subdir of renamed dir should have 0 files and 1 sub directory.
	rgd, err = r.RenterGetDir(rgd.Directories[1].SiaPath)
	if err != nil {
		t.Fatal(err)
	}
	if len(rgd.Files) != 0 {
		t.Fatalf("Renamed dir should have 0 files but had %v", len(rgd.Files))
	}
	if len(rgd.Directories) != 2 {
		t.Fatalf("Renamed dir should have 1 sub directory but had %v",
			len(rgd.Directories)-1)
	}
	// SubSubdir of renamed dir should have 1 file and 0 sub directories.
	rgd, err = r.RenterGetDir(rgd.Directories[1].SiaPath)
	if err != nil {
		t.Fatal(err)
	}
	if len(rgd.Files) != 1 {
		t.Fatalf("Renamed dir should have 1 file but had %v", len(rgd.Files))
	}
	if len(rgd.Directories) != 1 {
		t.Fatalf("Renamed dir should have 0 sub directories but had %v",
			len(rgd.Directories)-1)
	}
	// Try downloading the renamed file.
	if _, _, err := r.RenterDownloadHTTPResponseGet(rgd.Files[0].SiaPath, 0, uint64(size)); err != nil {
		t.Fatal(err)
	}

	// Check that the old siadir was deleted from disk
	_, err = os.Stat(subDir1.SiaDirSysPath(r.RenterFilesDir()))
	if !os.IsNotExist(err) {
		t.Fatal("Expected IsNotExist err, but got err:", err)
	}

	// Test deleting directory
	if err = r.RenterDirDeletePost(rd.SiaPath()); err != nil {
		t.Fatal(err)
	}

	// Check that siadir was deleted from disk
	_, err = os.Stat(rd.SiaPath().SiaDirSysPath(r.RenterFilesDir()))
	if !os.IsNotExist(err) {
		t.Fatal("Expected IsNotExist err, but got err:", err)
	}
}

// testDownloadAfterRenew makes sure that we can still download a file
// after the contract period has ended.
func testDownloadAfterRenew(t *testing.T, tg *siatest.TestGroup) {
	// Grab the first of the group's renters
	renter := tg.Renters()[0]
	// Upload file, creating a piece for each host in the group
	dataPieces := uint64(1)
	parityPieces := uint64(len(tg.Hosts())) - dataPieces
	fileSize := 100 + siatest.Fuzz()
	_, remoteFile, err := renter.UploadNewFileBlocking(fileSize, dataPieces, parityPieces, false)
	if err != nil {
		t.Fatal("Failed to upload a file for testing: ", err)
	}
	// Mine enough blocks for the next period to start. This means the
	// contracts should be renewed and the data should still be available for
	// download.
	miner := tg.Miners()[0]
	for i := types.BlockHeight(0); i < siatest.DefaultAllowance.Period; i++ {
		if err := miner.MineBlock(); err != nil {
			t.Fatal(err)
		}
	}
	// Download the file synchronously directly into memory.
	_, _, err = renter.DownloadByStream(remoteFile)
	if err != nil {
		t.Fatal(err)
	}
}

// testDownloadMultipleLargeSectors downloads multiple large files (>5 Sectors)
// in parallel and makes sure that the downloads are blocking each other.
func testDownloadMultipleLargeSectors(t *testing.T, tg *siatest.TestGroup) {
	// parallelDownloads is the number of downloads that are run in parallel.
	parallelDownloads := 10
	// fileSize is the size of the downloaded file.
	fileSize := siatest.Fuzz()
	if build.VLONG {
		fileSize += int(50 * modules.SectorSize)
	} else {
		fileSize += int(10 * modules.SectorSize)
	}
	// set download limits and reset them after test.
	// uniqueRemoteFiles is the number of files that will be uploaded to the
	// network. Downloads will choose the remote file to download randomly.
	uniqueRemoteFiles := 5
	// Create a custom renter with a dependency and remove it again after the test
	// is done.
	renterParams := node.Renter(filepath.Join(renterTestDir(t.Name()), "renter"))
	renterParams.RenterDeps = &dependencies.DependencyPostponeWritePiecesRecovery{}
	nodes, err := tg.AddNodes(renterParams)
	if err != nil {
		t.Fatal(err)
	}
	renter := nodes[0]
	defer tg.RemoveNode(renter)

	// Upload files
	dataPieces := uint64(len(tg.Hosts())) - 1
	parityPieces := uint64(1)
	remoteFiles := make([]*siatest.RemoteFile, 0, uniqueRemoteFiles)
	for i := 0; i < uniqueRemoteFiles; i++ {
		_, remoteFile, err := renter.UploadNewFileBlocking(fileSize, dataPieces, parityPieces, false)
		if err != nil {
			t.Fatal("Failed to upload a file for testing: ", err)
		}
		remoteFiles = append(remoteFiles, remoteFile)
	}

	// set download limits and reset them after test.
	if err := renter.RenterRateLimitPost(int64(fileSize)*2, 0); err != nil {
		t.Fatal("failed to set renter bandwidth limit", err)
	}
	defer func() {
		if err := renter.RenterRateLimitPost(0, 0); err != nil {
			t.Error("failed to reset renter bandwidth limit", err)
		}
	}()

	// Randomly download using download to file and download to stream methods.
	wg := new(sync.WaitGroup)
	for i := 0; i < parallelDownloads; i++ {
		wg.Add(1)
		go func() {
			var err error
			var rf = remoteFiles[fastrand.Intn(len(remoteFiles))]
			if fastrand.Intn(2) == 0 {
				_, _, err = renter.DownloadByStream(rf)
			} else {
				_, _, err = renter.DownloadToDisk(rf, false)
			}
			if err != nil {
				t.Error("Download failed:", err)
			}
			wg.Done()
		}()
	}
	wg.Wait()
}

// testLocalRepair tests if a renter correctly repairs a file from disk
// after a host goes offline.
func testLocalRepair(t *testing.T, tg *siatest.TestGroup) {
	// Grab the first of the group's renters
	renterNode := tg.Renters()[0]

	// Check that we have enough hosts for this test.
	if len(tg.Hosts()) < 2 {
		t.Fatal("This test requires at least 2 hosts")
	}

	// Set fileSize and redundancy for upload
	fileSize := int(modules.SectorSize)
	dataPieces := uint64(2)
	parityPieces := uint64(len(tg.Hosts())) - dataPieces

	// Upload file
	_, remoteFile, err := renterNode.UploadNewFileBlocking(fileSize, dataPieces, parityPieces, false)
	if err != nil {
		t.Fatal(err)
	}

	// Take down hosts until enough are missing that the chunks get marked as
	// stuck after repairs.
	var hostsRemoved uint64
	for hostsRemoved = 0; float64(hostsRemoved)/float64(parityPieces) < renter.AlertSiafileLowRedundancyThreshold; hostsRemoved++ {
		if err := tg.RemoveNode(tg.Hosts()[0]); err != nil {
			t.Fatal("Failed to shutdown host", err)
		}
	}
	expectedRedundancy := float64(dataPieces+parityPieces-hostsRemoved) / float64(dataPieces)
	if err := renterNode.WaitForDecreasingRedundancy(remoteFile, expectedRedundancy); err != nil {
		t.Fatal("Redundancy isn't decreasing", err)
	}
	// We should still be able to download
	if _, _, err := renterNode.DownloadByStream(remoteFile); err != nil {
		t.Fatal("Failed to download file", err)
	}
	// Check that the alert for low redundancy was set.
	err = build.Retry(100, 100*time.Millisecond, func() error {
		dag, err := renterNode.DaemonAlertsGet()
		if err != nil {
			return errors.AddContext(err, "Failed to get alerts")
		}
		f, err := renterNode.File(remoteFile)
		if err != nil {
			return err
		}
		var found bool
		for _, alert := range dag.Alerts {
			if alert.Msg == renter.AlertMSGSiafileLowRedundancy &&
				alert.Cause == renter.AlertCauseSiafileLowRedundancy(remoteFile.SiaPath(), f.Health) {
				found = true
			}
		}
		if !found {
			return fmt.Errorf("Correct alert wasn't registered (#alerts: %v)", len(dag.Alerts))
		}
		return nil
	})
	if err != nil {
		t.Fatal(err)
	}
	// Bring up hosts to replace the ones that went offline.
	for hostsRemoved > 0 {
		hostsRemoved--
		_, err = tg.AddNodes(node.HostTemplate)
		if err != nil {
			t.Fatal("Failed to create a new host", err)
		}
	}
	if err := renterNode.WaitForUploadHealth(remoteFile); err != nil {
		t.Fatal("File wasn't repaired", err)
	}
	// Check to see if a chunk got repaired and marked as unstuck
	err = renterNode.WaitForStuckChunksToRepair()
	if err != nil {
		t.Fatal(err)
	}
	// We should be able to download
	if _, _, err := renterNode.DownloadByStream(remoteFile); err != nil {
		t.Fatal("Failed to download file", err)
	}
}

// testRemoteRepair tests if a renter correctly repairs a file by
// downloading it after a host goes offline.
func testRemoteRepair(t *testing.T, tg *siatest.TestGroup) {
	// Grab the first of the group's renters
	r := tg.Renters()[0]

	// Check that we have enough hosts for this test.
	if len(tg.Hosts()) < 2 {
		t.Fatal("This test requires at least 2 hosts")
	}

	// Choose a filesize for the upload. To hit a wide range of cases,
	// siatest.Fuzz is used.
	fuzz := siatest.Fuzz()
	fileSize := int(modules.SectorSize) + fuzz
	// One out of three times, add an extra sector.
	if siatest.Fuzz() == 0 {
		fileSize += int(modules.SectorSize)
	}
	// One out of three times, add a random amount of extra data.
	if siatest.Fuzz() == 0 {
		fileSize += fastrand.Intn(int(modules.SectorSize))
	}
	t.Log("testRemoteRepair fileSize choice:", fileSize)

	// Set fileSize and redundancy for upload
	dataPieces := uint64(1)
	parityPieces := uint64(len(tg.Hosts())) - dataPieces

	// Upload file
	localFile, remoteFile, err := r.UploadNewFileBlocking(fileSize, dataPieces, parityPieces, false)
	if err != nil {
		t.Fatal(err)
	}
	// Get the file info of the fully uploaded file. Tha way we can compare the
	// redundancies later.
	_, err = r.File(remoteFile)
	if err != nil {
		t.Fatal("failed to get file info", err)
	}

	// Delete the file locally.
	if err := localFile.Delete(); err != nil {
		t.Fatal("failed to delete local file", err)
	}

	// Take down all of the parity hosts and check if redundancy decreases.
	for i := uint64(0); i < parityPieces; i++ {
		if err := tg.RemoveNode(tg.Hosts()[0]); err != nil {
			t.Fatal("Failed to shutdown host", err)
		}
	}
	expectedRedundancy := float64(dataPieces+parityPieces-1) / float64(dataPieces)
	if err := r.WaitForDecreasingRedundancy(remoteFile, expectedRedundancy); err != nil {
		t.Fatal("Redundancy isn't decreasing", err)
	}
	// We should still be able to download
	if _, _, err := r.DownloadByStream(remoteFile); err != nil {
		t.Error("Failed to download file", err)
	}
	// Bring up new parity hosts and check if redundancy increments again.
	_, err = tg.AddNodeN(node.HostTemplate, int(parityPieces))
	if err != nil {
		t.Fatal("Failed to create a new host", err)
	}
	// Wait for the file to be healthy.
	if err := r.WaitForUploadHealth(remoteFile); err != nil {
		t.Fatal("File wasn't repaired", err)
	}
	// Check to see if a chunk got repaired and marked as unstuck
	err = r.WaitForStuckChunksToRepair()
	if err != nil {
		t.Fatal(err)
	}
	// We should be able to download
	_, _, err = r.DownloadByStream(remoteFile)
	if err != nil {
		t.Error("Failed to download file", err)
	}
}

// testSingleFileGet is a subtest that uses an existing TestGroup to test if
// using the single file API endpoint works
func testSingleFileGet(t *testing.T, tg *siatest.TestGroup) {
	if len(tg.Hosts()) < 2 {
		t.Fatal("This test requires at least 2 hosts")
	}
	// Grab the first of the group's renters
	renter := tg.Renters()[0]
	// Upload file, creating a piece for each host in the group
	dataPieces := uint64(2)
	parityPieces := uint64(len(tg.Hosts())) - dataPieces
	fileSize := 100 + siatest.Fuzz()
	_, _, err := renter.UploadNewFileBlocking(fileSize, dataPieces, parityPieces, false)
	if err != nil {
		t.Fatal("Failed to upload a file for testing: ", err)
	}

	// Get all files from Renter
	files, err := renter.Files(false)
	if err != nil {
		t.Fatal("Failed to get renter files: ", err)
	}

	// Loop over files and compare against single file endpoint
	for i := range files {
		// Get Single File
		rf, err := renter.RenterFileGet(files[i].SiaPath)
		if err != nil {
			t.Fatal(err)
		}

		// Compare File result and Files Results
		if !reflect.DeepEqual(files[i], rf.File) {
			t.Fatalf("FileInfos do not match \nFiles Entry: %v\nFile Entry: %v", files[i], rf.File)
		}
	}
}

// testCancelAsyncDownload tests that cancelling an async download aborts the
// download and sets the correct fields.
func testCancelAsyncDownload(t *testing.T, tg *siatest.TestGroup) {
	// Grab the first of the group's renters
	renter := tg.Renters()[0]
	// Upload file, creating a piece for each host in the group
	dataPieces := uint64(1)
	parityPieces := uint64(len(tg.Hosts())) - dataPieces
	fileSize := 10 * modules.SectorSize
	_, remoteFile, err := renter.UploadNewFileBlocking(int(fileSize), dataPieces, parityPieces, false)
	if err != nil {
		t.Fatal("Failed to upload a file for testing: ", err)
	}
	// Set a ratelimit that only allows for downloading a sector every second.
	if err := renter.RenterRateLimitPost(int64(modules.SectorSize), 0); err != nil {
		t.Fatal(err)
	}
	defer func() {
		if err := renter.RenterRateLimitPost(0, 0); err != nil {
			t.Fatal(err)
		}
	}()
	// Download the file asynchronously.
	dst := filepath.Join(renter.FilesDir().Path(), "canceled_download.dat")
	cancelID, err := renter.RenterDownloadGet(remoteFile.SiaPath(), dst, 0, fileSize, true)
	if err != nil {
		t.Fatal(err)
	}
	// Sometimes wait a second to not always cancel the download right
	// away.
	time.Sleep(time.Second * time.Duration(fastrand.Intn(2)))
	// Cancel the download.
	if err := renter.RenterCancelDownloadPost(cancelID); err != nil {
		t.Fatal(err)
	}
	// Get the download info.
	rdg, err := renter.RenterDownloadsGet()
	if err != nil {
		t.Fatal(err)
	}
	var di *api.DownloadInfo
	for _, d := range rdg.Downloads {
		if remoteFile.SiaPath() == d.SiaPath && dst == d.Destination {
			di = &d
			break
		}
	}
	if di == nil {
		t.Fatal("couldn't find download")
	}
	// Make sure the download was cancelled.
	if !di.Completed {
		t.Fatal("download is not marked as completed")
	}
	if di.Received >= fileSize {
		t.Fatal("the download finished successfully")
	}
	if di.Error != modules.ErrDownloadCancelled.Error() {
		t.Fatal("error message doesn't match ErrDownloadCancelled")
	}
}

// testUploadDownload is a subtest that uses an existing TestGroup to test if
// uploading and downloading a file works
func testUploadDownload(t *testing.T, tg *siatest.TestGroup) {
	// Grab the first of the group's renters
	renter := tg.Renters()[0]
	// Upload file, creating a piece for each host in the group
	dataPieces := uint64(1)
	parityPieces := uint64(len(tg.Hosts())) - dataPieces
	fileSize := fastrand.Intn(2*int(modules.SectorSize)) + siatest.Fuzz() + 2 // between 1 and 2*SectorSize + 3 bytes
	localFile, remoteFile, err := renter.UploadNewFileBlocking(fileSize, dataPieces, parityPieces, false)
	if err != nil {
		t.Fatal("Failed to upload a file for testing: ", err)
	}
	// Download the file synchronously directly into memory
	_, _, err = renter.DownloadByStream(remoteFile)
	if err != nil {
		t.Fatal(err)
	}
	// Download the file synchronously to a file on disk
	_, _, err = renter.DownloadToDisk(remoteFile, false)
	if err != nil {
		t.Fatal(err)
	}
	// Download the file asynchronously and wait for the download to finish.
	_, localFile, err = renter.DownloadToDisk(remoteFile, true)
	if err != nil {
		t.Error(err)
	}
	if err := renter.WaitForDownload(localFile, remoteFile); err != nil {
		t.Error(err)
	}
	// Stream the file.
	_, err = renter.Stream(remoteFile)
	if err != nil {
		t.Fatal(err)
	}
	// Stream the file partially a few times. At least 1 byte is streamed.
	for i := 0; i < 5; i++ {
		from := fastrand.Intn(fileSize - 1)             // [0..fileSize-2]
		to := from + 1 + fastrand.Intn(fileSize-from-1) // [from+1..fileSize-1]
		_, err = renter.StreamPartial(remoteFile, localFile, uint64(from), uint64(to))
		if err != nil {
			t.Fatal(err)
		}
	}
}

// testUploadWithAndWithoutForceParameter is a subtest that uses an existing TestGroup to test if
// uploading an existing file is successful when setting 'force' to 'true' and 'force' set to 'false'
func testUploadWithAndWithoutForceParameter(t *testing.T, tg *siatest.TestGroup) {
	if len(tg.Hosts()) < 2 {
		t.Fatal("This test requires at least 2 hosts")
	}
	// Grab the first of the group's renters
	renter := tg.Renters()[0]

	// Upload file, creating a piece for each host in the group
	dataPieces := uint64(1)
	parityPieces := uint64(len(tg.Hosts())) - dataPieces
	fileSize := 100 + siatest.Fuzz()
	localFile, _, err := renter.UploadNewFileBlocking(fileSize, dataPieces, parityPieces, false)
	if err != nil {
		t.Fatal("Failed to upload a file for testing: ", err)
	}
	_, err = renter.UploadBlocking(localFile, dataPieces, parityPieces, true)
	if err != nil {
		t.Fatal("Failed to force overwrite a file when specifying 'force=true': ", err)
	}

	// Upload file, creating a piece for each host in the group
	dataPieces = uint64(1)
	parityPieces = uint64(len(tg.Hosts())) - dataPieces
	fileSize = 100 + siatest.Fuzz()
	localFile, _, err = renter.UploadNewFileBlocking(fileSize, dataPieces, parityPieces, false)
	if err != nil {
		t.Fatal("Failed to upload a file for testing: ", err)
	}
	_, err = renter.UploadBlocking(localFile, dataPieces, parityPieces, false)
	if err == nil {
		t.Fatal("File overwritten without specifying 'force=true'")
	}
}

// TestRenterInterrupt executes a number of subtests using the same TestGroup to
// save time on initialization
func TestRenterInterrupt(t *testing.T) {
	if !build.VLONG {
		t.SkipNow()
	}
	t.Parallel()

	// Create a group for the subtests
	groupParams := siatest.GroupParams{
		Hosts:  5,
		Miners: 1,
	}

	// Specify sub tests
	subTests := []test{
		{"TestContractInterruptedSaveToDiskAfterDeletion", testContractInterruptedSaveToDiskAfterDeletion},
		{"TestDownloadInterruptedAfterSendingRevision", testDownloadInterruptedAfterSendingRevision},
		{"TestDownloadInterruptedBeforeSendingRevision", testDownloadInterruptedBeforeSendingRevision},
		{"TestUploadInterruptedAfterSendingRevision", testUploadInterruptedAfterSendingRevision},
		{"TestUploadInterruptedBeforeSendingRevision", testUploadInterruptedBeforeSendingRevision},
	}

	// Run tests
	if err := runRenterTests(t, groupParams, subTests); err != nil {
		t.Fatal(err)
	}
}

// testContractInterruptedSaveToDiskAfterDeletion runs testDownloadInterrupted with
// a dependency that interrupts the download after sending the signed revision
// to the host.
func testContractInterruptedSaveToDiskAfterDeletion(t *testing.T, tg *siatest.TestGroup) {
	testContractInterrupted(t, tg, dependencies.NewDependencyInterruptContractSaveToDiskAfterDeletion())
}

// testDownloadInterruptedAfterSendingRevision runs testDownloadInterrupted with
// a dependency that interrupts the download after sending the signed revision
// to the host.
func testDownloadInterruptedAfterSendingRevision(t *testing.T, tg *siatest.TestGroup) {
	testDownloadInterrupted(t, tg, dependencies.NewDependencyInterruptDownloadAfterSendingRevision())
}

// testDownloadInterruptedBeforeSendingRevision runs testDownloadInterrupted
// with a dependency that interrupts the download before sending the signed
// revision to the host.
func testDownloadInterruptedBeforeSendingRevision(t *testing.T, tg *siatest.TestGroup) {
	testDownloadInterrupted(t, tg, dependencies.NewDependencyInterruptDownloadBeforeSendingRevision())
}

// testUploadInterruptedAfterSendingRevision runs testUploadInterrupted with a
// dependency that interrupts the upload after sending the signed revision to
// the host.
func testUploadInterruptedAfterSendingRevision(t *testing.T, tg *siatest.TestGroup) {
	testUploadInterrupted(t, tg, dependencies.NewDependencyInterruptUploadAfterSendingRevision())
}

// testUploadInterruptedBeforeSendingRevision runs testUploadInterrupted with a
// dependency that interrupts the upload before sending the signed revision to
// the host.
func testUploadInterruptedBeforeSendingRevision(t *testing.T, tg *siatest.TestGroup) {
	testUploadInterrupted(t, tg, dependencies.NewDependencyInterruptUploadBeforeSendingRevision())
}

// testContractInterrupted interrupts a download using the provided dependencies.
func testContractInterrupted(t *testing.T, tg *siatest.TestGroup, deps *dependencies.DependencyInterruptOnceOnKeyword) {
	// Add Renter
	testDir := renterTestDir(t.Name())
	renterTemplate := node.Renter(testDir + "/renter")
	renterTemplate.ContractorDeps = deps
	renterTemplate.Allowance = siatest.DefaultAllowance
	renterTemplate.Allowance.Period = 100
	renterTemplate.Allowance.RenewWindow = 75
	nodes, err := tg.AddNodes(renterTemplate)
	if err != nil {
		t.Fatal(err)
	}
	renter := nodes[0]

	// Call fail on the dependency every 10 ms.
	cancel := make(chan struct{})
	wg := new(sync.WaitGroup)
	wg.Add(1)
	go func() {
		for {
			// Cause the contract renewal to fail
			deps.Fail()
			select {
			case <-cancel:
				wg.Done()
				return
			case <-time.After(10 * time.Millisecond):
			}
		}
	}()

	// Renew contracts.
	if err = siatest.RenewContractsByRenewWindow(renter, tg); err != nil {
		t.Fatal(err)
	}

	// Disrupt statement should prevent contracts from being renewed properly.
	// This means that both old and new contracts will be staticContracts which
	// are exported through the API via RenterContracts.Contracts
	err = build.Retry(50, 100*time.Millisecond, func() error {
		rc, err := renter.RenterContractsGet()
		if err != nil {
			return err
		}
		if len(rc.Contracts) != len(tg.Hosts())*2 {
			return fmt.Errorf("Incorrect number of staticContracts: have %v expected %v", len(rc.Contracts), len(tg.Hosts())*2)
		}
		return nil
	})
	if err != nil {
		renter.PrintDebugInfo(t, true, false, true)
		t.Fatal(err)
	}

	// By mining blocks to trigger threadContractMaintenance,
	// managedCheckForDuplicates should move renewed contracts from
	// staticContracts to oldContracts even though disrupt statement is still
	// interrupting renew code.
	m := tg.Miners()[0]
	if err = m.MineBlock(); err != nil {
		t.Fatal(err)
	}
	if err = tg.Sync(); err != nil {
		t.Fatal(err)
	}
	err = build.Retry(70, 100*time.Millisecond, func() error {
		rc, err := renter.RenterInactiveContractsGet()
		if err != nil {
			return err
		}
		if len(rc.InactiveContracts) != len(tg.Hosts()) {
			return fmt.Errorf("Incorrect number of inactive contracts: have %v expected %v", len(rc.InactiveContracts), len(tg.Hosts()))
		}
		if len(rc.ActiveContracts) != len(tg.Hosts()) {
			return fmt.Errorf("Incorrect number of active contracts: have %v expected %v", len(rc.ActiveContracts), len(tg.Hosts()))
		}
		if len(rc.Contracts) != len(tg.Hosts()) {
			return fmt.Errorf("Incorrect number of staticContracts: have %v expected %v", len(rc.Contracts), len(tg.Hosts()))
		}
		if err = m.MineBlock(); err != nil {
			return err
		}
		return nil
	})
	if err != nil {
		renter.PrintDebugInfo(t, true, false, true)
		t.Fatal(err)
	}

	// Stop calling fail on the dependency.
	close(cancel)
	wg.Wait()
	deps.Disable()
}

// testDownloadInterrupted interrupts a download using the provided dependencies.
func testDownloadInterrupted(t *testing.T, tg *siatest.TestGroup, deps *dependencies.DependencyInterruptOnceOnKeyword) {
	// Add Renter
	testDir := renterTestDir(t.Name())
	renterTemplate := node.Renter(testDir + "/renter")
	renterTemplate.ContractSetDeps = deps
	nodes, err := tg.AddNodes(renterTemplate)
	if err != nil {
		t.Fatal(err)
	}

	// Set the bandwidth limit to 1 chunk per second.
	renter := nodes[0]
	ct := crypto.TypeDefaultRenter
	dataPieces := uint64(len(tg.Hosts())) - 1
	parityPieces := uint64(1)
	chunkSize := siatest.ChunkSize(dataPieces, ct)
	_, remoteFile, err := renter.UploadNewFileBlocking(int(chunkSize), dataPieces, parityPieces, false)
	if err != nil {
		t.Fatal(err)
	}
	if err := renter.RenterRateLimitPost(int64(chunkSize), int64(chunkSize)); err != nil {
		t.Fatal(err)
	}
	defer func() {
		if err := renter.RenterRateLimitPost(0, 0); err != nil {
			t.Fatal(err)
		}
	}()

	// Call fail on the dependency every 10 ms.
	cancel := make(chan struct{})
	wg := new(sync.WaitGroup)
	wg.Add(1)
	go func() {
		for {
			// Cause the next download to fail.
			deps.Fail()
			select {
			case <-cancel:
				wg.Done()
				return
			case <-time.After(10 * time.Millisecond):
			}
		}
	}()
	// Try downloading the file 5 times.
	for i := 0; i < 5; i++ {
		if _, _, err := renter.DownloadByStream(remoteFile); err == nil {
			t.Fatal("Download shouldn't succeed since it was interrupted")
		}
	}
	// Stop calling fail on the dependency.
	close(cancel)
	wg.Wait()
	deps.Disable()
	// Download the file once more successfully
	if _, _, err := renter.DownloadByStream(remoteFile); err != nil {
		t.Fatal("Failed to download the file", err)
	}
}

// testUploadInterrupted let's the upload fail using the provided dependencies
// and makes sure that this doesn't corrupt the contract.
func testUploadInterrupted(t *testing.T, tg *siatest.TestGroup, deps *dependencies.DependencyInterruptOnceOnKeyword) {
	// Add Renter
	testDir := renterTestDir(t.Name())
	renterTemplate := node.Renter(testDir + "/renter")
	renterTemplate.ContractSetDeps = deps
	nodes, err := tg.AddNodes(renterTemplate)
	if err != nil {
		t.Fatal(err)
	}

	// Set the bandwidth limit to 1 chunk per second.
	ct := crypto.TypeDefaultRenter
	renter := nodes[0]
	dataPieces := uint64(len(tg.Hosts())) - 1
	parityPieces := uint64(1)
	chunkSize := siatest.ChunkSize(dataPieces, ct)
	if err := renter.RenterRateLimitPost(int64(chunkSize), int64(chunkSize)); err != nil {
		t.Fatal(err)
	}
	defer func() {
		if err := renter.RenterRateLimitPost(0, 0); err != nil {
			t.Fatal(err)
		}
	}()

	// Call fail on the dependency every two seconds to allow some uploads to
	// finish.
	cancel := make(chan struct{})
	done := make(chan struct{})
	wg := new(sync.WaitGroup)
	wg.Add(1)
	go func() {
		defer close(done)
		// Loop until cancel was closed or we reach 5 iterations. Otherwise we
		// might end up blocking the upload for too long.
		for i := 0; i < 10; i++ {
			// Cause the next upload to fail.
			deps.Fail()
			select {
			case <-cancel:
				wg.Done()
				return
			case <-time.After(100 * time.Millisecond):
			}
		}
		wg.Done()
	}()

	// Upload a file that's 1 chunk large.
	_, remoteFile, err := renter.UploadNewFileBlocking(int(chunkSize), dataPieces, parityPieces, false)
	if err != nil {
		t.Fatal(err)
	}
	// Make sure that the upload does not finish before the interrupting go
	// routine is finished
	select {
	case <-done:
	default:
		t.Fatal("Upload finished before interrupt signal is done")
	}
	// Stop calling fail on the dependency.
	close(cancel)
	wg.Wait()
	deps.Disable()
	// Download the file.
	if _, _, err := renter.DownloadByStream(remoteFile); err != nil {
		t.Fatal("Failed to download the file", err)
	}
}

// TestRenterAddNodes runs a subset of tests that require adding their own renter
func TestRenterAddNodes(t *testing.T) {
	if testing.Short() {
		t.SkipNow()
	}
	t.Parallel()

	// Create a group for testing
	groupParams := siatest.GroupParams{
		Hosts:   5,
		Renters: 1,
		Miners:  1,
	}

	// Specify subtests to run
	subTests := []test{
		{"TestRedundancyReporting", testRedundancyReporting}, // Put first because it pulls the original tg renter
		{"TestUploadReady", testUploadReady},
		{"TestOverspendAllowance", testOverspendAllowance},
		{"TestRenterAllowanceCancel", testRenterAllowanceCancel},
		{"TestRenterPostCancelAllowance", testRenterPostCancelAllowance},
	}

	// Run tests
	if err := runRenterTests(t, groupParams, subTests); err != nil {
		t.Fatal(err)
	}
}

// testRedundancyReporting verifies that redundancy reporting is accurate if
// contracts become offline.
func testRedundancyReporting(t *testing.T, tg *siatest.TestGroup) {
	// Upload a file.
	dataPieces := uint64(1)
	parityPieces := uint64(len(tg.Hosts()) - 1)

	renter := tg.Renters()[0]
	_, rf, err := renter.UploadNewFileBlocking(100, dataPieces, parityPieces, false)
	if err != nil {
		t.Fatal(err)
	}

	// Stop a host.
	host := tg.Hosts()[0]
	if err := tg.StopNode(host); err != nil {
		t.Fatal(err)
	}

	// Mine a block to trigger contract maintenance.
	miner := tg.Miners()[0]
	if err := miner.MineBlock(); err != nil {
		t.Fatal(err)
	}

	// Redundancy should decrease.
	expectedRedundancy := float64(dataPieces+parityPieces-1) / float64(dataPieces)
	if err := renter.WaitForDecreasingRedundancy(rf, expectedRedundancy); err != nil {
		t.Fatal("Redundancy isn't decreasing", err)
	}

	// Restart the host.
	if err := tg.StartNode(host); err != nil {
		t.Fatal(err)
	}

	// Wait until the host shows up as active again.
	pk, err := host.HostPublicKey()
	if err != nil {
		t.Fatal(err)
	}
	err = build.Retry(60, time.Second, func() error {
		hdag, err := renter.HostDbActiveGet()
		if err != nil {
			return err
		}
		for _, h := range hdag.Hosts {
			if reflect.DeepEqual(h.PublicKey, pk) {
				return nil
			}
		}
		// If host is not active, announce it again and mine a block.
		if err := host.HostAnnouncePost(); err != nil {
			return (err)
		}
		miner := tg.Miners()[0]
		if err := miner.MineBlock(); err != nil {
			return (err)
		}
		if err := tg.Sync(); err != nil {
			return (err)
		}
		hg, err := host.HostGet()
		if err != nil {
			return err
		}
		return fmt.Errorf("host with address %v not active", hg.InternalSettings.NetAddress)
	})
	if err != nil {
		t.Fatal(err)
	}

	if err := miner.MineBlock(); err != nil {
		t.Fatal(err)
	}

	// File should be repaired.
	if err := renter.WaitForUploadHealth(rf); err != nil {
		t.Fatal("File is not being repaired", err)
	}
}

// TestRenewFailing checks if a contract gets marked as !goodForRenew after
// failing multiple times in a row.
func TestRenewFailing(t *testing.T) {
	if testing.Short() {
		t.SkipNow()
	}
	t.Parallel()

	// Create a group for testing
	groupParams := siatest.GroupParams{
		Hosts:   5,
		Renters: 1,
		Miners:  1,
	}
	testDir := renterTestDir(t.Name())
	tg, err := siatest.NewGroupFromTemplate(testDir, groupParams)
	if err != nil {
		t.Fatal("Failed to create group:", err)
	}
	defer func() {
		if err := tg.Close(); err != nil {
			t.Fatal(err)
		}
	}()
	renter := tg.Renters()[0]

	// All the contracts of the renter should be goodForRenew. So there should
	// be no inactive contracts, only active contracts
	rcg, err := renter.RenterInactiveContractsGet()
	if err != nil {
		t.Fatal(err)
	}
	if len(rcg.ActiveContracts) != len(tg.Hosts()) {
		for i, c := range rcg.ActiveContracts {
			fmt.Println(i, c.HostPublicKey)
		}
		t.Fatalf("renter had %v contracts but should have %v",
			len(rcg.ActiveContracts), len(tg.Hosts()))
	}
	if len(rcg.InactiveContracts) != 0 {
		t.Fatal("Renter should have 0 inactive contracts but has", len(rcg.InactiveContracts))
	}

	// Create a map of the hosts in the group.
	hostMap := make(map[string]*siatest.TestNode)
	for _, host := range tg.Hosts() {
		pk, err := host.HostPublicKey()
		if err != nil {
			t.Fatal(err)
		}
		hostMap[pk.String()] = host
	}
	// Lock the wallet of one of the used hosts to make the renew fail.
	var lockedHostPK types.SiaPublicKey
	for _, c := range rcg.ActiveContracts {
		if host, used := hostMap[c.HostPublicKey.String()]; used {
			lockedHostPK = c.HostPublicKey
			if err := host.WalletLockPost(); err != nil {
				t.Fatal(err)
			}
			break
		}
	}
	// Wait until the contract is supposed to be renewed.
	cg, err := renter.ConsensusGet()
	if err != nil {
		t.Fatal(err)
	}
	rg, err := renter.RenterGet()
	if err != nil {
		t.Fatal(err)
	}
	miner := tg.Miners()[0]
	blockHeight := cg.Height
	for blockHeight+rg.Settings.Allowance.RenewWindow < rcg.ActiveContracts[0].EndHeight {
		if err := miner.MineBlock(); err != nil {
			t.Fatal(err)
		}
		blockHeight++
	}

	// there should be no inactive contracts, only active contracts.
	rcg, err = renter.RenterInactiveContractsGet()
	if err != nil {
		t.Fatal(err)
	}
	if len(rcg.ActiveContracts) != len(tg.Hosts()) {
		for i, c := range rcg.ActiveContracts {
			fmt.Println(i, c.HostPublicKey)
		}
		t.Fatalf("renter had %v contracts but should have %v",
			len(rcg.ActiveContracts), len(tg.Hosts()))
	}
	if len(rcg.InactiveContracts) != 0 {
		t.Fatal("Renter should have 0 inactive contracts but has", len(rcg.InactiveContracts))
	}

	// mine enough blocks to reach the second half of the renew window.
	for ; blockHeight+rg.Settings.Allowance.RenewWindow/2 < rcg.ActiveContracts[0].EndHeight; blockHeight++ {
		if err := miner.MineBlock(); err != nil {
			t.Fatal(err)
		}
	}

	// We should be within the second half of the renew window now. We keep
	// mining blocks until the host with the locked wallet has been replaced.
	// This should happen before we reach the endHeight of the contracts. This
	// means we should have number of hosts - 1 active contracts, number of
	// hosts - 1 renewed contracts, and one of the disabled contract which will
	// be the host that has the locked wallet
	err = build.Retry(int(rcg.ActiveContracts[0].EndHeight-blockHeight), 1*time.Second, func() error {
		if err := miner.MineBlock(); err != nil {
			return err
		}

		// contract should be !goodForRenew now.
		rc, err := renter.RenterDisabledContractsGet()
		if err != nil {
			return err
		}
		rce, err := renter.RenterExpiredContractsGet()
		if err != nil {
			return err
		}
		if len(rc.ActiveContracts) != len(tg.Hosts())-1 {
			return fmt.Errorf("Expected %v active contracts, got %v", len(tg.Hosts())-1, len(rc.ActiveContracts))
		}
		if len(rc.DisabledContracts) != 1 {
			return fmt.Errorf("Expected %v disabled contracts, got %v", 1, len(rc.DisabledContracts))
		}
		if len(rce.ExpiredContracts) != len(tg.Hosts())-1 {
			return fmt.Errorf("Expected %v expired contracts, got %v", len(tg.Hosts())-1, len(rce.ExpiredContracts))
		}

		// If the host is the host in the disabled contract, then the test has
		// passed.
		if rc.DisabledContracts[0].HostPublicKey.String() != lockedHostPK.String() {
			return errors.New("Disbled contract host not the locked host")
		}
		return nil
	})
	if err != nil {
		renter.PrintDebugInfo(t, true, true, true)
		t.Fatal(err)
	}
}

// testRenterAllowanceCancel tests that setting an empty allowance causes
// uploads, downloads, and renewals to cease as well as tests that resetting the
// allowance after the allowance was cancelled will trigger the correct contract
// formation.
func testRenterAllowanceCancel(t *testing.T, tg *siatest.TestGroup) {
	renterParams := node.Renter(filepath.Join(renterTestDir(t.Name()), "renter"))
	nodes, err := tg.AddNodes(renterParams)
	if err != nil {
		t.Fatal(err)
	}
	renter := nodes[0]

	// Test Resetting allowance
	// Cancel the allowance
	if err := renter.RenterAllowanceCancelPost(); err != nil {
		t.Fatal(err)
	}

	// Give it some time to mark the contracts as !goodForUpload and
	// !goodForRenew.
	err = build.Retry(200, 100*time.Millisecond, func() error {
		rc, err := renter.RenterInactiveContractsGet()
		if err != nil {
			return err
		}
		// Should now only have inactive contracts.
		if len(rc.ActiveContracts) != 0 {
			return fmt.Errorf("expected 0 active contracts, got %v", len(rc.ActiveContracts))
		}
		if len(rc.InactiveContracts) != len(tg.Hosts()) {
			return fmt.Errorf("expected %v inactive contracts, got %v", len(tg.Hosts()), len(rc.InactiveContracts))
		}
		for _, c := range rc.InactiveContracts {
			if c.GoodForUpload {
				return errors.New("contract shouldn't be goodForUpload")
			}
			if c.GoodForRenew {
				return errors.New("contract shouldn't be goodForRenew")
			}
		}
		return nil
	})
	if err != nil {
		t.Fatal(err)
	}

	// Set the allowance again.
	if err := renter.RenterPostAllowance(siatest.DefaultAllowance); err != nil {
		t.Fatal(err)
	}

	// Mine a block to start the threadedContractMaintenance.
	if err := tg.Miners()[0].MineBlock(); err != nil {
		t.Fatal(err)
	}

	// Give it some time to mark the contracts as goodForUpload and
	// goodForRenew again.
	err = build.Retry(200, 100*time.Millisecond, func() error {
		rc, err := renter.RenterInactiveContractsGet()
		if err != nil {
			return err
		}
		// Should now only have active contracts.
		if len(rc.ActiveContracts) != len(tg.Hosts()) {
			return fmt.Errorf("expected %v active contracts, got %v", len(tg.Hosts()), len(rc.ActiveContracts))
		}
		if len(rc.InactiveContracts) != 0 {
			return fmt.Errorf("expected 0 inactive contracts, got %v", len(rc.InactiveContracts))
		}
		for _, c := range rc.ActiveContracts {
			if !c.GoodForUpload {
				return errors.New("contract should be goodForUpload")
			}
			if !c.GoodForRenew {
				return errors.New("contract should be goodForRenew")
			}
		}
		return nil
	})
	if err != nil {
		t.Fatal(err)
	}

	// Test Canceling allowance
	// Upload a file.
	dataPieces := uint64(1)
	parityPieces := uint64(len(tg.Hosts()) - 1)
	_, rf, err := renter.UploadNewFileBlocking(100, dataPieces, parityPieces, false)
	if err != nil {
		t.Fatal(err)
	}

	// Cancel the allowance
	if err := renter.RenterAllowanceCancelPost(); err != nil {
		t.Fatal(err)
	}

	// Give it some time to mark the contracts as !goodForUpload and
	// !goodForRenew.
	err = build.Retry(200, 100*time.Millisecond, func() error {
		rc, err := renter.RenterInactiveContractsGet()
		if err != nil {
			return err
		}
		// Should now have 2 inactive contracts.
		if len(rc.ActiveContracts) != 0 {
			return fmt.Errorf("expected 0 active contracts, got %v", len(rc.ActiveContracts))
		}
		if len(rc.InactiveContracts) != len(tg.Hosts()) {
			return fmt.Errorf("expected %v inactive contracts, got %v", len(tg.Hosts()), len(rc.InactiveContracts))
		}
		for _, c := range rc.InactiveContracts {
			if c.GoodForUpload {
				return errors.New("contract shouldn't be goodForUpload")
			}
			if c.GoodForRenew {
				return errors.New("contract shouldn't be goodForRenew")
			}
		}
		return nil
	})
	if err != nil {
		t.Fatal(err)
	}

	// Try downloading the file; should succeed.
	if _, _, err := renter.DownloadByStream(rf); err != nil {
		t.Fatal("downloading file failed", err)
	}

	// Wait for a few seconds to make sure that the upload heap is rebuilt.
	// The rebuilt interval is 3 seconds. Sleep for 5 to be safe.
	time.Sleep(5 * time.Second)

	// Try to upload a file after the allowance was cancelled. Should succeed.
	_, rf2, err := renter.UploadNewFile(100, dataPieces, parityPieces, false)
	if err != nil {
		t.Fatal(err)
	}

	// Give it some time to upload.
	time.Sleep(time.Second)

	// Redundancy should still be 0.
	renterFiles, err := renter.RenterFilesGet(false)
	if err != nil {
		t.Fatal("Failed to get files")
	}
	if len(renterFiles.Files) != 2 {
		t.Fatal("There should be exactly 2 tracked files")
	}
	fileInfo, err := renter.File(rf2)
	if err != nil {
		t.Fatal(err)
	}
	if fileInfo.UploadProgress > 0 || fileInfo.UploadedBytes > 0 || fileInfo.Redundancy > 0 {
		t.Fatal("Uploading a file after canceling the allowance should fail")
	}

	// Mine enough blocks for the period to pass and the contracts to expire.
	miner := tg.Miners()[0]
	for i := types.BlockHeight(0); i < siatest.DefaultAllowance.Period; i++ {
		if err := miner.MineBlock(); err != nil {
			t.Fatal(err)
		}
	}

	// All contracts should be disabled.
	err = build.Retry(200, 100*time.Millisecond, func() error {
		rc, err := renter.RenterDisabledContractsGet()
		if err != nil {
			return err
		}
		// Should now have num of hosts expired contracts.
		if len(rc.ActiveContracts) != 0 {
			return fmt.Errorf("expected 0 active contracts, got %v", len(rc.ActiveContracts))
		}
		if len(rc.PassiveContracts) != 0 {
			return fmt.Errorf("expected 0 passive contracts, got %v", len(rc.PassiveContracts))
		}
		if len(rc.RefreshedContracts) != 0 {
			return fmt.Errorf("expected 0 refreshed contracts, got %v", len(rc.RefreshedContracts))
		}
		if len(rc.DisabledContracts) != len(tg.Hosts()) {
			return fmt.Errorf("expected %v disabled contracts, got %v", len(tg.Hosts()), len(rc.DisabledContracts))
		}
		return nil
	})
	if err != nil {
		renter.PrintDebugInfo(t, true, true, true)
		t.Fatal(err)
	}

	// Try downloading the file; should fail.
	if _, _, err := renter.DownloadByStream(rf2); err == nil {
		t.Fatal("downloading file succeeded even though it shouldnt", err)
	}

	// The uploaded files should have 0x redundancy now.
	err = build.Retry(200, 100*time.Millisecond, func() error {
		rf, err := renter.RenterFilesGet(false)
		if err != nil {
			return errors.New("Failed to get files")
		}
		if len(rf.Files) != 2 || rf.Files[0].Redundancy != 0 || rf.Files[1].Redundancy != 0 {
			return errors.New("file redundancy should be 0 now")
		}
		return nil
	})
	if err != nil {
		t.Fatal(err)
	}
}

// testUploadReady tests that the RenterUploadReady endpoint returns as expected
func testUploadReady(t *testing.T, tg *siatest.TestGroup) {
	// Add a renter that skips setting the allowance
	renterParams := node.Renter(filepath.Join(renterTestDir(t.Name()), "renter"))
	renterParams.SkipSetAllowance = true
	nodes, err := tg.AddNodes(renterParams)
	if err != nil {
		t.Fatal(err)
	}
	renter := nodes[0]

	// Renter should not be ready for upload
	rur, err := renter.RenterUploadReadyDefaultGet()
	if err != nil {
		t.Fatal(err)
	}
	if rur.Ready {
		t.Fatal("Renter should not be ready for upload")
	}

	// Check submitting only 1 variable set
	_, err = renter.RenterUploadReadyGet(1, 0)
	if err == nil {
		t.Fatal("Err should have been returned for only setting datapieces")
	}
	_, err = renter.RenterUploadReadyGet(0, 1)
	if err == nil {
		t.Fatal("Err should have been returned for only setting paritypieces")
	}

	// Set the allowance
	if err := renter.RenterPostAllowance(siatest.DefaultAllowance); err != nil {
		t.Fatal(err)
	}

	// Mine a block to start the threadedContractMaintenance.
	if err := tg.Miners()[0].MineBlock(); err != nil {
		t.Fatal(err)
	}

	// Confirm there are enough contracts
	err = build.Retry(100, 100*time.Millisecond, func() error {
		rc, err := renter.RenterContractsGet()
		if err != nil {
			return err
		}
		if len(rc.ActiveContracts) != len(tg.Hosts()) {
			return fmt.Errorf("Not enough contracts, have %v expected %v", len(rc.ActiveContracts), len(tg.Hosts()))
		}
		return nil
	})
	if err != nil {
		t.Fatal(err)
	}

	// Renter should be ready for upload
	rur, err = renter.RenterUploadReadyDefaultGet()
	if err != nil {
		t.Fatal(err)
	}
	if !rur.Ready {
		t.Fatal("Renter is not ready for upload", rur)
	}

	// Renter should not be viewed as ready if data and parity pieces are larger
	// than defaults
	rur, err = renter.RenterUploadReadyGet(15, 35)
	if err != nil {
		t.Fatal(err)
	}
	if rur.Ready {
		t.Fatal("Expected renter to not be ready for upload", rur)
	}
}

// testOverspendAllowance tests that setting a small allowance and trying to
// form contracts will not result in overspending the allowance
func testOverspendAllowance(t *testing.T, tg *siatest.TestGroup) {
	renterParams := node.Renter(filepath.Join(renterTestDir(t.Name()), "renter"))
	renterParams.SkipSetAllowance = true
	nodes, err := tg.AddNodes(renterParams)
	if err != nil {
		t.Fatal(err)
	}
	renter := nodes[0]

	// Set the allowance with only 4SC
	allowance := siatest.DefaultAllowance
	allowance.Funds = types.SiacoinPrecision.Mul64(4)
	if err := renter.RenterPostAllowance(allowance); err != nil {
		t.Fatal(err)
	}

	// Mine a block to start the threadedContractMaintenance.
	if err := tg.Miners()[0].MineBlock(); err != nil {
		t.Fatal(err)
	}

	// Try and form multiple sets of contracts by canceling any contracts that
	// form
	count := 0
	times := 0
	err = build.Retry(200, 100*time.Millisecond, func() error {
		// Mine Blocks every 5 iterations to ensure that contracts are
		// continually trying to be created
		count++
		if count%5 == 0 {
			if err := tg.Miners()[0].MineBlock(); err != nil {
				return err
			}
		}
		// Get contracts
		rc, err := renter.RenterContractsGet()
		if err != nil {
			return err
		}
		// Check if any contracts have formed
		if len(rc.ActiveContracts) == 0 {
			times++
			// Return if there have been 20 consecutive iterations with no new
			// contracts
			if times > 20 {
				return nil
			}
			return errors.New("no contracts to cancel")
		}
		times = 0
		// Cancel any active contracts
		for _, contract := range rc.ActiveContracts {
			err = renter.RenterContractCancelPost(contract.ID)
			if err != nil {
				return err
			}
		}
		return errors.New("contracts still forming")
	})
	if err != nil {
		t.Fatal(err)
	}
	// Confirm that contracts were formed
	rc, err := renter.RenterInactiveContractsGet()
	if err != nil {
		t.Fatal(err)
	}
	if len(rc.ActiveContracts) == 0 && len(rc.InactiveContracts) == 0 {
		t.Fatal("No Contracts formed")
	}

	// Confirm that the total allocated did not exceed the allowance funds
	rg, err := renter.RenterGet()
	if err != nil {
		t.Fatal(err)
	}
	funds := rg.Settings.Allowance.Funds
	allocated := rg.FinancialMetrics.TotalAllocated
	if funds.Cmp(allocated) < 0 {
		t.Fatalf("%v allocated exceeds allowance of %v", allocated, funds)
	}
}

// TestRenterLosingHosts tests that hosts will be replaced if they go offline
// and downloads will succeed with hosts going offline until the redundancy
// drops below 1
func TestRenterLosingHosts(t *testing.T) {
	if testing.Short() {
		t.SkipNow()
	}
	t.Parallel()

	// Create a testgroup without a renter so renter can be added with custom
	// allowance
	groupParams := siatest.GroupParams{
		Hosts:  4,
		Miners: 1,
	}
	testDir := renterTestDir(t.Name())
	tg, err := siatest.NewGroupFromTemplate(testDir, groupParams)
	if err != nil {
		t.Fatal("Failed to create group:", err)
	}
	defer tg.Close()

	// Add renter to the group
	renterParams := node.Renter(filepath.Join(testDir, "renter"))
	renterParams.Allowance = siatest.DefaultAllowance
	renterParams.Allowance.Hosts = 3
	nodes, err := tg.AddNodes(renterParams)
	if err != nil {
		t.Fatal("Failed to add renter:", err)
	}
	r := nodes[0]

	// Remember hosts with whom there are contracts
	rc, err := r.RenterContractsGet()
	if err != nil {
		t.Fatal(err)
	}
	contractHosts := make(map[string]struct{})
	for _, c := range rc.ActiveContracts {
		if _, ok := contractHosts[c.HostPublicKey.String()]; ok {
			continue
		}
		contractHosts[c.HostPublicKey.String()] = struct{}{}
	}

	// Upload a file
	_, rf, err := r.UploadNewFileBlocking(100, 2, 1, false)
	if err != nil {
		t.Fatal(err)
	}

	// File should be at redundancy of 1.5
	file, err := r.RenterFileGet(rf.SiaPath())
	if err != nil {
		t.Fatal(err)
	}
	if file.File.Redundancy != 1.5 {
		t.Fatal("Expected filed redundancy to be 1.5 but was", file.File.Redundancy)
	}

	// Verify we can download the file
	_, _, err = r.DownloadToDisk(rf, false)
	if err != nil {
		t.Fatal(err)
	}

	// Stop one of the hosts that the renter has a contract with
	var pk types.SiaPublicKey
	for _, h := range tg.Hosts() {
		pk, err = h.HostPublicKey()
		if err != nil {
			t.Fatal(err)
		}
		if _, ok := contractHosts[pk.String()]; !ok {
			continue
		}
		if err = tg.StopNode(h); err != nil {
			t.Fatal(err)
		}
		break
	}

	// Wait for contract to be replaced
	loop := 0
	m := tg.Miners()[0]
	err = build.Retry(100, 100*time.Millisecond, func() error {
		if loop%10 == 0 {
			if err := m.MineBlock(); err != nil {
				return err
			}
		}
		loop++
		rc, err = r.RenterContractsGet()
		if err != nil {
			return err
		}
		if len(rc.ActiveContracts) != int(renterParams.Allowance.Hosts) {
			return fmt.Errorf("Expected %v contracts but got %v", int(renterParams.Allowance.Hosts), len(rc.ActiveContracts))
		}
		for _, c := range rc.ActiveContracts {
			if _, ok := contractHosts[c.HostPublicKey.String()]; !ok {
				contractHosts[c.HostPublicKey.String()] = struct{}{}
				return nil
			}
		}
		return errors.New("Contract not formed with new host")
	})
	if err != nil {
		t.Fatal(err)
	}

	// Remove stopped host for map
	delete(contractHosts, pk.String())

	// Since there is another host, another contract should form and the
	// redundancy should stay at 1.5
	err = build.Retry(100, 100*time.Millisecond, func() error {
		file, err := r.RenterFileGet(rf.SiaPath())
		if err != nil {
			return err
		}
		if file.File.Redundancy != 1.5 {
			return fmt.Errorf("Expected redundancy to be 1.5 but was %v", file.File.Redundancy)
		}
		return nil
	})
	if err != nil {
		t.Fatal(err)
	}

	// Verify that renter can still download file
	_, _, err = r.DownloadToDisk(rf, false)
	if err != nil {
		t.Fatal(err)
	}

	// Stop another one of the hosts that the renter has a contract with
	for _, h := range tg.Hosts() {
		pk, err = h.HostPublicKey()
		if err != nil {
			t.Fatal(err)
		}
		if _, ok := contractHosts[pk.String()]; !ok {
			continue
		}
		if err = tg.StopNode(h); err != nil {
			t.Fatal(err)
		}
		break
	}
	// Remove stopped host for map
	delete(contractHosts, pk.String())

	// Now that the renter has fewer hosts online than needed the redundancy
	// should drop to 1
	err = build.Retry(100, 100*time.Millisecond, func() error {
		file, err := r.RenterFileGet(rf.SiaPath())
		if err != nil {
			return err
		}
		if file.File.Redundancy != 1 {
			return fmt.Errorf("Expected redundancy to be 1 but was %v", file.File.Redundancy)
		}
		return nil
	})
	if err != nil {
		t.Fatal(err)
	}

	// Verify that renter can still download file
	if _, _, err = r.DownloadToDisk(rf, false); err != nil {
		r.PrintDebugInfo(t, true, true, true)
		t.Fatal(err)
	}

	// Stop another one of the hosts that the renter has a contract with
	for _, h := range tg.Hosts() {
		pk, err = h.HostPublicKey()
		if err != nil {
			t.Fatal(err)
		}
		if _, ok := contractHosts[pk.String()]; !ok {
			continue
		}
		if err = tg.StopNode(h); err != nil {
			t.Fatal(err)
		}
		break
	}
	// Remove stopped host for map
	delete(contractHosts, pk.String())

	// Now that the renter only has one host online the redundancy should be 0.5
	err = build.Retry(100, 100*time.Millisecond, func() error {
		files, err := r.RenterFilesGet(false)
		if err != nil {
			return err
		}
		if files.Files[0].Redundancy != 0.5 {
			return fmt.Errorf("Expected redundancy to be 0.5 but was %v", files.Files[0].Redundancy)
		}
		return nil
	})
	if err != nil {
		t.Fatal(err)
	}

	// Verify that the download will now fail because the file is less than a
	// redundancy of 1
	_, _, err = r.DownloadToDisk(rf, false)
	if err == nil {
		t.Fatal("Expected download to fail")
	}
}

// TestRenterFailingStandbyDownload checks a very specific edge case regarding
// standby workers. It uploads a file with a 2/3 redundancy to 4 hosts, causes
// a single piece to be stored on 2 hosts. Then it will take 3 hosts offline,
// Since 4 hosts are in the worker pool but only 2 are needed, Sia will put 2
// of them on standby and try to download from the other 2. Since only 1 worker
// can succeed, Sia should wake up one worker after another until it finally
// realizes that it doesn't have enough workers and the download fails.
func TestRenterFailingStandbyDownload(t *testing.T) {
	if !build.VLONG {
		t.SkipNow()
	}
	t.Parallel()

	// Create a testgroup without a renter so renter can be added with custom
	// allowance
	groupParams := siatest.GroupParams{
		Hosts:  4,
		Miners: 1,
	}
	testDir := renterTestDir(t.Name())
	tg, err := siatest.NewGroupFromTemplate(testDir, groupParams)
	if err != nil {
		t.Fatal("Failed to create group:", err)
	}
	defer tg.Close()

	// Add renter to the group
	renterParams := node.Renter(filepath.Join(testDir, "renter"))
	renterParams.Allowance = siatest.DefaultAllowance
	renterParams.Allowance.Hosts = 3
	nodes, err := tg.AddNodes(renterParams)
	if err != nil {
		t.Fatal("Failed to add renter:", err)
	}
	r := nodes[0]

	// Remember hosts with whom there are contracts
	rc, err := r.RenterContractsGet()
	if err != nil {
		t.Fatal(err)
	}
	contractHosts := make(map[string]struct{})
	for _, c := range rc.ActiveContracts {
		if _, ok := contractHosts[c.HostPublicKey.String()]; ok {
			continue
		}
		contractHosts[c.HostPublicKey.String()] = struct{}{}
	}

	// Upload a file
	_, rf, err := r.UploadNewFileBlocking(100, 2, 1, false)
	if err != nil {
		t.Fatal(err)
	}

	// File should be at redundancy of 1.5
	files, err := r.RenterFilesGet(false)
	if err != nil {
		t.Fatal(err)
	}
	if files.Files[0].Redundancy != 1.5 {
		t.Fatal("Expected filed redundancy to be 1.5 but was", files.Files[0].Redundancy)
	}

	// Stop one of the hosts that the renter has a contract with
	var pk types.SiaPublicKey
	var stoppedHost *siatest.TestNode
	for _, h := range tg.Hosts() {
		pk, err = h.HostPublicKey()
		if err != nil {
			t.Fatal(err)
		}
		if _, ok := contractHosts[pk.String()]; !ok {
			continue
		}
		if err = tg.StopNode(h); err != nil {
			t.Fatal(err)
		}
		stoppedHost = h
		break
	}

	// Wait for contract to be replaced
	loop := 0
	m := tg.Miners()[0]
	err = build.Retry(100, 100*time.Millisecond, func() error {
		if loop%10 == 0 {
			if err := m.MineBlock(); err != nil {
				return err
			}
		}
		loop++
		rc, err = r.RenterContractsGet()
		if err != nil {
			return err
		}
		if len(rc.ActiveContracts) != int(renterParams.Allowance.Hosts) {
			return fmt.Errorf("Expected %v contracts but got %v", int(renterParams.Allowance.Hosts), len(rc.ActiveContracts))
		}
		for _, c := range rc.ActiveContracts {
			if _, ok := contractHosts[c.HostPublicKey.String()]; !ok {
				return nil
			}
		}
		return errors.New("Contract not formed with new host")
	})
	if err != nil {
		t.Fatal(err)
	}

	// Since there is another host, another contract should form and the
	// redundancy should stay at 1.5
	err = build.Retry(100, 100*time.Millisecond, func() error {
		files, err := r.RenterFilesGet(false)
		if err != nil {
			return err
		}
		if files.Files[0].Redundancy != 1.5 {
			return fmt.Errorf("Expected redundancy to be 1.5 but was %v", files.Files[0].Redundancy)
		}
		return nil
	})
	if err != nil {
		t.Fatal(err)
	}

	// Bring the stopped host back up.
	pk, _ = stoppedHost.HostPublicKey()
	if err := tg.StartNode(stoppedHost); err != nil {
		t.Fatal(err)
	}

	// Announce it again to speed discovery up.
	if err := stoppedHost.HostAnnouncePost(); err != nil {
		t.Fatal(err)
	}

	// Wait until the contract is considered good again.
	loop = 0
	err = build.Retry(600, 500*time.Millisecond, func() error {
		if loop%10 == 0 {
			if err := m.MineBlock(); err != nil {
				return err
			}
		}
		loop++
		rc, err = r.RenterContractsGet()
		if err != nil {
			return err
		}
		if len(rc.ActiveContracts) != int(renterParams.Allowance.Hosts)+1 {
			return fmt.Errorf("Expected %v contracts but got %v", renterParams.Allowance.Hosts+1, len(rc.ActiveContracts))
		}
		return nil
	})
	if err != nil {
		r.PrintDebugInfo(t, true, false, true)
		t.Fatal(err)
	}

	// Stop 3 out of 4 hosts. We didn't add the replacement host to
	// contractHosts so it should contain the original 3 hosts.
	stoppedHosts := 0
	for _, h := range tg.Hosts() {
		pk, err = h.HostPublicKey()
		if err != nil {
			t.Fatal(err)
		}
		if _, ok := contractHosts[pk.String()]; !ok {
			continue
		}
		if err = tg.StopNode(h); err != nil {
			t.Fatal(err)
		}
		stoppedHosts++
	}

	// Check that we stopped the right amount of hosts.
	if stoppedHosts != len(tg.Hosts())-1 {
		t.Fatalf("Expected to stop %v hosts but was %v", stoppedHosts, len(tg.Hosts())-1)
	}

	// Verify that the download will now fail because the file is less than a
	// redundancy of 1
	_, _, err = r.DownloadToDisk(rf, false)
	if err == nil {
		t.Fatal("Expected download to fail")
	}
}

// TestRenterPersistData checks if the RenterSettings are persisted
func TestRenterPersistData(t *testing.T) {
	if testing.Short() {
		t.SkipNow()
	}
	t.Parallel()

	// Get test directory
	testDir := renterTestDir(t.Name())

	// Copying legacy file to test directory
	source := "../../compatibility/renter_v04.json"
	destination := filepath.Join(testDir, "renter", "renter.json")
	if err := copyFile(source, destination); err != nil {
		t.Fatal(err)
	}

	// Create new node from legacy renter.json persistence file
	r, err := siatest.NewNode(node.AllModules(testDir))
	if err != nil {
		t.Fatal(err)
	}
	defer func() {
		if err = r.Close(); err != nil {
			t.Fatal(err)
		}
	}()

	// Set renter allowance to finish renter set up
	// Currently /renter POST endpoint errors if the allowance
	// is not previously set or passed in as an argument
	err = r.RenterPostAllowance(siatest.DefaultAllowance)
	if err != nil {
		t.Fatal(err)
	}

	// Check Settings, should be defaults
	rg, err := r.RenterGet()
	if err != nil {
		t.Fatal(err)
	}
	if rg.Settings.MaxDownloadSpeed != renter.DefaultMaxDownloadSpeed {
		t.Fatalf("MaxDownloadSpeed not set to default of %v, set to %v",
			renter.DefaultMaxDownloadSpeed, rg.Settings.MaxDownloadSpeed)
	}
	if rg.Settings.MaxUploadSpeed != renter.DefaultMaxUploadSpeed {
		t.Fatalf("MaxUploadSpeed not set to default of %v, set to %v",
			renter.DefaultMaxUploadSpeed, rg.Settings.MaxUploadSpeed)
	}

	// Set StreamCacheSize, MaxDownloadSpeed, and MaxUploadSpeed to new values
	cacheSize := uint64(4)
	ds := int64(20)
	us := int64(10)
	if err := r.RenterSetStreamCacheSizePost(cacheSize); err != nil {
		t.Fatalf("%v: Could not set StreamCacheSize to %v", err, cacheSize)
	}
	if err := r.RenterRateLimitPost(ds, us); err != nil {
		t.Fatalf("%v: Could not set RateLimits to %v and %v", err, ds, us)
	}
	defer func() {
		if err := r.RenterRateLimitPost(0, 0); err != nil {
			t.Fatal(err)
		}
	}()

	// Confirm Settings were updated
	rg, err = r.RenterGet()
	if err != nil {
		t.Fatal(err)
	}
	if rg.Settings.MaxDownloadSpeed != ds {
		t.Fatalf("MaxDownloadSpeed not set to %v, set to %v", ds, rg.Settings.MaxDownloadSpeed)
	}
	if rg.Settings.MaxUploadSpeed != us {
		t.Fatalf("MaxUploadSpeed not set to %v, set to %v", us, rg.Settings.MaxUploadSpeed)
	}

	// Restart node
	err = r.RestartNode()
	if err != nil {
		t.Fatal("Failed to restart node:", err)
	}

	// check Settings, settings should be values set through API endpoints
	rg, err = r.RenterGet()
	if err != nil {
		t.Fatal(err)
	}
	if rg.Settings.MaxDownloadSpeed != ds {
		t.Fatalf("MaxDownloadSpeed not persisted as %v, set to %v", ds, rg.Settings.MaxDownloadSpeed)
	}
	if rg.Settings.MaxUploadSpeed != us {
		t.Fatalf("MaxUploadSpeed not persisted as %v, set to %v", us, rg.Settings.MaxUploadSpeed)
	}
}

// testZeroByteFile tests uploading and downloading a 0 and 1 byte file
func testZeroByteFile(t *testing.T, tg *siatest.TestGroup) {
	if len(tg.Hosts()) < 2 {
		t.Fatal("This test requires at least 2 hosts")
	}
	// Grab renter
	r := tg.Renters()[0]

	// Create 0 and 1 byte file
	zeroByteFile := 0
	oneByteFile := 1

	// Test uploading 0 byte file
	dataPieces := uint64(1)
	parityPieces := uint64(len(tg.Hosts())) - dataPieces
	redundancy := float64((dataPieces + parityPieces) / dataPieces)
	_, zeroRF, err := r.UploadNewFile(zeroByteFile, dataPieces, parityPieces, false)
	if err != nil {
		t.Fatal(err)
	}
	// Get zerobyte file
	rf, err := r.File(zeroRF)
	if err != nil {
		t.Fatal(err)
	}
	// Check redundancy and upload progress
	if rf.Redundancy != redundancy {
		t.Fatalf("Expected redundancy to be %v, got %v", redundancy, rf.Redundancy)
	}
	if rf.UploadProgress != 100 {
		t.Fatalf("Expected upload progress to be 100, got %v", rf.UploadProgress)
	}
	// Check health information
	if rf.Health != 0 {
		t.Fatalf("Expected health to be 0, got %v", rf.Health)
	}
	if rf.MaxHealth != 0 {
		t.Fatalf("Expected max health to be 0, got %v", rf.MaxHealth)
	}
	if rf.MaxHealthPercent != 100 {
		t.Fatalf("Expected max health percentage to be 100, got %v", rf.MaxHealthPercent)
	}
	if rf.NumStuckChunks != 0 {
		t.Fatalf("Expected number of stuck chunks to be 0, got %v", rf.NumStuckChunks)
	}
	if rf.Stuck {
		t.Fatalf("Expected file not to be stuck")
	}
	if rf.StuckHealth != 0 {
		t.Fatalf("Expected stuck health to be 0, got %v", rf.StuckHealth)
	}
	// Get the same file using the /renter/files endpoint with 'cached' set to
	// true.
	rfs, err := r.Files(true)
	if err != nil {
		t.Fatal(err)
	}
	var rf2 modules.FileInfo
	var found bool
	for _, file := range rfs {
		if file.SiaPath.Equals(rf.SiaPath) {
			found = true
			rf2 = file
			break
		}
	}
	if !found {
		t.Fatal("couldn't find uploaded file using /renter/files endpoint")
	}
	// Compare the fields again.
	if rf.Redundancy != rf2.Redundancy {
		t.Fatalf("Expected redundancy to be %v, got %v", rf.Redundancy, rf2.Redundancy)
	}
	if rf.UploadProgress != rf2.UploadProgress {
		t.Fatalf("Expected upload progress to be %v, got %v", rf.UploadProgress, rf2.UploadProgress)
	}
	if rf.Health != rf2.Health {
		t.Fatalf("Expected health to be %v, got %v", rf.Health, rf2.Health)
	}
	if rf.MaxHealth != rf2.MaxHealth {
		t.Fatalf("Expected max health to be %v, got %v", rf.MaxHealth, rf2.MaxHealth)
	}
	if rf.MaxHealthPercent != rf2.MaxHealthPercent {
		t.Fatalf("Expected max health percentage to be %v, got %v", rf.MaxHealthPercent, rf2.MaxHealthPercent)
	}
	if rf.NumStuckChunks != rf2.NumStuckChunks {
		t.Fatalf("Expected number of stuck chunks to be %v, got %v", rf.NumStuckChunks, rf2.NumStuckChunks)
	}
	if rf.Stuck != rf2.Stuck {
		t.Fatalf("Expected stuck to be %v, got %v", rf.Stuck, rf2.Stuck)
	}
	if rf.StuckHealth != rf2.StuckHealth {
		t.Fatalf("Expected stuck health to be %v, got %v", rf.StuckHealth, rf2.StuckHealth)
	}

	// Test uploading 1 byte file
	_, oneRF, err := r.UploadNewFileBlocking(oneByteFile, dataPieces, parityPieces, false)
	if err != nil {
		t.Fatal(err)
	}

	// Test downloading 0 byte file
	_, _, err = r.DownloadToDisk(zeroRF, false)
	if err != nil {
		t.Fatal(err)
	}

	// Test downloading 1 byte file
	_, _, err = r.DownloadToDisk(oneRF, false)
	if err != nil {
		t.Fatal(err)
	}
}

// TestRenterFileChangeDuringDownload confirms that a download will continue and
// succeed if the file is renamed or deleted after the download has started
func TestRenterFileChangeDuringDownload(t *testing.T) {
	if !build.VLONG {
		t.SkipNow()
	}
	t.Parallel()

	// Create a testgroup,
	groupParams := siatest.GroupParams{
		Hosts:   2,
		Renters: 1,
		Miners:  1,
	}
	testDir := renterTestDir(t.Name())
	tg, err := siatest.NewGroupFromTemplate(testDir, groupParams)
	if err != nil {
		t.Fatal("Failed to create group: ", err)
	}
	defer func() {
		if err := tg.Close(); err != nil {
			t.Fatal(err)
		}
	}()

	// Grab Renter and upload file
	r := tg.Renters()[0]
	dataPieces := uint64(1)
	parityPieces := uint64(1)
	chunkSize := int64(siatest.ChunkSize(dataPieces, crypto.TypeDefaultRenter))
	fileSize := 3 * int(chunkSize)
	_, rf1, err := r.UploadNewFileBlocking(fileSize, dataPieces, parityPieces, false)
	if err != nil {
		t.Fatal(err)
	}
	_, rf2, err := r.UploadNewFileBlocking(fileSize, dataPieces, parityPieces, false)
	if err != nil {
		t.Fatal(err)
	}
	_, rf3, err := r.UploadNewFileBlocking(fileSize, dataPieces, parityPieces, false)
	if err != nil {
		t.Fatal(err)
	}
	_, rf4, err := r.UploadNewFileBlocking(fileSize, dataPieces, parityPieces, false)
	if err != nil {
		t.Fatal(err)
	}
	_, rf5, err := r.UploadNewFileBlocking(fileSize, dataPieces, parityPieces, false)
	if err != nil {
		t.Fatal(err)
	}

	// Set the bandwidth limit to 1 chunk per second.
	if err := r.RenterRateLimitPost(chunkSize, chunkSize); err != nil {
		t.Fatal(err)
	}
	defer func() {
		if err := r.RenterRateLimitPost(0, 0); err != nil {
			t.Fatal(err)
		}
	}()

	// Create Wait group
	wg := new(sync.WaitGroup)

	// Test Renaming while Downloading and Streaming on 5 files.
	wg.Add(1)
	go renameDuringDownloadAndStream(r, rf1, t, wg, time.Second)
	wg.Add(1)
	go renameDuringDownloadAndStream(r, rf2, t, wg, time.Second)
	wg.Add(1)
	go renameDuringDownloadAndStream(r, rf3, t, wg, time.Second)
	wg.Add(1)
	go renameDuringDownloadAndStream(r, rf4, t, wg, time.Second)
	wg.Add(1)
	go renameDuringDownloadAndStream(r, rf5, t, wg, time.Second)
	wg.Wait()

	// Test Deleting while Downloading and Streaming
	//
	// Download the file
	wg.Add(1)
	go deleteDuringDownloadAndStream(r, rf1, t, wg, time.Second)
	wg.Add(1)
	go deleteDuringDownloadAndStream(r, rf2, t, wg, time.Second)
	wg.Add(1)
	go deleteDuringDownloadAndStream(r, rf3, t, wg, time.Second)
	wg.Add(1)
	go deleteDuringDownloadAndStream(r, rf4, t, wg, time.Second)
	wg.Add(1)
	go deleteDuringDownloadAndStream(r, rf5, t, wg, time.Second)

	wg.Wait()
}

// testSetFileTrackingPath tests if changing the repairPath of a file works.
func testSetFileTrackingPath(t *testing.T, tg *siatest.TestGroup) {
	// Grab the first of the group's renters
	renter := tg.Renters()[0]
	// Check that we have enough hosts for this test.
	if len(tg.Hosts()) < 2 {
		t.Fatal("This test requires at least 2 hosts")
	}
	// Set fileSize and redundancy for upload
	fileSize := int(modules.SectorSize)
	dataPieces := uint64(1)
	parityPieces := uint64(len(tg.Hosts())) - dataPieces

	// Upload file
	localFile, remoteFile, err := renter.UploadNewFileBlocking(fileSize, dataPieces, parityPieces, false)
	if err != nil {
		t.Fatal(err)
	}
	// Move the file to a new location.
	if err := localFile.Move(); err != nil {
		t.Fatal(err)
	}
	// Take down all the hosts.
	numHosts := len(tg.Hosts())
	for _, host := range tg.Hosts() {
		if err := tg.RemoveNode(host); err != nil {
			t.Fatal("Failed to shutdown host", err)
		}
	}
	// File should have 0 redundancy now.
	if err := renter.WaitForDecreasingRedundancy(remoteFile, 0); err != nil {
		t.Fatal("Redundancy isn't decreasing", err)
	}
	// Rename the repairPath to match the new location.
	if err := renter.SetFileRepairPath(remoteFile, localFile); err != nil {
		t.Fatal("Failed to change the repair path", err)
	}
	// Create new hosts.
	_, err = tg.AddNodeN(node.HostTemplate, numHosts)
	if err != nil {
		t.Fatal("Failed to create a new host", err)
	}
	// We should reach full health again.
	if err := renter.WaitForUploadHealth(remoteFile); err != nil {
		t.Logf("numHosts: %v", len(tg.Hosts()))
		t.Fatal("File wasn't repaired", err)
	}
	// We should be able to download
	if _, _, err := renter.DownloadByStream(remoteFile); err != nil {
		t.Fatal("Failed to download file", err)
	}
	// Create a new file that is smaller than the first one.
	smallFile, err := renter.FilesDir().NewFile(fileSize - 1)
	if err != nil {
		t.Fatal(err)
	}
	// Try to change the repairPath of the remote file again. This shouldn't
	// work.
	if err := renter.SetFileRepairPath(remoteFile, smallFile); err == nil {
		t.Fatal("Changing repair path to file of different size shouldn't work")
	}
	// Delete the small file and try again. This also shouldn't work.
	if err := smallFile.Delete(); err != nil {
		t.Fatal(err)
	}
	if err := renter.SetFileRepairPath(remoteFile, smallFile); err == nil {
		t.Fatal("Changing repair path to a nonexistent file shouldn't work")
	}
}

// TestRenterFileContractIdentifier checks that the file contract's identifier
// is set correctly when forming a contract and after renewing it.
func TestRenterFileContractIdentifier(t *testing.T) {
	if testing.Short() {
		t.SkipNow()
	}
	t.Parallel()

	// Create a testgroup, creating without renter so the renter's
	// contract transactions can easily be obtained.
	groupParams := siatest.GroupParams{
		Hosts:  2,
		Miners: 1,
	}
	testDir := renterTestDir(t.Name())
	tg, err := siatest.NewGroupFromTemplate(testDir, groupParams)
	if err != nil {
		t.Fatal("Failed to create group: ", err)
	}
	defer func() {
		if err := tg.Close(); err != nil {
			t.Fatal(err)
		}
	}()

	// Add a Renter node
	renterParams := node.Renter(filepath.Join(testDir, "renter"))
	nodes, err := tg.AddNodes(renterParams)
	if err != nil {
		t.Fatal(err)
	}
	r := nodes[0]

	rcg, err := r.RenterContractsGet()
	if err != nil {
		t.Fatal(err)
	}
	// Get the endheight of the contracts.
	eh := rcg.ActiveContracts[0].EndHeight

	// Get the blockheight.
	cg, err := tg.Hosts()[0].ConsensusGet()
	if err != nil {
		t.Fatal(err)
	}
	bh := cg.Height

	// Mine blocks until we reach the endheight
	m := tg.Miners()[0]
	for i := 0; i < int(eh-bh); i++ {
		if err := m.MineBlock(); err != nil {
			t.Fatal(err)
		}
	}

	// Confirm that the contracts got renewed.
	err = build.Retry(100, 100*time.Millisecond, func() error {
		// Mine a block.
		if err := m.MineBlock(); err != nil {
			t.Fatal(err)
		}
		// Get the contracts from the renter.
		rcg, err := r.RenterExpiredContractsGet()
		if err != nil {
			t.Fatal(err)
		}
		// We should have one contract for each host.
		if len(rcg.ActiveContracts) != len(tg.Hosts()) {
			return fmt.Errorf("expected %v active contracts but got %v",
				len(tg.Hosts()), rcg.ActiveContracts)
		}
		// We should have one expired contract for each host.
		if len(rcg.ExpiredContracts) != len(tg.Hosts()) {
			return fmt.Errorf("expected %v expired contracts but got %v",
				len(tg.Hosts()), len(rcg.ExpiredContracts))
		}
		return nil
	})
	if err != nil {
		t.Fatal(err)
	}

	// Get the transaction which are related to the renter since we started the
	// renter.
	txns, err := r.WalletTransactionsGet(0, ^types.BlockHeight(0))
	if err != nil {
		t.Fatal(err)
	}
	// Filter out transactions without file contracts.
	var fcTxns []modules.ProcessedTransaction
	for _, txn := range txns.ConfirmedTransactions {
		if len(txn.Transaction.FileContracts) > 0 {
			fcTxns = append(fcTxns, txn)
		}
	}
	// There should be twice as many transactions with contracts as there are hosts.
	if len(fcTxns) != 2*len(tg.Hosts()) {
		t.Fatalf("Expected %v txns but got %v", 2*len(tg.Hosts()), len(fcTxns))
	}

	// Get the wallet seed of the renter.
	wsg, err := r.WalletSeedsGet()
	if err != nil {
		t.Fatal(err)
	}
	seed, err := modules.StringToSeed(wsg.PrimarySeed, "english")
	if err != nil {
		t.Fatal(err)
	}
	renterSeed := proto.DeriveRenterSeed(seed)
	defer fastrand.Read(renterSeed[:])

	// Check the arbitrary data of each transaction and contract.
	for _, fcTxn := range fcTxns {
		txn := fcTxn.Transaction
		for _, fc := range txn.FileContracts {
			// Check that the arbitrary data has correct length.
			if len(txn.ArbitraryData) != 1 {
				t.Fatal("arbitrary data has wrong length")
			}
			csi := proto.ContractSignedIdentifier{}
			n := copy(csi[:], txn.ArbitraryData[0])
			encryptedHostKey := txn.ArbitraryData[0][n:]
			// Calculate the renter seed given the WindowStart of the contract.
			rs := renterSeed.EphemeralRenterSeed(fc.WindowStart)
			// Check if the identifier is valid.
			spk, valid := csi.IsValid(rs, txn, encryptedHostKey)
			if !valid {
				t.Fatal("identifier is invalid")
			}
			// Check that the host's key is a valid key from the hostb.
			_, err := r.HostDbHostsGet(spk)
			if err != nil {
				t.Fatal("hostKey is invalid", err)
			}
		}
	}
}

// TestUploadAfterDelete tests that rapidly uploading a file to the same
// siapath as a previously deleted file works.
func TestUploadAfterDelete(t *testing.T) {
	if testing.Short() {
		t.SkipNow()
	}
	t.Parallel()

	// Create a testgroup.
	groupParams := siatest.GroupParams{
		Hosts:  2,
		Miners: 1,
	}
	testDir := renterTestDir(t.Name())
	tg, err := siatest.NewGroupFromTemplate(testDir, groupParams)
	if err != nil {
		t.Fatal("Failed to create group: ", err)
	}
	defer func() {
		if err := tg.Close(); err != nil {
			t.Fatal(err)
		}
	}()

	// Add a Renter node
	renterParams := node.Renter(filepath.Join(testDir, "renter"))
	renterParams.RenterDeps = &dependencies.DependencyDisableCloseUploadEntry{}
	nodes, err := tg.AddNodes(renterParams)
	if err != nil {
		t.Fatal(err)
	}
	renter := nodes[0]

	// Upload file, creating a piece for each host in the group
	dataPieces := uint64(1)
	parityPieces := uint64(len(tg.Hosts())) - dataPieces
	fileSize := int(modules.SectorSize)
	localFile, remoteFile, err := renter.UploadNewFileBlocking(fileSize, dataPieces, parityPieces, false)
	if err != nil {
		t.Fatal("Failed to upload a file for testing: ", err)
	}
	// Repeatedly upload and delete a file with the same SiaPath without
	// closing the entry. That shouldn't cause issues.
	for i := 0; i < 5; i++ {
		// Delete the file.
		if err := renter.RenterDeletePost(remoteFile.SiaPath()); err != nil {
			t.Fatal(err)
		}
		// Upload the file again right after deleting it.
		if _, err := renter.UploadBlocking(localFile, dataPieces, parityPieces, false); err != nil {
			t.Fatal(err)
		}
	}
}

// TestSiafileCompatCode checks that legacy renters can upgrade to the latest
// siafile format.
func TestSiafileCompatCode(t *testing.T) {
	if testing.Short() {
		t.SkipNow()
	}
	t.Parallel()

	// Get test directory
	testDir := renterTestDir(t.Name())

	// The siapath stored in the legacy file.
	expectedSiaPath, err := modules.NewSiaPath("sub1/sub2/testfile")
	if err != nil {
		t.Fatal(err)
	}

	// Copying legacy file to test directory
	renterDir := filepath.Join(testDir, "renter")
	source := filepath.Join("..", "..", "compatibility", "siafile_v1.3.7.sia")
	destination := filepath.Join(renterDir, "sub1", "sub2", "testfile.sia")
	if err := copyFile(source, destination); err != nil {
		t.Fatal(err)
	}
	// Copy the legacy settings file to the test directory.
	source2 := "../../compatibility/renter_v137.json"
	destination2 := filepath.Join(renterDir, "renter.json")
	if err := copyFile(source2, destination2); err != nil {
		t.Fatal(err)
	}
	// Copy the legacy contracts into the test directory.
	contractsSource := "../../compatibility/contracts_v137"
	contracts, err := ioutil.ReadDir(contractsSource)
	if err != nil {
		t.Fatal(err)
	}
	for _, fi := range contracts {
		contractDst := filepath.Join(contractsSource, fi.Name())
		err := copyFile(contractDst, filepath.Join(renterDir, "contracts", fi.Name()))
		if err != nil {
			t.Fatal(err)
		}
	}

	// Create new node with legacy sia file.
	r, err := siatest.NewNode(node.AllModules(testDir))
	if err != nil {
		t.Fatal(err)
	}
	defer func() {
		if err = r.Close(); err != nil {
			t.Fatal(err)
		}
	}()
	// Make sure the folder containing the legacy file was deleted.
	if _, err := os.Stat(filepath.Join(renterDir, "sub1")); !os.IsNotExist(err) {
		t.Fatal("Error should be ErrNotExist but was", err)
	}
	// Make sure the siafile is exactly where we would expect it.
	expectedLocation := filepath.Join(renterDir, "siafiles", "sub1", "sub2", "testfile.sia")
	if _, err := os.Stat(expectedLocation); err != nil {
		t.Fatal(err)
	}
	// Check that exactly 1 siafile exists and that it's the correct one.
	fis, err := r.Files(false)
	if err != nil {
		t.Fatal(err)
	}
	if len(fis) != 1 {
		t.Fatal("Expected 1 file but got", len(fis))
	}
	if fis[0].SiaPath != expectedSiaPath {
		t.Fatalf("Siapath should be '%v' but was '%v'",
			expectedSiaPath, fis[0].SiaPath)
	}
	// Check the other fields of the files in a loop since the cached fields might
	// need some time to update.
	err = build.Retry(100, time.Second, func() error {
		fis, err := r.Files(false)
		if err != nil {
			return err
		}
		sf := fis[0]
		if sf.AccessTime.IsZero() {
			return errors.New("AccessTime wasn't set correctly")
		}
		if sf.ChangeTime.IsZero() {
			return errors.New("ChangeTime wasn't set correctly")
		}
		if sf.CreateTime.IsZero() {
			return errors.New("CreateTime wasn't set correctly")
		}
		if sf.ModTime().IsZero() {
			return errors.New("ModTime wasn't set correctly")
		}
		if sf.Available {
			return errors.New("File shouldn't be available since we don't know the hosts")
		}
		if sf.CipherType != crypto.TypeTwofish.String() {
			return fmt.Errorf("CipherType should be twofish but was: %v", sf.CipherType)
		}
		if sf.Filesize != 4096 {
			return fmt.Errorf("Filesize should be 4096 but was: %v", sf.Filesize)
		}
		if sf.Expiration != 91 {
			return fmt.Errorf("Expiration should be 91 but was: %v", sf.Expiration)
		}
		if sf.LocalPath != "/tmp/SiaTesting/siatest/TestRenterTwo/gctwr-EKYAZSVOZ6U2T4HZYIAQ/files/4096bytes 16951a61" {
			return errors.New("LocalPath doesn't match")
		}
		if sf.Redundancy != 0 {
			return errors.New("Redundancy should be 0 since we don't know the hosts")
		}
		if sf.UploadProgress != 100 {
			return fmt.Errorf("File was uploaded before so the progress should be 100 but was %v", sf.UploadProgress)
		}
		if sf.UploadedBytes != 40960 {
			return errors.New("Redundancy should be 10/20 so 10x the Filesize = 40960 bytes should be uploaded")
		}
		if sf.OnDisk {
			return errors.New("OnDisk should be false but was true")
		}
		if sf.Recoverable {
			return errors.New("Recoverable should be false but was true")
		}
		if !sf.Renewing {
			return errors.New("Renewing should be true but wasn't")
		}
		return nil
	})
	if err != nil {
		t.Fatal(err)
	}
}

// testFileAvailableAndRecoverable checks to make sure that the API properly
// reports if a file is available and/or recoverable
func testFileAvailableAndRecoverable(t *testing.T, tg *siatest.TestGroup) {
	// Grab the first of the group's renters
	r := tg.Renters()[0]

	// Check that we have 5 hosts for this test so that the redundancy
	// assumptions work for the test
	if len(tg.Hosts()) != 5 {
		t.Fatal("This test requires 5 hosts")
	}

	// Set fileSize and redundancy for upload
	fileSize := int(modules.SectorSize)
	dataPieces := uint64(4)
	parityPieces := uint64(len(tg.Hosts())) - dataPieces

	// Upload file
	localFile, remoteFile, err := r.UploadNewFileBlocking(fileSize, dataPieces, parityPieces, false)
	if err != nil {
		t.Fatal(err)
	}

	// Get the file info and check if it is available and recoverable. File
	// should be available, recoverable, redundancy >1, and the file should be
	// on disk
	fi, err := r.File(remoteFile)
	if err != nil {
		t.Fatal("failed to get file info", err)
	}
	if fi.Redundancy < 1 {
		t.Fatal("redundancy of file is less than 1:", fi.Redundancy)
	}
	if !fi.OnDisk {
		t.Fatal("file is not on disk")
	}
	if !fi.Available {
		t.Fatal("file is not available")
	}
	if !fi.Recoverable {
		t.Fatal("file is not recoverable")
	}

	// Take down two hosts so that the redundancy drops below 1
	for i := 0; i < 2; i++ {
		if err := tg.RemoveNode(tg.Hosts()[0]); err != nil {
			t.Fatal("Failed to shutdown host", err)
		}
	}
	expectedRedundancy := float64(dataPieces+parityPieces-2) / float64(dataPieces)
	if err := r.WaitForDecreasingRedundancy(remoteFile, expectedRedundancy); err != nil {
		t.Fatal("Redundancy isn't decreasing", err)
	}

	// Get file into, file should not be available because the redundancy is  <1
	// but it should be recoverable because the file is on disk
	fi, err = r.File(remoteFile)
	if err != nil {
		t.Fatal("failed to get file info", err)
	}
	if fi.Redundancy >= 1 {
		t.Fatal("redundancy of file should be less than 1:", fi.Redundancy)
	}
	if !fi.OnDisk {
		t.Fatal("file is not on disk")
	}
	if fi.Available {
		t.Fatal("file should not be available")
	}
	if !fi.Recoverable {
		t.Fatal("file should be recoverable")
	}

	// Delete the file locally.
	if err := localFile.Delete(); err != nil {
		t.Fatal("failed to delete local file", err)
	}

	// Get file into, file should now not be available or recoverable
	fi, err = r.File(remoteFile)
	if err != nil {
		t.Fatal("failed to get file info", err)
	}
	if fi.Redundancy >= 1 {
		t.Fatal("redundancy of file should be less than 1:", fi.Redundancy)
	}
	if fi.OnDisk {
		t.Fatal("file is still on disk")
	}
	if fi.Available {
		t.Fatal("file should not be available")
	}
	if fi.Recoverable {
		t.Fatal("file should not be recoverable")
	}
}

// testSetFileStuck tests that manually setting the 'stuck' field of a file
// works as expected.
func testSetFileStuck(t *testing.T, tg *siatest.TestGroup) {
	// Grab the first of the group's renters
	r := tg.Renters()[0]

	// Check if there are already uploaded file we can use.
	rfg, err := r.RenterFilesGet(false)
	if err != nil {
		t.Fatal(err)
	}
	if len(rfg.Files) == 0 {
		// Set fileSize and redundancy for upload
		dataPieces := uint64(len(tg.Hosts()) - 1)
		parityPieces := uint64(len(tg.Hosts())) - dataPieces
		fileSize := int(dataPieces * modules.SectorSize)

		// Upload file
		_, _, err := r.UploadNewFileBlocking(fileSize, dataPieces, parityPieces, false)
		if err != nil {
			t.Fatal(err)
		}
	}
	// Get a file.
	rfg, err = r.RenterFilesGet(false)
	if err != nil {
		t.Fatal(err)
	}
	f := rfg.Files[0]
	// Set stuck to the opposite value it had before.
	if err := r.RenterSetFileStuckPost(f.SiaPath, !f.Stuck); err != nil {
		t.Fatal(err)
	}
	// Check if it was set correctly.
	fi, err := r.RenterFileGet(f.SiaPath)
	if err != nil {
		t.Fatal(err)
	}
	if fi.File.Stuck == f.Stuck {
		t.Fatalf("Stuck field should be %v but was %v", !f.Stuck, fi.File.Stuck)
	}
	// Set stuck to the original value.
	if err := r.RenterSetFileStuckPost(f.SiaPath, f.Stuck); err != nil {
		t.Fatal(err)
	}
	// Check if it was set correctly.
	fi, err = r.RenterFileGet(f.SiaPath)
	if err != nil {
		t.Fatal(err)
	}
	if fi.File.Stuck != f.Stuck {
		t.Fatalf("Stuck field should be %v but was %v", f.Stuck, fi.File.Stuck)
	}
}

// testEscapeSiaPath tests that SiaPaths are escaped correctly to handle escape
// characters
func testEscapeSiaPath(t *testing.T, tg *siatest.TestGroup) {
	// Grab the first of the group's renters
	r := tg.Renters()[0]

	// Check that we have enough hosts for this test.
	if len(tg.Hosts()) < 2 {
		t.Fatal("This test requires at least 2 hosts")
	}

	// Set fileSize and redundancy for upload
	dataPieces := uint64(1)
	parityPieces := uint64(len(tg.Hosts())) - dataPieces

	// Create Local File
	lf, err := r.FilesDir().NewFile(100)
	if err != nil {
		t.Fatal(err)
	}

	// File names to tests
	names := []string{
		"dollar$sign",
		"and&sign",
		"single`quote",
		"full:colon",
		"semi;colon",
		"hash#tag",
		"percent%sign",
		"at@sign",
		"less<than",
		"greater>than",
		"equal=to",
		"question?mark",
		"open[bracket",
		"close]bracket",
		"open{bracket",
		"close}bracket",
		"carrot^top",
		"pipe|pipe",
		"tilda~tilda",
		"plus+sign",
		"minus-sign",
		"under_score",
		"comma,comma",
		"apostrophy's",
		`quotation"marks`,
	}
	for _, s := range names {
		// Create SiaPath
		siaPath, err := modules.NewSiaPath(s)
		if err != nil {
			t.Fatal(err)
		}

		// Upload file
		_, err = r.Upload(lf, siaPath, dataPieces, parityPieces, false)
		if err != nil {
			t.Fatal(err)
		}

		// Confirm we can get file
		_, err = r.RenterFileGet(siaPath)
		if err != nil {
			t.Fatal(err)
		}
	}
}

// testValidateSiaPath tests the validate siapath endpoint
func testValidateSiaPath(t *testing.T, tg *siatest.TestGroup) {
	// Grab the first of the group's renters
	r := tg.Renters()[0]

	// Create siapaths to test
	var pathTests = []struct {
		path  string
		valid bool
	}{
		{"valid/siapath", true},
		{"\\some\\windows\\path", true}, // clean converts OS separators
		{"../../../directory/traversal", false},
		{"testpath", true},
		{"valid/siapath/../with/directory/traversal", false},
		{"validpath/test", true},
		{"..validpath/..test", true},
		{"./invalid/path", false},
		{".../path", true},
		{"valid./path", true},
		{"valid../path", true},
		{"valid/path./test", true},
		{"valid/path../test", true},
		{"test/path", true},
		{"/leading/slash", false}, // this is not valid through the api because a leading slash is added by the api call so this turns into 2 leading slashes
		{"foo/./bar", false},
		{"", false},
		{"blank/end/", true}, // clean will trim trailing slashes so this is a valid input
		{"double//dash", false},
		{"../", false},
		{"./", false},
		{".", false},
	}
	// Test all siapaths
	for _, pathTest := range pathTests {
		err := r.RenterValidateSiaPathPost(pathTest.path)
		// Verify expected Error
		if err != nil && pathTest.valid {
			t.Fatal("validateSiapath failed on valid path: ", pathTest.path)
		}
		if err == nil && !pathTest.valid {
			t.Fatal("validateSiapath succeeded on invalid path: ", pathTest.path)
		}
	}

	// Create SiaPaths that contain escape characters
	var escapeCharTests = []struct {
		path  string
		valid bool
	}{
		{"dollar$sign", true},
		{"and&sign", true},
		{"single`quote", true},
		{"full:colon", true},
		{"semi;colon", true},
		{"hash#tag", true},
		{"percent%sign", true},
		{"at@sign", true},
		{"less<than", true},
		{"greater>than", true},
		{"equal=to", true},
		{"question?mark", true},
		{"open[bracket", true},
		{"close]bracket", true},
		{"open{bracket", true},
		{"close}bracket", true},
		{"carrot^top", true},
		{"pipe|pipe", true},
		{"tilda~tilda", true},
		{"plus+sign", true},
		{"minus-sign", true},
		{"under_score", true},
		{"comma,comma", true},
		{"apostrophy's", true},
		{`quotation"marks`, true},
	}
	// Test all escape charcter siapaths
	for _, escapeCharTest := range escapeCharTests {
		path := url.PathEscape(escapeCharTest.path)
		err := r.RenterValidateSiaPathPost(path)
		// Verify expected Error
		if err != nil && escapeCharTest.valid {
			t.Fatalf("validateSiapath failed on valid path %v, escaped %v ", escapeCharTest.path, path)
		}
		if err == nil && !escapeCharTest.valid {
			t.Fatalf("validateSiapath succeeded on invalid path %v, escaped %v ", escapeCharTest.path, path)
		}
	}
}

// TestOutOfStorageHandling makes sure that we form a new contract to replace a
// host that has run out of storage while still keeping it around as
// goodForRenew.
func TestOutOfStorageHandling(t *testing.T) {
	if testing.Short() {
		t.SkipNow()
	}
	t.Parallel()

	// Create a group with 1 default host.
	gp := siatest.GroupParams{
		Hosts:  1,
		Miners: 1,
	}
	testDir := renterTestDir(t.Name())
	tg, err := siatest.NewGroupFromTemplate(testDir, gp)
	if err != nil {
		t.Fatal(err)
	}
	defer func() {
		if err := tg.Close(); err != nil {
			t.Fatal(err)
		}
	}()
	// Prepare a host that offers the minimum storage possible.
	hostTemplate := node.Host(filepath.Join(testDir, "host1"))
	hostTemplate.HostStorage = modules.SectorSize * contractmanager.MinimumSectorsPerStorageFolder

	// Prepare a renter that expects to upload 1 Sector of data to 2 hosts at a 2x
	// redundancy. We set the ExpectedStorage lower than the available storage on
	// the host to make sure it's not penalized.
	renterTemplate := node.Renter(filepath.Join(testDir, "renter"))
	dataPieces := uint64(1)
	parityPieces := uint64(1)
	allowance := siatest.DefaultAllowance
	allowance.ExpectedRedundancy = float64(dataPieces+parityPieces) / float64(dataPieces)
	allowance.ExpectedStorage = modules.SectorSize // 4 KiB
	allowance.Hosts = 2
	renterTemplate.Allowance = allowance

	// Add the host and renter to the group.
	nodes, err := tg.AddNodes(hostTemplate)
	if err != nil {
		t.Fatal(err)
	}
	host := nodes[0]
	nodes, err = tg.AddNodes(renterTemplate)
	if err != nil {
		t.Fatal(err)
	}
	renter := nodes[0]

	// Upload a file to fill up the host.
	_, _, err = renter.UploadNewFileBlocking(int(hostTemplate.HostStorage), dataPieces, parityPieces, false)
	if err != nil {
		t.Fatal(err)
	}
	// Make sure the host is full.
	hg, err := host.HostGet()
	if hg.ExternalSettings.RemainingStorage != 0 {
		t.Fatal("Expected remaining storage to be 0 but was", hg.ExternalSettings.RemainingStorage)
	}
	// Start uploading another file in the background to trigger the OOS error.
	_, rf, err := renter.UploadNewFile(int(2*modules.SectorSize), dataPieces, parityPieces, false)
	if err != nil {
		t.Fatal(err)
	}
	// Make sure the host's contract is no longer good for upload but still good
	// for renew.
	err = build.Retry(10, time.Second, func() error {
		if err := tg.Miners()[0].MineBlock(); err != nil {
			t.Fatal(err)
		}
		hpk, err := host.HostPublicKey()
		if err != nil {
			return err
		}
		rcg, err := renter.RenterContractsGet()
		if err != nil {
			return err
		}
		// One contract should be good for uploads and renewal and is therefore
		// active.
		if len(rcg.ActiveContracts) != 1 {
			return fmt.Errorf("Expected 1 active contract but got %v", len(rcg.ActiveContracts))
		}
		// One contract should be good for renewal but not uploading and is therefore
		// passive.
		if len(rcg.PassiveContracts) != 1 {
			return fmt.Errorf("Expected 1 passive contract but got %v", len(rcg.PassiveContracts))
		}
		hostContract := rcg.PassiveContracts[0]
		if hostContract.HostPublicKey.String() != hpk.String() {
			return errors.New("Passive contract doesn't belong to the host")
		}
		return nil
	})
	if err != nil {
		t.Fatal(err)
	}

	// Add a new host for the renter to replace the old one with.
	_, err = tg.AddNodes(node.Host(filepath.Join(testDir, "host2")))
	if err != nil {
		t.Fatal(err)
	}
	// The file should reach full health now.
	if err := renter.WaitForUploadHealth(rf); err != nil {
		t.Fatal(err)
	}
	// There should be 2 active contracts now and 1 passive one.
	rcg, err := renter.RenterContractsGet()
	if err != nil {
		t.Fatal(err)
	}
	if len(rcg.ActiveContracts) != 2 {
		t.Fatal("Expected 2 active contracts but got", len(rcg.ActiveContracts))
	}
	if len(rcg.PassiveContracts) != 1 {
		t.Fatal("Expected 1 passive contract but got", len(rcg.PassiveContracts))
	}
	// After a while we give the host a new chance and it should be active again.
	err = build.Retry(100, 100*time.Millisecond, func() error {
		if err := tg.Miners()[0].MineBlock(); err != nil {
			t.Fatal(err)
		}
		rcg, err = renter.RenterContractsGet()
		if err != nil {
			return err
		}
		if len(rcg.ActiveContracts) != 3 {
			return fmt.Errorf("Expected 3 active contracts but got %v", len(rcg.ActiveContracts))
		}
		return nil
	})
	if err != nil {
		t.Fatal(err)
	}
}

// TestAsyncStartupRace queries some of the modules endpoints during an async
// startup.
func TestAsyncStartupRace(t *testing.T) {
	if testing.Short() {
		t.SkipNow()
	}
	t.Parallel()

	testDir := renterTestDir(t.Name())
	np := node.AllModules(testDir)
	// Disable the async startup part of the modules.
	deps := &dependencies.DependencyDisableAsyncStartup{}
	np.ConsensusSetDeps = deps
	np.ContractorDeps = deps
	np.HostDBDeps = deps
	np.RenterDeps = deps
	// Disable the modules which aren't loaded async anyway.
	np.CreateExplorer = false
	np.CreateHost = false
	np.CreateMiner = false
	node, err := siatest.NewCleanNodeAsync(np)
	if err != nil {
		t.Fatal(err)
	}
	// Call some endpoints a few times.
	var wg sync.WaitGroup
	for i := 0; i < 10; i++ {
		// ConsensusSet
		wg.Add(1)
		go func() {
			defer wg.Done()
			_, err := node.ConsensusGet()
			if err != nil {
				t.Fatal(err)
			}
		}()
		// Contractor
		wg.Add(1)
		go func() {
			defer wg.Done()
			_, err := node.RenterContractsGet()
			if err != nil {
				t.Fatal(err)
			}
		}()
		// HostDB
		wg.Add(1)
		go func() {
			defer wg.Done()
			_, err := node.HostDbAllGet()
			if err != nil {
				t.Fatal(err)
			}
			_, err = node.HostDbGet()
			if err != nil {
				t.Fatal(err)
			}
		}()
		// Renter
		wg.Add(1)
		go func() {
			defer wg.Done()
			_, err := node.RenterGet()
			if err != nil {
				t.Fatal(err)
			}
		}()
		wg.Wait()
	}
}

<<<<<<< HEAD
// TestFUSE tests the renter's FUSE filesystem support. This test is only run on Linux.
func TestFUSE(t *testing.T) {
	if testing.Short() {
		t.SkipNow()
	}
	if runtime.GOOS != "linux" {
		t.Skip("Skipping FUSE test on non-Linux OS")
	}
	t.Parallel()

	// Create a testgroup.
	groupParams := siatest.GroupParams{
		Hosts:   2,
		Miners:  1,
		Renters: 1,
	}
	testDir := siatest.TestDir("fuse", t.Name())
	if err := os.MkdirAll(testDir, 0777); err != nil {
		t.Fatal(err)
	}
	tg, err := siatest.NewGroupFromTemplate(testDir, groupParams)
	if err != nil {
		t.Fatal("Failed to create group: ", err)
	}
	defer func() {
		if err := tg.Close(); err != nil {
			t.Fatal(err)
		}
	}()
	// Create a subdir in the renter's files folder.
	r := tg.Renters()[0]
	subDir, err := r.FilesDir().CreateDir("subDir")
	if err != nil {
		t.Fatal(err)
	}
	// Add a file to that dir.
	lf, err := subDir.NewFile(100)
	if err != nil {
		t.Fatal(err)
	}
	// Upload the file.
	dataPieces := uint64(len(tg.Hosts()) - 1)
	parityPieces := uint64(1)
	rf, err := r.UploadBlocking(lf, dataPieces, parityPieces, false)
	if err != nil {
		t.Fatal("Failed to upload a file for testing: ", err)
	}

	// We should be able to download the first file.
	err = build.Retry(100, 100*time.Millisecond, func() error {
		_, _, err = r.DownloadToDisk(rf, false)
		return err
=======
// testRenterPostCancelAllowance tests setting and cancelling the allowance
// through the /renter POST endpoint
func testRenterPostCancelAllowance(t *testing.T, tg *siatest.TestGroup) {
	// Create renter, skip setting the allowance so that we can properly test
	renterParams := node.Renter(filepath.Join(renterTestDir(t.Name()), "renter"))
	renterParams.SkipSetAllowance = true
	nodes, err := tg.AddNodes(renterParams)
	if err != nil {
		t.Fatal(err)
	}
	renter := nodes[0]

	// Set the allowance, with the two required fields to 0, this should fail
	allowance := siatest.DefaultAllowance
	allowance.Funds = types.ZeroCurrency
	err = renter.RenterPostAllowance(allowance)
	if err == nil {
		t.Fatal("Should have returned an error")
	}
	if !strings.Contains(err.Error(), api.ErrFundsNeedToBeSet.Error()) {
		t.Fatalf("Expected error to contain %v but got %v", api.ErrFundsNeedToBeSet, err)
	}
	allowance.Funds = siatest.DefaultAllowance.Funds
	allowance.Period = types.BlockHeight(0)
	err = renter.RenterPostAllowance(allowance)
	if err == nil {
		t.Fatal("Should have returned an error")
	}
	if !strings.Contains(err.Error(), api.ErrPeriodNeedToBeSet.Error()) {
		t.Fatalf("Expected error to contain %v but got %v", api.ErrPeriodNeedToBeSet, err)
	}

	// Set the allowance with only the required fields, confirm all other fields
	// are set to defaults
	allowance = modules.DefaultAllowance
	values := url.Values{}
	values.Set("funds", allowance.Funds.String())
	values.Set("period", fmt.Sprint(allowance.Period))
	err = renter.RenterPost(values)
	if err != nil {
		t.Fatal(err)
	}
	rg, err := renter.RenterGet()
	if err != nil {
		t.Fatal(err)
	}
	// RenewWindow gets set to half the period if not set by the user, check
	// separately
	renewWindow := rg.Settings.Allowance.RenewWindow
	period := rg.Settings.Allowance.Period
	if renewWindow != period/2 {
		t.Fatalf("Renew window, not set as expected: got %v expected %v", renewWindow, period/2)
	}
	allowance.RenewWindow = renewWindow
	if !reflect.DeepEqual(allowance, rg.Settings.Allowance) {
		t.Log("allownace", allowance)
		t.Log("rg.Settings.Allowance", rg.Settings.Allowance)
		t.Fatal("expected allowances to match")
	}

	// Save for later
	startingAllowance := allowance

	// Confirm contracts form
	expectedContracts := int(allowance.Hosts)
	err = build.Retry(100, 100*time.Millisecond, func() error {
		return siatest.CheckExpectedNumberOfContracts(renter, expectedContracts, 0, 0, 0, 0, 0)
>>>>>>> 02f50eb9
	})
	if err != nil {
		t.Fatal(err)
	}

<<<<<<< HEAD
	// Create a fuse mountpoint and mount subDir there.
	mountpoint := filepath.Join(testDir, "mnt")
	if err := os.MkdirAll(mountpoint, 0777); err != nil {
		t.Fatal(err)
	}
	err = r.RenterFUSEMount(r.SiaPath(subDir.Path()), mountpoint, true)
	if err != nil {
		t.Fatal(err)
	}
	defer r.RenterFUSEUnmount()

	// We should be able to see the siafile in the directory.
	infos, err := ioutil.ReadDir(filepath.Join(mountpoint, "subDir"))
	if err != nil {
		t.Fatal(err)
	} else if len(infos) != 1 || infos[0].Name() != lf.FileName() || infos[0].Size() != 100 {
		t.Fatal("wrong dir info")
	}

	// Read the file and verify its contents
	data, err := ioutil.ReadFile(filepath.Join(mountpoint, "subDir", lf.FileName()))
	if err != nil {
		t.Fatal(err)
	}
	if err := lf.Equal(data); err != nil {
		t.Fatal(err)
	}
	// compare metadata
	files, err := r.RenterFilesGet(false)
	if err != nil {
		t.Fatal(err)
	}
	fi := files.Files[0]
	stat, err := os.Stat(filepath.Join(mountpoint, "subDir", lf.FileName()))
	if err != nil {
		t.Fatal(err)
	}
	if stat.IsDir() != fi.IsDir() {
		t.Error("IsDir mismatch:", stat.IsDir(), fi.IsDir())
	}
	if stat.Size() != fi.Size() {
		t.Error("Size mismatch:", stat.Size(), fi.Size())
	}
	if !stat.ModTime().Round(time.Minute).Equal(fi.ModTime().Round(time.Minute)) {
		t.Error("ModTime mismatch:", stat.ModTime().Round(time.Minute), fi.ModTime().Round(time.Minute))
	}
	if filepath.Join("subDir", stat.Name()) != fi.Name() {
		t.Error("Name mismatch:", filepath.Join("subDir", stat.Name()), fi.Name())
	}
	if stat.Mode() != fi.Mode() {
		t.Error("Mode mismatch:", stat.Mode(), fi.Mode())
	}
=======
	// Test zeroing out individual fields of the allowance
	allowance = modules.Allowance{}
	var paramstests = []struct {
		key   string
		value string
		err   error
	}{
		{"period", fmt.Sprint(allowance.Period), api.ErrPeriodNeedToBeSet},
		{"funds", allowance.Funds.String(), api.ErrFundsNeedToBeSet},
		{"hosts", fmt.Sprint(allowance.Hosts), contractor.ErrAllowanceNoHosts},
		{"renewwindow", fmt.Sprint(allowance.RenewWindow), contractor.ErrAllowanceZeroWindow},
		{"expectedstorage", fmt.Sprint(allowance.ExpectedStorage), contractor.ErrAllowanceZeroExpectedStorage},
		{"expectedupload", fmt.Sprint(allowance.ExpectedUpload), contractor.ErrAllowanceZeroExpectedUpload},
		{"expecteddownload", fmt.Sprint(allowance.ExpectedDownload), contractor.ErrAllowanceZeroExpectedDownload},
		{"expectedredundancy", fmt.Sprint(allowance.ExpectedRedundancy), contractor.ErrAllowanceZeroExpectedRedundancy},
	}

	for _, test := range paramstests {
		values = url.Values{}
		values.Set(test.key, test.value)
		err = renter.RenterPost(values)

		if err == nil {
			t.Logf("testing key %v and value %v", test.key, test.value)
			t.Fatalf("Expected error to contain %v but got %v", test.err, err)
		}
		if test.err != nil && !strings.Contains(err.Error(), test.err.Error()) {
			t.Logf("testing key %v and value %v", test.key, test.value)
			t.Fatalf("Expected error to contain %v but got %v", test.err, err)
		}

	}

	// Test setting a non allowance field, this should have no affect on the
	// allowance.
	values = url.Values{}
	values.Set("checkforipviolation", "true")
	err = renter.RenterPost(values)
	if err != nil {
		t.Fatal(err)
	}
	rg, err = renter.RenterGet()
	if err != nil {
		t.Fatal(err)
	}
	if !reflect.DeepEqual(startingAllowance, rg.Settings.Allowance) {
		t.Log("allownace", startingAllowance)
		t.Log("rg.Settings.Allowance", rg.Settings.Allowance)
		t.Fatal("expected allowances to match")
	}

	// Cancel allowance by setting funds and period to zero
	values = url.Values{}
	values.Set("period", fmt.Sprint(allowance.Period))
	values.Set("funds", allowance.Funds.String())
	err = renter.RenterPost(values)
	if err != nil {
		t.Fatal(err)
	}

	// Confirm contracts are disabled
	err = build.Retry(100, 100*time.Millisecond, func() error {
		return siatest.CheckExpectedNumberOfContracts(renter, 0, 0, 0, expectedContracts, 0, 0)
	})
	if err != nil {
		t.Fatal(err)
	}
>>>>>>> 02f50eb9
}<|MERGE_RESOLUTION|>--- conflicted
+++ resolved
@@ -3701,7 +3701,6 @@
 	}
 }
 
-<<<<<<< HEAD
 // TestFUSE tests the renter's FUSE filesystem support. This test is only run on Linux.
 func TestFUSE(t *testing.T) {
 	if testing.Short() {
@@ -3754,7 +3753,65 @@
 	err = build.Retry(100, 100*time.Millisecond, func() error {
 		_, _, err = r.DownloadToDisk(rf, false)
 		return err
-=======
+	})
+	if err != nil {
+		t.Fatal(err)
+	}
+
+	// Create a fuse mountpoint and mount subDir there.
+	mountpoint := filepath.Join(testDir, "mnt")
+	if err := os.MkdirAll(mountpoint, 0777); err != nil {
+		t.Fatal(err)
+	}
+	err = r.RenterFUSEMount(r.SiaPath(subDir.Path()), mountpoint, true)
+	if err != nil {
+		t.Fatal(err)
+	}
+	defer r.RenterFUSEUnmount()
+
+	// We should be able to see the siafile in the directory.
+	infos, err := ioutil.ReadDir(filepath.Join(mountpoint, "subDir"))
+	if err != nil {
+		t.Fatal(err)
+	} else if len(infos) != 1 || infos[0].Name() != lf.FileName() || infos[0].Size() != 100 {
+		t.Fatal("wrong dir info")
+	}
+
+	// Read the file and verify its contents
+	data, err := ioutil.ReadFile(filepath.Join(mountpoint, "subDir", lf.FileName()))
+	if err != nil {
+		t.Fatal(err)
+	}
+	if err := lf.Equal(data); err != nil {
+		t.Fatal(err)
+	}
+	// compare metadata
+	files, err := r.RenterFilesGet(false)
+	if err != nil {
+		t.Fatal(err)
+	}
+	fi := files.Files[0]
+	stat, err := os.Stat(filepath.Join(mountpoint, "subDir", lf.FileName()))
+	if err != nil {
+		t.Fatal(err)
+	}
+	if stat.IsDir() != fi.IsDir() {
+		t.Error("IsDir mismatch:", stat.IsDir(), fi.IsDir())
+	}
+	if stat.Size() != fi.Size() {
+		t.Error("Size mismatch:", stat.Size(), fi.Size())
+	}
+	if !stat.ModTime().Round(time.Minute).Equal(fi.ModTime().Round(time.Minute)) {
+		t.Error("ModTime mismatch:", stat.ModTime().Round(time.Minute), fi.ModTime().Round(time.Minute))
+	}
+	if filepath.Join("subDir", stat.Name()) != fi.Name() {
+		t.Error("Name mismatch:", filepath.Join("subDir", stat.Name()), fi.Name())
+	}
+	if stat.Mode() != fi.Mode() {
+		t.Error("Mode mismatch:", stat.Mode(), fi.Mode())
+	}
+}
+
 // testRenterPostCancelAllowance tests setting and cancelling the allowance
 // through the /renter POST endpoint
 func testRenterPostCancelAllowance(t *testing.T, tg *siatest.TestGroup) {
@@ -3822,66 +3879,11 @@
 	expectedContracts := int(allowance.Hosts)
 	err = build.Retry(100, 100*time.Millisecond, func() error {
 		return siatest.CheckExpectedNumberOfContracts(renter, expectedContracts, 0, 0, 0, 0, 0)
->>>>>>> 02f50eb9
 	})
 	if err != nil {
 		t.Fatal(err)
 	}
 
-<<<<<<< HEAD
-	// Create a fuse mountpoint and mount subDir there.
-	mountpoint := filepath.Join(testDir, "mnt")
-	if err := os.MkdirAll(mountpoint, 0777); err != nil {
-		t.Fatal(err)
-	}
-	err = r.RenterFUSEMount(r.SiaPath(subDir.Path()), mountpoint, true)
-	if err != nil {
-		t.Fatal(err)
-	}
-	defer r.RenterFUSEUnmount()
-
-	// We should be able to see the siafile in the directory.
-	infos, err := ioutil.ReadDir(filepath.Join(mountpoint, "subDir"))
-	if err != nil {
-		t.Fatal(err)
-	} else if len(infos) != 1 || infos[0].Name() != lf.FileName() || infos[0].Size() != 100 {
-		t.Fatal("wrong dir info")
-	}
-
-	// Read the file and verify its contents
-	data, err := ioutil.ReadFile(filepath.Join(mountpoint, "subDir", lf.FileName()))
-	if err != nil {
-		t.Fatal(err)
-	}
-	if err := lf.Equal(data); err != nil {
-		t.Fatal(err)
-	}
-	// compare metadata
-	files, err := r.RenterFilesGet(false)
-	if err != nil {
-		t.Fatal(err)
-	}
-	fi := files.Files[0]
-	stat, err := os.Stat(filepath.Join(mountpoint, "subDir", lf.FileName()))
-	if err != nil {
-		t.Fatal(err)
-	}
-	if stat.IsDir() != fi.IsDir() {
-		t.Error("IsDir mismatch:", stat.IsDir(), fi.IsDir())
-	}
-	if stat.Size() != fi.Size() {
-		t.Error("Size mismatch:", stat.Size(), fi.Size())
-	}
-	if !stat.ModTime().Round(time.Minute).Equal(fi.ModTime().Round(time.Minute)) {
-		t.Error("ModTime mismatch:", stat.ModTime().Round(time.Minute), fi.ModTime().Round(time.Minute))
-	}
-	if filepath.Join("subDir", stat.Name()) != fi.Name() {
-		t.Error("Name mismatch:", filepath.Join("subDir", stat.Name()), fi.Name())
-	}
-	if stat.Mode() != fi.Mode() {
-		t.Error("Mode mismatch:", stat.Mode(), fi.Mode())
-	}
-=======
 	// Test zeroing out individual fields of the allowance
 	allowance = modules.Allowance{}
 	var paramstests = []struct {
@@ -3949,5 +3951,4 @@
 	if err != nil {
 		t.Fatal(err)
 	}
->>>>>>> 02f50eb9
 }