package dependencies

import (
	"net"
	"sync"

	"gitlab.com/NebulousLabs/Sia/modules"
)

type (
	// DependencyLowFundsFormationFail will cause contract formation to fail due to
	// low funds in the allowance.
	DependencyLowFundsFormationFail struct {
		modules.ProductionDependencies
	}
	// DependencyLowFundsRenewalFail will cause contract renewal to fail due to low
	// funds in the allowance.
	DependencyLowFundsRenewalFail struct {
		modules.ProductionDependencies
	}
	// DependencyBlockScan blocks the scan progress of the hostdb until Scan is
	// called on the dependency.
	DependencyBlockScan struct {
		modules.ProductionDependencies
		closed bool
		c      chan struct{}
	}

	// DependencyDisableAsyncStartup prevents the async part of a module's creation
	// from being executed.
	DependencyDisableAsyncStartup struct {
		modules.ProductionDependencies
	}

	// DependencyDisableCloseUploadEntry prevents SiaFileEntries in the upload code
	// from being closed.
	DependencyDisableCloseUploadEntry struct {
		modules.ProductionDependencies
	}

	// DependencyDisableContractRecovery prevents recoverable contracts from being
	// recovered in threadedContractMaintenance.
	DependencyDisableContractRecovery struct {
		modules.ProductionDependencies
	}

	// DependencyDisableRecoveryStatusReset prevents the fields scanInProgress and
	// atomicRecoveryScanHeight from being reset after the scan is done.
	DependencyDisableRecoveryStatusReset struct {
		modules.ProductionDependencies
	}

	// DependencyDisableRenewal prevents contracts from being renewed.
	DependencyDisableRenewal struct {
		modules.ProductionDependencies
	}

	// DependencyDisableRepairAndHealthLoops prevents the background loops for
	// repairs and updating directory metadata from running. This includes
	// threadedUploadAndRepair, threadedStuckLoop, and
	// threadedUpdateRenterHealth
	DependencyDisableRepairAndHealthLoops struct {
		modules.ProductionDependencies
	}

	// DependencyInterruptOnceOnKeyword is a generic dependency that interrupts
	// the flow of the program if the argument passed to Disrupt equals str and
	// if f was set to true by calling Fail.
	DependencyInterruptOnceOnKeyword struct {
		f bool // indicates if the next download should fail
		modules.ProductionDependencies
		mu  sync.Mutex
		str string
	}

	// DependencyInterruptAfterNCalls is a generic dependency that behaves the same
	// way as DependencyInterruptOnceOnKeyword, expect that after calling "Fail",
	// "Disrupt" needs to be called n times for the actual disrupt to happen.
	DependencyInterruptAfterNCalls struct {
		DependencyInterruptOnceOnKeyword
		n    int
		cntr int
	}

	// DependencyPostponeWritePiecesRecovery adds a random sleep in the WritePieces
	// method between calling Seek and Recover as a regression test for randomly
	// corrupting downloads.
	DependencyPostponeWritePiecesRecovery struct {
		modules.ProductionDependencies
	}
)

// NewDependencyCustomResolver creates a dependency from a given lookupIP
// method which returns a custom resolver that uses the specified lookupIP
// method to resolve hostnames.
func NewDependencyCustomResolver(lookupIP func(string) ([]net.IP, error)) modules.Dependencies {
	return &dependencyCustomResolver{lookupIP: lookupIP}
}

// NewDependencyDisruptUploadStream creates a new dependency that closes the
// reader used for upload streaming to simulate failing connection after
// numChunks uploaded chunks.
func NewDependencyDisruptUploadStream(numChunks int) *DependencyInterruptAfterNCalls {
	return newDependencyInterruptAfterNCalls("DisruptUploadStream", numChunks)
}

// NewDependencyInterruptContractSaveToDiskAfterDeletion creates a new
// dependency that interrupts the contract being saved to disk after being
// removed from static contracts
func NewDependencyInterruptContractSaveToDiskAfterDeletion() *DependencyInterruptOnceOnKeyword {
	return newDependencyInterruptOnceOnKeyword("InterruptContractSaveToDiskAfterDeletion")
}

// NewDependencyInterruptDownloadBeforeSendingRevision creates a new dependency
// that interrupts the download on the renter side before sending the signed
// revision to the host.
func NewDependencyInterruptDownloadBeforeSendingRevision() *DependencyInterruptOnceOnKeyword {
	return newDependencyInterruptOnceOnKeyword("InterruptDownloadBeforeSendingRevision")
}

// NewDependencyInterruptDownloadAfterSendingRevision creates a new dependency
// that interrupts the download on the renter side right after receiving the
// signed revision from the host.
func NewDependencyInterruptDownloadAfterSendingRevision() *DependencyInterruptOnceOnKeyword {
	return newDependencyInterruptOnceOnKeyword("InterruptDownloadAfterSendingRevision")
}

// NewDependencyInterruptUploadBeforeSendingRevision creates a new dependency
// that interrupts the upload on the renter side before sending the signed
// revision to the host.
func NewDependencyInterruptUploadBeforeSendingRevision() *DependencyInterruptOnceOnKeyword {
	return newDependencyInterruptOnceOnKeyword("InterruptUploadBeforeSendingRevision")
}

// NewDependencyInterruptUploadAfterSendingRevision creates a new dependency
// that interrupts the upload on the renter side right after receiving the
// signed revision from the host.
func NewDependencyInterruptUploadAfterSendingRevision() *DependencyInterruptOnceOnKeyword {
	return newDependencyInterruptOnceOnKeyword("InterruptUploadAfterSendingRevision")
}

// newDependencyInterruptOnceOnKeyword creates a new
// DependencyInterruptOnceOnKeyword from a given disrupt key.
func newDependencyInterruptOnceOnKeyword(str string) *DependencyInterruptOnceOnKeyword {
	return &DependencyInterruptOnceOnKeyword{
		str: str,
	}
}

// newDependencyInterruptAfterNCalls creates a new
// DependencyInterruptAfterNCalls from a given disrupt key and n.
func newDependencyInterruptAfterNCalls(str string, n int) *DependencyInterruptAfterNCalls {
	return &DependencyInterruptAfterNCalls{
		DependencyInterruptOnceOnKeyword: DependencyInterruptOnceOnKeyword{
			str: str,
		},
		n: n,
	}
}

<<<<<<< HEAD
// Disrupt returns true if the correct string is provided.
func (d *DependencyDisableAsyncStartup) Disrupt(s string) bool {
	return s == "BlockAsyncStartup"
=======
// Disrupt causes contract formation to fail due to low allowance funds.
func (d *DependencyLowFundsFormationFail) Disrupt(s string) bool {
	return s == "LowFundsFormation"
}

// Disrupt causes contract renewal to fail due to low allowance funds.
func (d *DependencyLowFundsRenewalFail) Disrupt(s string) bool {
	return s == "LowFundsRenewal"
>>>>>>> 1558212e
}

// Disrupt returns true if the correct string is provided and if the flag was
// set to true by calling fail on the dependency beforehand. After simulating a
// crash the flag will be set to false and fail has to be called again for
// another disruption.
func (d *DependencyInterruptOnceOnKeyword) Disrupt(s string) bool {
	d.mu.Lock()
	defer d.mu.Unlock()
	if d.f && s == d.str {
		d.f = false
		return true
	}
	return false
}

// Disrupt returns true if the correct string is provided, if the flag was set
// to true by calling fail on the dependency and if Disrupt has been called n
// times since fail was called.
func (d *DependencyInterruptAfterNCalls) Disrupt(s string) bool {
	d.mu.Lock()
	defer d.mu.Unlock()
	if d.f && s == d.str && d.cntr == d.n {
		d.f = false
		d.cntr = 0
		return true
	} else if d.f && s == d.str && d.cntr < d.n {
		d.cntr++
	}
	return false
}

// Fail causes the next call to Disrupt to return true if the correct string is
// provided.
func (d *DependencyInterruptOnceOnKeyword) Fail() {
	d.mu.Lock()
	d.f = true
	d.mu.Unlock()
}

// Disable sets the flag to false to make sure that the dependency won't fail.
func (d *DependencyInterruptOnceOnKeyword) Disable() {
	d.mu.Lock()
	d.f = false
	d.mu.Unlock()
}

// Disrupt will block the scan progress of the hostdb. The scan can be started
// by calling Scan on the dependency.
func (d *DependencyBlockScan) Disrupt(s string) bool {
	if d.c == nil {
		d.c = make(chan struct{})
	}
	if s == "BlockScan" {
		<-d.c
	}
	return false
}

// Disrupt prevents contracts from being recovered in
// threadedContractMaintenance.
func (d *DependencyDisableContractRecovery) Disrupt(s string) bool {
	return s == "DisableContractRecovery"
}

// Disrupt prevents SiafileEntries in the upload code from being closed.
func (d *DependencyDisableCloseUploadEntry) Disrupt(s string) bool {
	return s == "disableCloseUploadEntry"
}

// Disrupt will prevent the fields scanInProgress and atomicRecoveryScanHeight
// from being reset after the scan is done and also prevent automatic contract
// recovery scans from being triggered.
func (d *DependencyDisableRecoveryStatusReset) Disrupt(s string) bool {
	return s == "disableRecoveryStatusReset" || s == "disableAutomaticContractRecoveryScan"
}

// Disrupt will prevent contracts from being renewed.
func (d *DependencyDisableRenewal) Disrupt(s string) bool {
	return s == "disableRenew"
}

// Disrupt will prevent the repair and health loops from running
func (d *DependencyDisableRepairAndHealthLoops) Disrupt(s string) bool {
	return s == "DisableRepairAndHealthLoops"
}

// Disrupt returns true if the correct string is provided.
func (d *DependencyPostponeWritePiecesRecovery) Disrupt(s string) bool {
	return s == "PostponeWritePiecesRecovery"
}

// Scan resumes the blocked scan.
func (d *DependencyBlockScan) Scan() {
	if d.closed {
		return
	}
	close(d.c)
	d.closed = true
}

type (
	// customResolver is a testing resolver which can be created from any
	// lookupIP method.
	customResolver struct {
		lookupIP func(string) ([]net.IP, error)
	}
	// dependencyCustomResolver is a dependency which overrides the Resolver
	// method to return a custom resolver with a specific lookupIP method.
	dependencyCustomResolver struct {
		modules.ProductionDependencies
		lookupIP func(string) ([]net.IP, error)
	}
)

// LookupIP implements the modules.Resolver interface.
func (cr customResolver) LookupIP(host string) ([]net.IP, error) {
	return cr.lookupIP(host)
}

// Disrupt makes sure that hosts which resolve to addresses we can't connect to
// due to the customResolver will be online in the hostdb.
func (d *dependencyCustomResolver) Disrupt(s string) bool {
	return s == "customResolver"
}

// Resolver creates a new custom resolver.
func (d *dependencyCustomResolver) Resolver() modules.Resolver {
	return customResolver{d.lookupIP}
}<|MERGE_RESOLUTION|>--- conflicted
+++ resolved
@@ -158,11 +158,11 @@
 	}
 }
 
-<<<<<<< HEAD
 // Disrupt returns true if the correct string is provided.
 func (d *DependencyDisableAsyncStartup) Disrupt(s string) bool {
 	return s == "BlockAsyncStartup"
-=======
+}
+
 // Disrupt causes contract formation to fail due to low allowance funds.
 func (d *DependencyLowFundsFormationFail) Disrupt(s string) bool {
 	return s == "LowFundsFormation"
@@ -171,7 +171,6 @@
 // Disrupt causes contract renewal to fail due to low allowance funds.
 func (d *DependencyLowFundsRenewalFail) Disrupt(s string) bool {
 	return s == "LowFundsRenewal"
->>>>>>> 1558212e
 }
 
 // Disrupt returns true if the correct string is provided and if the flag was
