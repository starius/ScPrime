--- conflicted
+++ resolved
@@ -26,11 +26,11 @@
     ./modules/renter
     ./modules/renter/contractor
     ./modules/renter/filesystem
+    ./modules/renter/filesystem/siafile
+    ./modules/renter/filesystem/siadir
     ./modules/renter/hostdb
     ./modules/renter/hostdb/hosttree
     ./modules/renter/proto
-    ./modules/renter/siadir
-    ./modules/renter/siafile
     ./modules/renter/skynetblacklist
     ./modules/miner
     ./modules/wallet
@@ -139,13 +139,7 @@
     paths:
       - .cache
   script: 
-<<<<<<< HEAD
-    - make test-long run=. pkgs="./build ./cmd/sia-node-scanner ./cmd/siac ./cmd/siad ./compatibility ./crypto ./encoding ./modules ./modules/consensus ./modules/explorer ./modules/gateway ./modules/host ./modules/host/contractmanager ./modules/host/mdm ./modules/renter ./modules/renter/contractor ./modules/renter/filesystem ./modules/renter/filesystem/siafile ./modules/renter/filesystem/siadir ./modules/renter/hostdb ./modules/renter/hostdb/hosttree ./modules/renter/proto ./modules/renter/skynetblacklist ./modules/miner ./modules/wallet ./modules/transactionpool ./persist ./sync ./skykey ./types"
-    
-=======
     - make test-long run=. pkgs="$package_pkgs"    
-
->>>>>>> 022776df
 siatest-tests:
   <<: *default_test_params
   cache:
@@ -184,13 +178,8 @@
 
 package-tests-nightly:
   <<: *default_nightly_params
-<<<<<<< HEAD
-  script: 
-    - make test-vlong run=. pkgs="./build ./cmd/sia-node-scanner ./cmd/siac ./cmd/siad ./compatibility ./crypto ./encoding ./modules ./modules/consensus ./modules/explorer ./modules/gateway ./modules/host ./modules/host/contractmanager ./modules/host/mdm ./modules/renter ./modules/renter/contractor ./modules/renter/filesystem ./modules/renter/filesystem/siafile ./modules/renter/filesystem/siadir ./modules/renter/hostdb ./modules/renter/hostdb/hosttree ./modules/renter/proto ./modules/renter/skynetblacklist ./modules/miner ./modules/wallet ./modules/transactionpool ./persist ./sync ./skykey ./types"
-=======
   script:
     - make test-vlong run=. pkgs="$package_pkgs"
->>>>>>> 022776df
 
 siatest-tests-nightly:
   <<: *default_nightly_params
