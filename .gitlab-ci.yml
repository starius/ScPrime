--- conflicted
+++ resolved
@@ -197,14 +197,6 @@
     - apt-get install -y fuse
     - make test-vlong run=. pkgs="$siatest_renter_pkgs"
 
-<<<<<<< HEAD
-siatest-renter-sub-tests-nightly:
-  <<: *default_nightly_params
-  script:
-    - apt-get update
-    - apt-get install -y fuse
-    - make test-vlong run=. pkgs="$siatest_renter_sub_pkgs"
-=======
 deploy:
   stage: deploy
   only:
@@ -215,5 +207,4 @@
     paths:
       - $CI_PROJECT_DIR/artifacts
   script:
-    - ./build.sh "$NIGHTLY_SIGNING_KEY"
->>>>>>> 450d7482
+    - ./build.sh "$NIGHTLY_SIGNING_KEY"