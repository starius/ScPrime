# These variables get inserted into ./build/commit.go
BUILD_TIME=$(shell date)
GIT_REVISION=$(shell git rev-parse --short HEAD)
GIT_DIRTY=$(shell git diff-index --quiet HEAD -- || echo "✗-")

ldflags= -X gitlab.com/SiaPrime/SiaPrime/build.GitRevision=${GIT_DIRTY}${GIT_REVISION} \
-X "gitlab.com/SiaPrime/SiaPrime/build.BuildTime=${BUILD_TIME}"

# all will build and install release binaries
all: release

<<<<<<< HEAD
# dependencies installs all of the dependencies that are required for building
# Sia.
dependencies:
	# Consensus Dependencies
	go get -u gitlab.com/NebulousLabs/demotemutex
	go get -u gitlab.com/NebulousLabs/fastrand
	go get -u gitlab.com/NebulousLabs/merkletree
	go get -u gitlab.com/NebulousLabs/bolt
	go get -u golang.org/x/crypto/blake2b
	go get -u golang.org/x/crypto/ed25519
	# Module + Daemon Dependencies
	go get -u gitlab.com/NebulousLabs/entropy-mnemonics
	go get -u gitlab.com/NebulousLabs/errors
	go get -u gitlab.com/NebulousLabs/go-upnp
	go get -u gitlab.com/NebulousLabs/ratelimit
	go get -u gitlab.com/NebulousLabs/threadgroup
	go get -u gitlab.com/NebulousLabs/writeaheadlog
	go get -u github.com/dchest/threefish
	go get -u github.com/go-sql-driver/mysql
	go get -u github.com/inconshreveable/go-update
	go get -u github.com/inconshreveable/mousetrap
	go get -u github.com/julienschmidt/httprouter
	go get -u github.com/kardianos/osext
	go get -u github.com/klauspost/reedsolomon
	go get -u github.com/lib/pq
	go get -u github.com/stretchr/testify
	go get -u github.com/syndtr/goleveldb/leveldb
	go get -u golang.org/x/crypto/chacha20poly1305
	go get -u golang.org/x/crypto/curve25519
	go get github.com/sasha-s/go-deadlock/...
	# Frontend Dependencies
	go get -u golang.org/x/crypto/ssh/terminal
	go get -u github.com/spf13/cobra/doc
	go get -u github.com/spf13/viper
	go get -u github.com/inconshreveable/mousetrap
	# Developer Dependencies
	go install -race std
	go get -u github.com/client9/misspell/cmd/misspell
	go get -u golang.org/x/lint/golint
	go get -u gitlab.com/NebulousLabs/glyphcheck

=======
>>>>>>> 0b88837e
# pkgs changes which packages the makefile calls operate on. run changes which
# tests are run during testing.
run = .
pkgs = ./build ./cmd/spc ./cmd/spd ./compatibility ./crypto ./encoding ./modules ./modules/consensus ./modules/explorer \
       ./modules/gateway ./modules/host ./modules/host/contractmanager ./modules/renter ./modules/renter/contractor       \
       ./modules/renter/hostdb ./modules/renter/hostdb/hosttree ./modules/renter/proto ./modules/renter/siadir            \
       ./modules/renter/siafile ./modules/miner ./modules/wallet ./modules/transactionpool ./modules/stratumminer ./node ./node/api ./persist    \
       ./siatest ./siatest/consensus ./siatest/gateway ./siatest/renter ./siatest/wallet ./node/api/server ./sync ./types

# fmt calls go fmt on all packages.
fmt:
	gofmt -s -l -w $(pkgs)

# vet calls go vet on all packages.
# NOTE: go vet requires packages to be built in order to obtain type info.
vet:
	GO111MODULE=on go vet $(pkgs)

lint:
	go get golang.org/x/lint/golint
	golint -min_confidence=1.0 -set_exit_status $(pkgs)

# spellcheck checks for misspelled words in comments or strings.
spellcheck:
	misspell -error .

# debug builds and installs debug binaries.
debug:
	GO111MODULE=on go install -tags='debug profile netgo' -ldflags='$(ldflags)' $(pkgs)
debug-race:
	GO111MODULE=on go install -race -tags='debug profile netgo' -ldflags='$(ldflags)' $(pkgs)

# dev builds and installs developer binaries.
dev:
	GO111MODULE=on go install -tags='dev debug profile netgo' -ldflags='$(ldflags)' $(pkgs)
dev-race:
	GO111MODULE=on go install -race -tags='dev debug profile netgo' -ldflags='$(ldflags)' $(pkgs)

# release builds and installs release binaries.
release:
	GO111MODULE=on go install -tags='netgo' -ldflags='-s -w $(ldflags)' $(pkgs)
release-race:
	GO111MODULE=on go install -race -tags='netgo' -ldflags='-s -w $(ldflags)' $(pkgs)

# clean removes all directories that get automatically created during
# development.
clean:
	rm -rf cover doc/whitepaper.aux doc/whitepaper.log doc/whitepaper.pdf release 

test:
	GO111MODULE=on go test -short -tags='debug testing netgo' -timeout=5s $(pkgs) -run=$(run)
test-v:
	GO111MODULE=on go test -race -v -short -tags='debug testing netgo' -timeout=15s $(pkgs) -run=$(run)
test-long: clean fmt vet lint
	@mkdir -p cover
	GO111MODULE=on go test --coverprofile='./cover/cover.out' -v -race -failfast -tags='testing debug netgo' -timeout=1800s $(pkgs) -run=$(run)
test-vlong: clean fmt vet lint
	@mkdir -p cover
	GO111MODULE=on go test --coverprofile='./cover/cover.out' -v -race -tags='testing debug vlong netgo' -timeout=20000s $(pkgs) -run=$(run)
test-cpu:
	GO111MODULE=on go test -v -tags='testing debug netgo' -timeout=500s -cpuprofile cpu.prof $(pkgs) -run=$(run)
test-mem:
	GO111MODULE=on go test -v -tags='testing debug netgo' -timeout=500s -memprofile mem.prof $(pkgs) -run=$(run)
test-pool:
	GO111MODULE=on go test -short -parallel=1 -tags='testing debug pool' -timeout=120s ./modules/miningpool -run=$(run)
bench: clean fmt
	GO111MODULE=on go test -tags='debug testing netgo' -timeout=500s -run=XXX -bench=$(run) $(pkgs)
cover: clean
	@mkdir -p cover
	@for package in $(pkgs); do                                                                                                          \
		mkdir -p `dirname cover/$$package`                                                                                        \
		&& go test -tags='testing debug netgo' -timeout=500s -covermode=atomic -coverprofile=cover/$$package.out ./$$package -run=$(run) \
		&& go tool cover -html=cover/$$package.out -o=cover/$$package.html                                                               \
		&& rm cover/$$package.out ;                                                                                                      \
	done

# whitepaper builds the whitepaper from whitepaper.tex. pdflatex has to be
# called twice because references will not update correctly the first time.
whitepaper:
	@pdflatex -output-directory=doc whitepaper.tex > /dev/null
	pdflatex -output-directory=doc whitepaper.tex

.PHONY: all fmt install release clean test test-v test-long cover whitepaper
<|MERGE_RESOLUTION|>--- conflicted
+++ resolved
@@ -9,50 +9,6 @@
 # all will build and install release binaries
 all: release
 
-<<<<<<< HEAD
-# dependencies installs all of the dependencies that are required for building
-# Sia.
-dependencies:
-	# Consensus Dependencies
-	go get -u gitlab.com/NebulousLabs/demotemutex
-	go get -u gitlab.com/NebulousLabs/fastrand
-	go get -u gitlab.com/NebulousLabs/merkletree
-	go get -u gitlab.com/NebulousLabs/bolt
-	go get -u golang.org/x/crypto/blake2b
-	go get -u golang.org/x/crypto/ed25519
-	# Module + Daemon Dependencies
-	go get -u gitlab.com/NebulousLabs/entropy-mnemonics
-	go get -u gitlab.com/NebulousLabs/errors
-	go get -u gitlab.com/NebulousLabs/go-upnp
-	go get -u gitlab.com/NebulousLabs/ratelimit
-	go get -u gitlab.com/NebulousLabs/threadgroup
-	go get -u gitlab.com/NebulousLabs/writeaheadlog
-	go get -u github.com/dchest/threefish
-	go get -u github.com/go-sql-driver/mysql
-	go get -u github.com/inconshreveable/go-update
-	go get -u github.com/inconshreveable/mousetrap
-	go get -u github.com/julienschmidt/httprouter
-	go get -u github.com/kardianos/osext
-	go get -u github.com/klauspost/reedsolomon
-	go get -u github.com/lib/pq
-	go get -u github.com/stretchr/testify
-	go get -u github.com/syndtr/goleveldb/leveldb
-	go get -u golang.org/x/crypto/chacha20poly1305
-	go get -u golang.org/x/crypto/curve25519
-	go get github.com/sasha-s/go-deadlock/...
-	# Frontend Dependencies
-	go get -u golang.org/x/crypto/ssh/terminal
-	go get -u github.com/spf13/cobra/doc
-	go get -u github.com/spf13/viper
-	go get -u github.com/inconshreveable/mousetrap
-	# Developer Dependencies
-	go install -race std
-	go get -u github.com/client9/misspell/cmd/misspell
-	go get -u golang.org/x/lint/golint
-	go get -u gitlab.com/NebulousLabs/glyphcheck
-
-=======
->>>>>>> 0b88837e
 # pkgs changes which packages the makefile calls operate on. run changes which
 # tests are run during testing.
 run = .
